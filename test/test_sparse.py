--- conflicted
+++ resolved
@@ -4433,17 +4433,6 @@
 
     @all_sparse_layouts('layout', include_strided=False)
     @parametrize("dtype", [torch.float64])
-<<<<<<< HEAD
-    def test_sum_meta(self, dtype, layout):
-        device = 'cpu'
-        index_dtype = torch.int64
-        for t in self.generate_simple_inputs(layout, device=device, dtype=dtype, index_dtype=index_dtype):
-            m = t.to(device='meta')
-            r = torch.sum(m)
-            self.assertEqual(r.layout, torch.strided)
-            self.assertTrue(r.is_meta)
-            self.assertEqual(r.shape, ())
-=======
     def test_zeros_like_fake(self, dtype, layout):
         from torch._subclasses.fake_tensor import FakeTensorMode, FakeTensor
         from torch.utils._mode_utils import no_dispatch
@@ -4456,7 +4445,18 @@
             with no_dispatch():
                 result = torch.zeros_like(f, device=f.fake_device)
             self.assertEqual(result, expected)
->>>>>>> 60fa899e
+
+    @all_sparse_layouts('layout', include_strided=False)
+    @parametrize("dtype", [torch.float64])
+    def test_sum_meta(self, dtype, layout):
+        device = 'cpu'
+        index_dtype = torch.int64
+        for t in self.generate_simple_inputs(layout, device=device, dtype=dtype, index_dtype=index_dtype):
+            m = t.to(device='meta')
+            r = torch.sum(m)
+            self.assertEqual(r.layout, torch.strided)
+            self.assertTrue(r.is_meta)
+            self.assertEqual(r.shape, ())
 
 
 class _SparseDataset(torch.utils.data.Dataset):
