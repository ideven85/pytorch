# Owner(s): ["oncall: quantization"]
import copy
import itertools
from enum import Enum

import torch
import torch.ao.quantization.quantizer.x86_inductor_quantizer as xiq
import torch.nn as nn
from torch._export import capture_pre_autograd_graph
from torch.ao.quantization import ObserverBase
from torch.ao.quantization.quantize_pt2e import (
    convert_pt2e,
    prepare_pt2e,
    prepare_qat_pt2e,
)
from torch.ao.quantization.quantizer.x86_inductor_quantizer import (
    X86InductorQuantizer,
    QUANT_ANNOTATION_KEY,
)
from torch.testing._internal.common_quantization import (
    NodeSpec as ns,
    QuantizationTestCase,
    skipIfNoInductorSupport,
    skipIfNoX86,
)
from torch.testing._internal.common_quantized import override_quantized_engine
from torch.testing._internal.common_utils import skipIfTorchDynamo


class NodePosType(Enum):
    left = 1
    right = 2
    both = 3


class TestHelperModules:
    class SingleConv2dModule(torch.nn.Module):
        def __init__(self, with_bn=False) -> None:
            super().__init__()
            self.conv = nn.Conv2d(3, 6, (2, 2), stride=(1, 1), padding=(1, 1))
            self.bn = torch.nn.BatchNorm2d(6)
            self.with_bn = with_bn

        def forward(self, x):
            x = self.conv(x)
            if self.with_bn:
                x = self.bn(x)
            return x

    class Conv2dUnaryModule(torch.nn.Module):
        def __init__(self, post_op, use_bias: bool = False, with_bn=False) -> None:
            super().__init__()
            self.conv = nn.Conv2d(
                3, 6, (2, 2), stride=(1, 1), padding=(1, 1), bias=use_bias
            )
            self.post_op = post_op
            self.bn = torch.nn.BatchNorm2d(6)
            self.with_bn = with_bn
            self.maxpool = torch.nn.MaxPool2d((3, 3))

        def forward(self, x):
            x = self.conv(x)
            if self.with_bn:
                x = self.bn(x)
            x = self.post_op(x)
            x = self.maxpool(x)
            return x

    class Conv2dAddModule(torch.nn.Module):
        def __init__(
            self,
            inplace_add: bool = False,
            conv2d_type: NodePosType = NodePosType.left,
            use_bias: bool = False,
            with_bn: bool = False,
        ) -> None:
            super().__init__()
            self.conv = torch.nn.Conv2d(
                in_channels=3,
                out_channels=3,
                kernel_size=3,
                stride=1,
                padding=1,
                bias=use_bias,
            )
            self.conv2 = torch.nn.Conv2d(
                in_channels=3,
                out_channels=3,
                kernel_size=3,
                stride=1,
                padding=1,
                bias=use_bias,
            )
            self.relu = nn.ReLU()
            self.inplace_add = inplace_add
            self.conv2d_type = conv2d_type
            self.bn = torch.nn.BatchNorm2d(3)
            self.with_bn = with_bn

        def forward(self, x):
            if self.conv2d_type == NodePosType.left:
                if self.inplace_add:
                    tmp = self.conv(x)
                    if self.with_bn:
                        tmp = self.bn(tmp)
                    tmp += self.relu(x)
                    return tmp
                else:
                    tmp = self.conv(x)
                    if self.with_bn:
                        tmp = self.bn(tmp)
                    return tmp + self.relu(x)
            elif self.conv2d_type == NodePosType.right:
                if self.inplace_add:
                    tmp = self.relu(x)
                    tmp += self.conv(x)
                    return tmp
                else:
                    return self.relu(x) + self.conv(x)
            elif self.conv2d_type == NodePosType.both:
                if self.inplace_add:
                    tmp = self.conv(x)
                    tmp += self.conv2(x)
                    return tmp
                else:
                    return self.conv(x) + self.conv2(x)

    class Conv2dAddReLUModule(torch.nn.Module):
        def __init__(
            self,
            inplace_add: bool = False,
            conv2d_type: NodePosType = NodePosType.left,
            inplace_relu: bool = False,
            use_bias: bool = False,
            with_bn: bool = False,
        ) -> None:
            super().__init__()
            self.conv = torch.nn.Conv2d(
                in_channels=3,
                out_channels=3,
                kernel_size=3,
                stride=1,
                padding=1,
                bias=use_bias,
            )
            self.conv2 = torch.nn.Conv2d(
                in_channels=3,
                out_channels=3,
                kernel_size=3,
                stride=1,
                padding=1,
                bias=use_bias,
            )
            self.relu = nn.ReLU()
            self.inplace_add = inplace_add
            self.conv2d_type = conv2d_type
            self.relu2 = nn.ReLU(inplace=inplace_relu)
            self.bn = torch.nn.BatchNorm2d(3)
            self.with_bn = with_bn

        def forward(self, x):
            if self.conv2d_type == NodePosType.left:
                if self.inplace_add:
                    tmp = self.conv(x)
                    if self.with_bn:
                        tmp = self.bn(tmp)
                    tmp += self.relu(x)
                    return self.relu2(tmp)
                else:
                    tmp = self.conv(x)
                    if self.with_bn:
                        tmp = self.bn(tmp)
                    return self.relu2(tmp + self.relu(x))
            elif self.conv2d_type == NodePosType.right:
                if self.inplace_add:
                    tmp = self.relu(x)
                    tmp += self.conv(x)
                    return self.relu2(tmp)
                else:
                    return self.relu2(self.relu(x) + self.conv(x))
            elif self.conv2d_type == NodePosType.both:
                if self.inplace_add:
                    tmp = self.conv(x)
                    tmp += self.conv2(x)
                    return self.relu2(tmp)
                else:
                    return self.relu2(self.conv(x) + self.conv2(x))

    class Conv2dSingleOpPowModule(nn.Module):
        def __init__(self, single_op):
            super().__init__()
            self.conv = nn.Conv2d(2, 2, 1)
            self.single_op = single_op

        def forward(self, x):
            x = self.conv(x)
            x = self.single_op(x)
            return torch.pow(x, 2)

    class SerialsConv2dAddReLUModule(torch.nn.Module):
        """Serials of 2 Conv2d -> Add -> ReLU Pattern."""

        def __init__(
            self,
        ) -> None:
            super().__init__()
            self.conv = torch.nn.Conv2d(
                in_channels=3,
                out_channels=3,
                kernel_size=3,
                stride=1,
                padding=1,
                bias=True,
            )
            self.conv2 = torch.nn.Conv2d(
                in_channels=3,
                out_channels=3,
                kernel_size=3,
                stride=1,
                padding=1,
                bias=True,
            )
            self.conv3 = torch.nn.Conv2d(
                in_channels=3,
                out_channels=3,
                kernel_size=3,
                stride=1,
                padding=1,
                bias=True,
            )
            self.conv4 = torch.nn.Conv2d(
                in_channels=3,
                out_channels=3,
                kernel_size=3,
                stride=1,
                padding=1,
                bias=True,
            )
            self.relu = nn.ReLU()
            self.relu2 = nn.ReLU()

        def forward(self, x):
            x1 = self.conv(x)
            res1 = self.relu(self.conv2(x1) + self.conv3(x1))
            res2 = self.relu2(self.conv4(res1) + res1)
            return res2

    class Conv2dCatMaxpool2d(torch.nn.Module):
        def __init__(
            self,
        ):
            super().__init__()
            self.conv = torch.nn.Conv2d(
                3, 16, 7, bias=True, stride=2, padding=3, dilation=1
            )
            self.conv2 = torch.nn.Conv2d(
                3, 16, 7, bias=True, stride=2, padding=3, dilation=1
            )
            self.relu = torch.nn.ReLU()
            self.maxpool = torch.nn.MaxPool2d(3, stride=2, padding=1)
            self.conv3 = torch.nn.Conv2d(
                32, 32, 7, bias=True, stride=2, padding=3, dilation=1
            )

        def forward(self, x):
            temp1 = self.relu(self.conv(x))
            temp2 = self.conv2(x + 1)
            temp3 = torch.cat((temp1, temp2), 1)
            temp4 = self.maxpool(temp3)
            temp5 = self.conv3(temp4)
            return temp5

    class Conv2dAvgPool2d(torch.nn.Module):
        def __init__(
            self,
        ):
            super().__init__()
            self.conv = torch.nn.Conv2d(
                3, 16, 7, bias=True, stride=2, padding=3, dilation=1
            )
            self.avgpool = torch.nn.AvgPool2d(3, stride=2, padding=1)

        def forward(self, x):
            temp1 = self.avgpool(self.conv(x))
            return temp1

    class Conv2dCatSameInputs(torch.nn.Module):
        def __init__(
            self,
        ):
            super().__init__()
            self.conv = torch.nn.Conv2d(
                3, 16, 7, bias=True, stride=2, padding=3, dilation=1
            )
            self.relu = torch.nn.ReLU()

        def forward(self, x):
            temp1 = self.relu(self.conv(x))
            temp3 = torch.cat((temp1, temp1), 1)
            return temp3

    class Conv2dCatSingleInput(torch.nn.Module):
        def __init__(
            self,
        ):
            super().__init__()
            self.conv = torch.nn.Conv2d(
                3, 16, 7, bias=True, stride=2, padding=3, dilation=1
            )
            self.relu = torch.nn.ReLU()

        def forward(self, x):
            temp1 = self.relu(self.conv(x))
            temp3 = torch.cat((temp1,), 1)
            return temp3

    class SingleLinearModule(torch.nn.Module):
        def __init__(self, use_bias) -> None:
            super().__init__()
            self.linear = nn.Linear(4, 4, bias=use_bias)

        def forward(self, x):
            return self.linear(x)

    class LinearUnaryModule(torch.nn.Module):
        def __init__(
            self, use_bias, postop, inplace_postop=False, post_op_algo="none"
        ) -> None:
            super().__init__()
            self.linear = nn.Linear(4, 4, bias=use_bias)
            if postop == nn.GELU:
                self.postop = postop(approximate=post_op_algo)
            else:
                self.postop = postop(inplace=inplace_postop)

        def forward(self, x):
            return self.postop(self.linear(x))

    class LinearAddModule(torch.nn.Module):
        def __init__(self,
                     inplace_add: bool = False,
                     linear_pos: NodePosType = NodePosType.left,
                     use_bias: bool = False,
                     ) -> None:
            super().__init__()
            self.linear = torch.nn.Linear(
                in_features=16, out_features=16, bias=use_bias
            )
            self.linear2 = torch.nn.Linear(
                in_features=16, out_features=16, bias=use_bias
            )
            self.relu = nn.ReLU()
            self.inplace_add = inplace_add
            self.linear_pos = linear_pos

        def forward(self, x):
            if self.linear_pos == NodePosType.left:
                if self.inplace_add:
                    tmp = self.linear(x)
                    tmp += self.relu(x)
                    return tmp
                else:
                    tmp = self.linear(x)
                    return tmp + self.relu(x)
            elif self.linear_pos == NodePosType.right:
                if self.inplace_add:
                    tmp = self.relu(x)
                    tmp += self.linear(x)
                    return tmp
                else:
                    return self.relu(x) + self.linear(x)
            elif self.linear_pos == NodePosType.both:
                if self.inplace_add:
                    tmp = self.linear(x)
                    tmp += self.linear2(x)
                    return tmp
                else:
                    return self.linear(x) + self.linear2(x)

    class LinearAddReLUModule(torch.nn.Module):
        def __init__(self,
                     inplace_add: bool = False,
                     linear_pos: NodePosType = NodePosType.left,
                     inplace_relu: bool = False,
                     use_bias: bool = False,
                     ) -> None:
            super().__init__()
            self.linear = torch.nn.Linear(
                in_features=16, out_features=16, bias=use_bias
            )
            self.linear2 = torch.nn.Linear(
                in_features=16, out_features=16, bias=use_bias
            )
            self.relu = nn.ReLU()
            self.inplace_add = inplace_add
            self.linear_pos = linear_pos
            self.relu2 = nn.ReLU(inplace=inplace_relu)

        def forward(self, x):
            if self.linear_pos == NodePosType.left:
                if self.inplace_add:
                    tmp = self.linear(x)
                    tmp += self.relu(x)
                    return self.relu2(tmp)
                else:
                    tmp = self.linear(x)
                    return self.relu2(tmp + self.relu(x))
            elif self.linear_pos == NodePosType.right:
                if self.inplace_add:
                    tmp = self.relu(x)
                    tmp += self.linear(x)
                    return self.relu2(tmp)
                else:
                    return self.relu2(self.relu(x) + self.linear(x))
            elif self.linear_pos == NodePosType.both:
                if self.inplace_add:
                    tmp = self.linear(x)
                    tmp += self.linear2(x)
                    return self.relu2(tmp)
                else:
                    return self.relu2(self.linear(x) + self.linear2(x))

    class SerialsLinearAddReLUModule(torch.nn.Module):
        """ Serials of 2 Linear -> Add -> ReLU Pattern.
        """
        def __init__(self, ) -> None:
            super().__init__()
            self.linear = torch.nn.Linear(
                in_features=16, out_features=16, bias=True
            )
            self.linear2 = torch.nn.Linear(
                in_features=16, out_features=16, bias=True
            )
            self.linear3 = torch.nn.Linear(
                in_features=16, out_features=16, bias=True
            )
            self.linear4 = torch.nn.Linear(
                in_features=16, out_features=16, bias=True
            )
            self.relu = nn.ReLU()
            self.relu2 = nn.ReLU()

        def forward(self, x):
            x1 = self.linear(x)
            res1 = self.relu(self.linear2(x1) + self.linear3(x1))
            res2 = self.relu2(self.linear4(res1) + res1)
            return res2

    class LinearAddModule2(torch.nn.Module):
        def __init__(self,
                     inplace_add: bool = False,
                     ) -> None:
            super().__init__()
            self.linear = torch.nn.Linear(
                in_features=16, out_features=16, bias=True
            )
            self.linear2 = torch.nn.Linear(
                in_features=16, out_features=16, bias=True
            )
            self.inplace_add = inplace_add

        def forward(self, x):
            if self.inplace_add:
                tmp = self.linear(x)
                tmp += self.linear2(tmp)
                return tmp
            else:
                tmp = self.linear(x)
                return tmp + self.linear2(tmp)

    class Conv2dAddModule2(torch.nn.Module):
        def __init__(
            self,
            inplace_add: bool = False,
        ) -> None:
            super().__init__()
            self.conv = torch.nn.Conv2d(
                in_channels=3, out_channels=3, kernel_size=3, stride=1, padding=1
            )
            self.conv2 = torch.nn.Conv2d(
                in_channels=3, out_channels=3, kernel_size=3, stride=1, padding=1
            )
            self.inplace_add = inplace_add
            self.bn = torch.nn.BatchNorm2d(3)
            self.bn2 = torch.nn.BatchNorm2d(3)

        def forward(self, x):
            if self.inplace_add:
                tmp = self.bn(self.conv(x))
                tmp += self.bn2(self.conv2(tmp))
                return tmp
            else:
                tmp = self.bn(self.conv(x))
                return tmp + self.bn2(self.conv2(tmp))

    class SelfAttnLikeModule(torch.nn.Module):
        def __init__(self, input_dim) -> None:
            super().__init__()
            self.input_dim = input_dim
            self.q_proj = nn.Linear(input_dim, input_dim, bias=False)
            self.k_proj = nn.Linear(input_dim, input_dim, bias=False)
            self.v_proj = nn.Linear(input_dim, input_dim, bias=False)
            self.softmax = nn.Softmax(dim=-1)

        def forward(self, x):
            q = self.q_proj(x)
            k = self.k_proj(x)
            v = self.v_proj(x)
            scores = torch.bmm(q, k.transpose(1, 2)) / (self.input_dim**0.5)
            attention = self.softmax(scores)
            weighted = torch.bmm(attention, v)
            return weighted


class X86InductorQuantTestCase(QuantizationTestCase):
    def _test_quantizer(
        self,
        model,
        example_inputs,
        quantizer,
        expected_node_occurrence,
        expected_node_list=None,
        is_qat=False,
    ):
        m_eager = model.train() if is_qat else model.eval()

        # program capture
        m = copy.deepcopy(m_eager)
        m = capture_pre_autograd_graph(
            m,
            example_inputs,
        )

        # QAT Model failed to deepcopy
        export_model = m if is_qat else copy.deepcopy(m)
        m = prepare_qat_pt2e(m, quantizer) if is_qat else prepare_pt2e(m, quantizer)
        # Calibrate
        m(*example_inputs)
        prepare_model = copy.deepcopy(m)
        m = convert_pt2e(m)
        convert_model = copy.deepcopy(m)
        pt2_quant_output = m(*example_inputs)
        node_occurrence = {
            ns.call_function(k): v for k, v in expected_node_occurrence.items()
        }
        if expected_node_list is None:
            expected_node_list = []
        node_list = [ns.call_function(n) for n in expected_node_list]
        self.checkGraphModuleNodes(
            m, expected_node_occurrence=node_occurrence, expected_node_list=node_list
        )
        return export_model, prepare_model, convert_model


@skipIfNoInductorSupport
class TestQuantizePT2EX86Inductor(X86InductorQuantTestCase):
    @skipIfNoX86
    def test_conv2d(self):
        """
        Test pattern of single conv2d with X86InductorQuantizer.
        """
        with override_quantized_engine("x86"), torch.no_grad():
            m = TestHelperModules.SingleConv2dModule().eval()
            example_inputs = (torch.randn(2, 3, 16, 16),)
            quantizer = X86InductorQuantizer().set_global(
                xiq.get_default_x86_inductor_quantization_config()
            )
            node_occurrence = {
                # one for input and weight of the conv
                torch.ops.quantized_decomposed.quantize_per_tensor.default: 1,
                torch.ops.quantized_decomposed.dequantize_per_tensor.default: 1,
                # note: quantize op for weights are const propagated
                torch.ops.quantized_decomposed.quantize_per_channel.default: 0,
                torch.ops.quantized_decomposed.dequantize_per_channel.default: 1,
            }
            node_list = [
                torch.ops.quantized_decomposed.quantize_per_tensor.default,
                torch.ops.quantized_decomposed.dequantize_per_tensor.default,
                torch.ops.aten.conv2d.default,
            ]
            self._test_quantizer(
                m,
                example_inputs,
                quantizer,
                node_occurrence,
                node_list,
            )

    @skipIfNoX86
    def test_conv2d_unary(self):
        """
        Test pattern of conv2d with unary post ops (such as relu, hardtanh, hardswish, relu6) with X86InductorQuantizer.
        """
        unary_map = {
            "relu": [torch.nn.ReLU(inplace=False), torch.ops.aten.relu.default],
            "relu_inplace": [torch.nn.ReLU(inplace=True), torch.ops.aten.relu_.default],
            "hardtanh": [
                torch.nn.Hardtanh(min_val=0.0, max_val=6.0, inplace=False),
                torch.ops.aten.hardtanh.default,
            ],
            "hardtanh_inplace": [
                torch.nn.Hardtanh(min_val=0.0, max_val=6.0, inplace=True),
                torch.ops.aten.hardtanh_.default,
            ],
            "relu6": [torch.nn.ReLU6(inplace=False), torch.ops.aten.hardtanh.default],
            "relu6_inplace": [
                torch.nn.ReLU6(inplace=True),
                torch.ops.aten.hardtanh_.default,
            ],
            "hardswish": [
                torch.nn.Hardswish(inplace=False),
                torch.ops.aten.hardswish.default,
            ],
            "hardswish_inplace": [
                torch.nn.Hardswish(inplace=True),
                torch.ops.aten.hardswish_.default,
            ],
            "swish": [torch.nn.SiLU(inplace=False), torch.ops.aten.silu.default],
            "swish_inplace": [
                torch.nn.SiLU(inplace=True),
                torch.ops.aten.silu_.default,
            ],
        }
        use_bias_list = [True, False]
        with override_quantized_engine("x86"), torch.no_grad():
            for unary_op, use_bias in itertools.product(
                unary_map.keys(), use_bias_list
            ):
                m = TestHelperModules.Conv2dUnaryModule(
                    unary_map[unary_op][0], use_bias=use_bias
                ).eval()
                example_inputs = (torch.randn(2, 3, 16, 16),)
                quantizer = X86InductorQuantizer().set_global(
                    xiq.get_default_x86_inductor_quantization_config()
                )
                node_occurrence = {
                    # one for input and weight of the conv
                    torch.ops.quantized_decomposed.quantize_per_tensor.default: 3,
                    torch.ops.quantized_decomposed.dequantize_per_tensor.default: 3,
                    # note: quantize op for weights are const propagated
                    torch.ops.quantized_decomposed.quantize_per_channel.default: 0,
                    torch.ops.quantized_decomposed.dequantize_per_channel.default: 1,
                }
                node_list = [
                    torch.ops.quantized_decomposed.quantize_per_tensor.default,
                    torch.ops.quantized_decomposed.dequantize_per_tensor.default,
                    torch.ops.aten.conv2d.default,
                    unary_map[unary_op][1],
                ]
                self._test_quantizer(
                    m,
                    example_inputs,
                    quantizer,
                    node_occurrence,
                    node_list,
                )

    @skipIfNoX86
    def test_conv2d_binary(self):
        """
        Test pattern of conv2d with binary post ops (such as add) with X86InductorQuantizer.
        Currently, only add as binary post op is supported.
        """
        conv2d_type_list = [NodePosType.left, NodePosType.both]
        example_inputs = (torch.randn(2, 3, 6, 6),)
        quantizer = X86InductorQuantizer().set_global(
            xiq.get_default_x86_inductor_quantization_config()
        )
        with override_quantized_engine("x86"), torch.no_grad():
            for conv2d_type in conv2d_type_list:
                m = TestHelperModules.Conv2dAddModule(conv2d_type=conv2d_type).eval()
                if conv2d_type != NodePosType.both:
                    node_occurrence = {
                        # one for input and weight of the conv
                        # one for extra input node of add
                        torch.ops.quantized_decomposed.quantize_per_tensor.default: 2,
                        torch.ops.quantized_decomposed.dequantize_per_tensor.default: 2,
                        # quantize_per_channel for weights are const propagated
                        torch.ops.quantized_decomposed.quantize_per_channel.default: 0,
                        torch.ops.quantized_decomposed.dequantize_per_channel.default: 1,
                    }
                else:
                    node_occurrence = {
                        # one for input of the conv
                        # one for input of another conv
                        # 2 conv will share same input quant/dequant
                        # one for extra input node of add
                        torch.ops.quantized_decomposed.quantize_per_tensor.default: 2,
                        torch.ops.quantized_decomposed.dequantize_per_tensor.default: 3,
                        # quantize_per_channel for weights are const propagated
                        torch.ops.quantized_decomposed.quantize_per_channel.default: 0,
                        torch.ops.quantized_decomposed.dequantize_per_channel.default: 2,
                    }
                node_list = [
                    torch.ops.quantized_decomposed.quantize_per_tensor.default,
                    torch.ops.quantized_decomposed.dequantize_per_tensor.default,
                    torch.ops.aten.conv2d.default,
                    torch.ops.aten.add.Tensor,
                ]
                self._test_quantizer(
                    m,
                    example_inputs,
                    quantizer,
                    node_occurrence,
                    node_list,
                )

    @skipIfNoX86
    def test_conv2d_binary2(self):
        """
        Test Pattern:
            tmp = conv2d_1(x)
            tmp2 = conv2d_2(tmp)
            return tmp + tmp2
        Since conv2d_1 has 2 users, we should annotate conv2d_2 for binary fusion instead of conv2d_1
        """
        example_inputs = (torch.randn(2, 3, 6, 6),)
        quantizer = X86InductorQuantizer().set_global(
            xiq.get_default_x86_inductor_quantization_config()
        )
        inplace_add_list = [True, False]
        with override_quantized_engine("x86"), torch.no_grad():
            for inplace_add in inplace_add_list:
                m = TestHelperModules.Conv2dAddModule2(inplace_add=inplace_add).eval()
                node_occurrence = {
                    torch.ops.quantized_decomposed.quantize_per_tensor.default: 2,
                    torch.ops.quantized_decomposed.dequantize_per_tensor.default: 3,
                    # quantize_per_channel for weights are const propagated
                    torch.ops.quantized_decomposed.quantize_per_channel.default: 0,
                    torch.ops.quantized_decomposed.dequantize_per_channel.default: 2,
                }
                node_list = [
                    torch.ops.quantized_decomposed.quantize_per_tensor.default,
                    torch.ops.quantized_decomposed.dequantize_per_tensor.default,
                    torch.ops.aten.conv2d.default,
                    torch.ops.quantized_decomposed.quantize_per_tensor.default,
                    torch.ops.aten.add_.Tensor
                    if inplace_add
                    else torch.ops.aten.add.Tensor,
                ]
                self._test_quantizer(
                    m,
                    example_inputs,
                    quantizer,
                    node_occurrence,
                    node_list,
                )

    @skipIfNoX86
    def test_conv2d_binary_unary(self):
        """
        Test pattern of conv2d with binary + unary post ops (such as add + relu) with X86InductorQuantizer.
        Currently, only add as binary post op and relu as unary post op are supported.
        """
        conv2d_type_list = [NodePosType.left, NodePosType.both]
        example_inputs = (torch.randn(2, 3, 6, 6),)
        quantizer = X86InductorQuantizer().set_global(
            xiq.get_default_x86_inductor_quantization_config()
        )
        with override_quantized_engine("x86"), torch.no_grad():
            for conv2d_type in conv2d_type_list:
                m = TestHelperModules.Conv2dAddReLUModule(
                    conv2d_type=conv2d_type,
                ).eval()
                if conv2d_type != NodePosType.both:
                    node_occurrence = {
                        # one for input for conv
                        # one for extra input node of add
                        torch.ops.quantized_decomposed.quantize_per_tensor.default: 2,
                        torch.ops.quantized_decomposed.dequantize_per_tensor.default: 2,
                        # note: quantize op for weights are const propagated
                        torch.ops.quantized_decomposed.quantize_per_channel.default: 0,
                        torch.ops.quantized_decomposed.dequantize_per_channel.default: 1,
                    }
                else:
                    node_occurrence = {
                        # one for input of the conv
                        # one for input of another conv
                        # 2 conv will share same input quant/dequant
                        # one for extra input node of add
                        torch.ops.quantized_decomposed.quantize_per_tensor.default: 2,
                        torch.ops.quantized_decomposed.dequantize_per_tensor.default: 3,
                        # note: quantize op for weights are const propagated
                        torch.ops.quantized_decomposed.quantize_per_channel.default: 0,
                        torch.ops.quantized_decomposed.dequantize_per_channel.default: 2,
                    }
                node_list = [
                    torch.ops.quantized_decomposed.quantize_per_tensor.default,
                    torch.ops.quantized_decomposed.dequantize_per_tensor.default,
                    torch.ops.aten.conv2d.default,
                    torch.ops.aten.add.Tensor,
                ]
                self._test_quantizer(
                    m,
                    example_inputs,
                    quantizer,
                    node_occurrence,
                    node_list,
                )

    @skipIfNoX86
    def test_conv2d_serials_binary_unary(self):
        """
        Test pattern of 2 following up conv2d add relu with X86InductorQuantizer.
        """
        with override_quantized_engine("x86"), torch.no_grad():
            m = TestHelperModules.SerialsConv2dAddReLUModule().eval()
            example_inputs = (torch.randn(2, 3, 16, 16),)
            quantizer = X86InductorQuantizer().set_global(
                xiq.get_default_x86_inductor_quantization_config()
            )
            node_occurrence = {
                torch.ops.quantized_decomposed.quantize_per_tensor.default: 4,
                torch.ops.quantized_decomposed.dequantize_per_tensor.default: 6,
                # quantize_per_channel for weights are const propagated
                torch.ops.quantized_decomposed.quantize_per_channel.default: 0,
                torch.ops.quantized_decomposed.dequantize_per_channel.default: 4,
            }
            node_list = [
                torch.ops.quantized_decomposed.quantize_per_tensor.default,
                torch.ops.quantized_decomposed.dequantize_per_tensor.default,
                torch.ops.aten.conv2d.default,
                torch.ops.quantized_decomposed.quantize_per_tensor.default,
                torch.ops.quantized_decomposed.dequantize_per_tensor.default,
                torch.ops.aten.conv2d.default,
                torch.ops.aten.conv2d.default,
                torch.ops.aten.add.Tensor,
                torch.ops.aten.relu.default,
            ]
            self._test_quantizer(
                m,
                example_inputs,
                quantizer,
                node_occurrence,
                node_list,
            )

    def _single_op_share_observer_recipe_test_helper(self, m, x, single_op):
        quantizer = X86InductorQuantizer().set_global(
            xiq.get_default_x86_inductor_quantization_config()
        )
        example_inputs = (x,)
        node_occurrence = {
            # one for input and weight of the conv, two for input/output for the maxpool2d
            torch.ops.quantized_decomposed.quantize_per_tensor.default: 3,
            torch.ops.quantized_decomposed.dequantize_per_tensor.default: 3,
            # quantize_per_channel for weights are const propagated
            torch.ops.quantized_decomposed.quantize_per_channel.default: 0,
            torch.ops.quantized_decomposed.dequantize_per_channel.default: 1,
        }
        node_list = [
            torch.ops.quantized_decomposed.quantize_per_tensor.default,
            torch.ops.quantized_decomposed.dequantize_per_tensor.default,
            torch.ops.aten.conv2d.default,
            torch.ops.quantized_decomposed.quantize_per_tensor.default,
            torch.ops.quantized_decomposed.dequantize_per_tensor.default,
            single_op,
            torch.ops.quantized_decomposed.quantize_per_tensor.default,
            torch.ops.quantized_decomposed.dequantize_per_tensor.default,
        ]
        _, prepare_model, _ = self._test_quantizer(
            m,
            example_inputs,
            quantizer,
            node_occurrence,
            node_list,
        )
        # Check Maxpool2d has share observer at input and output
        for node in prepare_model.graph.nodes:
            if node.op == "call_function" and node.target is single_op:
                single_op_node = node
                input_obs_of_single_op = getattr(
                    prepare_model, single_op_node.args[0].target
                )
                output_obs_of_single_op = getattr(
                    prepare_model, next(iter(single_op_node.users)).target
                )
            elif (
                node.op == "call_function"
                and node.target is torch.ops.aten.conv2d.default
            ):
                conv_node = node
                input_obs_of_conv = getattr(prepare_model, conv_node.args[0].target)
        self.assertTrue(isinstance(input_obs_of_single_op, ObserverBase))
        self.assertTrue(isinstance(output_obs_of_single_op, ObserverBase))
        self.assertTrue(isinstance(input_obs_of_conv, ObserverBase))
        self.assertTrue(input_obs_of_single_op is output_obs_of_single_op)
        self.assertTrue(input_obs_of_single_op is not input_obs_of_conv)

    @skipIfNoX86
    def test_maxpool2d_recipe(self):
        r"""
        Test pattern: int8_in_int8_out_ops(maxpool) - non_quantizable op(pow)
        Since maxpool is a int8_in_int8_out_op, there is obs between maxpool and pow.
        """
        self._single_op_share_observer_recipe_test_helper(
            TestHelperModules.Conv2dSingleOpPowModule(nn.MaxPool2d(1, 1)).eval(),
            torch.rand(1, 2, 14, 14),
            torch.ops.aten.max_pool2d.default,
        )

    @skipIfNoX86
    def test_adaptive_avg_pool2d_recipe(self):
        r"""
        Test pattern: int8_in_int8_out_ops(adaptive_avg_pool2d) - non_quantizable op(pow)
        Since adaptive_avg_pool2d is a int8_in_int8_out_op, there is obs between adaptive_avg_pool2d and pow.
        """
        self._single_op_share_observer_recipe_test_helper(
            TestHelperModules.Conv2dSingleOpPowModule(
                nn.AdaptiveAvgPool2d((1, 1))
            ).eval(),
            torch.rand(1, 2, 14, 14),
            torch.ops.aten.adaptive_avg_pool2d.default,
        )

    @skipIfNoX86
    def test_flatten_recipe(self):
        r"""
        Test pattern: int8_in_int8_out_ops(flatten) - non_quantizable op(pow)
        Since flatten is a int8_in_int8_out_op, there is obs between flatten and pow.
        """
        self._single_op_share_observer_recipe_test_helper(
            TestHelperModules.Conv2dSingleOpPowModule(
                lambda x: torch.flatten(x, 1)
            ).eval(),
            torch.rand(1, 2, 14, 14),
            torch.ops.aten.flatten.using_ints,
        )

    @skipIfNoX86
    def test_cat_recipe(self):
        r"""
        Test pattern: conv -> cat -> maxpool2d
        Since cat, maxpool is a int8_in_int8_out_op, the inputs and outputs should with same observer.
        """
        m = TestHelperModules.Conv2dCatMaxpool2d().eval()
        x = torch.randn(16, 3, 16, 16).contiguous(memory_format=torch.channels_last)
        quantizer = X86InductorQuantizer().set_global(
            xiq.get_default_x86_inductor_quantization_config()
        )
        example_inputs = (x,)
        node_occurrence = {
            torch.ops.quantized_decomposed.quantize_per_tensor.default: 6,
            torch.ops.quantized_decomposed.dequantize_per_tensor.default: 6,
            # quantize_per_channel for weights are const propagated
            torch.ops.quantized_decomposed.quantize_per_channel.default: 0,
            torch.ops.quantized_decomposed.dequantize_per_channel.default: 3,
        }
        node_list = [
            torch.ops.quantized_decomposed.quantize_per_tensor.default,
            torch.ops.quantized_decomposed.dequantize_per_tensor.default,
            torch.ops.aten.conv2d.default,
            torch.ops.quantized_decomposed.quantize_per_tensor.default,
            torch.ops.quantized_decomposed.dequantize_per_tensor.default,
            torch.ops.aten.cat.default,
            torch.ops.quantized_decomposed.quantize_per_tensor.default,
            torch.ops.quantized_decomposed.dequantize_per_tensor.default,
            torch.ops.aten.max_pool2d.default,
            torch.ops.quantized_decomposed.quantize_per_tensor.default,
            torch.ops.quantized_decomposed.dequantize_per_tensor.default,
        ]
        _, prepare_model, _ = self._test_quantizer(
            m,
            example_inputs,
            quantizer,
            node_occurrence,
            node_list,
        )
        # Check Cat/Maxpool2d has share observer at input and output
        for node in prepare_model.graph.nodes:
            if node.op == "call_function" and node.target == torch.ops.aten.cat.default:
                cat_act_obs0 = getattr(prepare_model, node.all_input_nodes[0].target)
                cat_act_obs1 = getattr(prepare_model, node.all_input_nodes[1].target)
                cat_out_obs = getattr(prepare_model, next(iter(node.users)).target)
            elif (
                node.op == "call_function"
                and node.target is torch.ops.aten.max_pool2d.default
            ):
                maxpool_node = node
                input_obs_of_maxpool = getattr(
                    prepare_model, maxpool_node.args[0].target
                )
                output_obs_of_maxpool = getattr(
                    prepare_model, next(iter(maxpool_node.users)).target
                )
        self.assertTrue(isinstance(cat_act_obs0, ObserverBase))
        self.assertTrue(isinstance(cat_act_obs1, ObserverBase))
        self.assertTrue(isinstance(cat_out_obs, ObserverBase))
        self.assertTrue(isinstance(input_obs_of_maxpool, ObserverBase))
        self.assertTrue(isinstance(output_obs_of_maxpool, ObserverBase))
        self.assertTrue(cat_act_obs0 is cat_act_obs1)
        self.assertTrue(cat_act_obs0 is cat_out_obs)
        self.assertTrue(cat_out_obs is input_obs_of_maxpool)
        self.assertTrue(input_obs_of_maxpool is output_obs_of_maxpool)

    @skipIfNoX86
    def test_cat_recipe_same_inputs(self):
        r"""
        Test pattern: conv -> cat([input0, input0])
        Since cat has 2 input node of same tensor, they should also be with same observer.
        """
        m = TestHelperModules.Conv2dCatSameInputs().eval()
        x = torch.randn(16, 3, 16, 16).contiguous(memory_format=torch.channels_last)
        quantizer = X86InductorQuantizer().set_global(
            xiq.get_default_x86_inductor_quantization_config()
        )
        example_inputs = (x,)
        node_occurrence = {
            torch.ops.quantized_decomposed.quantize_per_tensor.default: 3,
            torch.ops.quantized_decomposed.dequantize_per_tensor.default: 3,
            # quantize_per_channel for weights are const propagated
            torch.ops.quantized_decomposed.quantize_per_channel.default: 0,
            torch.ops.quantized_decomposed.dequantize_per_channel.default: 1,
        }
        node_list = [
            torch.ops.quantized_decomposed.quantize_per_tensor.default,
            torch.ops.quantized_decomposed.dequantize_per_tensor.default,
            torch.ops.aten.conv2d.default,
            torch.ops.quantized_decomposed.quantize_per_tensor.default,
            torch.ops.quantized_decomposed.dequantize_per_tensor.default,
            torch.ops.aten.cat.default,
            torch.ops.quantized_decomposed.quantize_per_tensor.default,
            torch.ops.quantized_decomposed.dequantize_per_tensor.default,
        ]
        _, prepare_model, _ = self._test_quantizer(
            m,
            example_inputs,
            quantizer,
            node_occurrence,
            node_list,
        )
        # Check Cat has share observer at input and output
        for node in prepare_model.graph.nodes:
            if node.op == "call_function" and node.target == torch.ops.aten.cat.default:
                cat_act_obs0 = getattr(prepare_model, node.args[0][0].target)
                cat_act_obs1 = getattr(prepare_model, node.args[0][1].target)
                cat_out_obs = getattr(prepare_model, next(iter(node.users)).target)
        self.assertTrue(isinstance(cat_act_obs0, ObserverBase))
        self.assertTrue(isinstance(cat_act_obs1, ObserverBase))
        self.assertTrue(isinstance(cat_out_obs, ObserverBase))
        self.assertTrue(cat_act_obs0 is cat_act_obs1)
        self.assertTrue(cat_act_obs0 is cat_out_obs)

    @skipIfNoX86
    def test_cat_recipe_single_input(self):
        r"""
        Test pattern: conv -> cat([input0,])
        Since cat has 1 input node, they should also be with same observer.
        """
        m = TestHelperModules.Conv2dCatSingleInput().eval()
        x = torch.randn(16, 3, 16, 16).contiguous(memory_format=torch.channels_last)
        quantizer = X86InductorQuantizer().set_global(
            xiq.get_default_x86_inductor_quantization_config()
        )
        example_inputs = (x,)
        node_occurrence = {
            torch.ops.quantized_decomposed.quantize_per_tensor.default: 3,
            torch.ops.quantized_decomposed.dequantize_per_tensor.default: 3,
            # quantize_per_channel for weights are const propagated
            torch.ops.quantized_decomposed.quantize_per_channel.default: 0,
            torch.ops.quantized_decomposed.dequantize_per_channel.default: 1,
        }
        node_list = [
            torch.ops.quantized_decomposed.quantize_per_tensor.default,
            torch.ops.quantized_decomposed.dequantize_per_tensor.default,
            torch.ops.aten.conv2d.default,
            torch.ops.quantized_decomposed.quantize_per_tensor.default,
            torch.ops.quantized_decomposed.dequantize_per_tensor.default,
            torch.ops.aten.cat.default,
            torch.ops.quantized_decomposed.quantize_per_tensor.default,
            torch.ops.quantized_decomposed.dequantize_per_tensor.default,
        ]
        _, prepare_model, _ = self._test_quantizer(
            m,
            example_inputs,
            quantizer,
            node_occurrence,
            node_list,
        )
        # Check Cat has share observer at input and output
        for node in prepare_model.graph.nodes:
            if node.op == "call_function" and node.target == torch.ops.aten.cat.default:
                cat_act_obs0 = getattr(prepare_model, node.args[0][0].target)
                cat_out_obs = getattr(prepare_model, next(iter(node.users)).target)
        self.assertTrue(isinstance(cat_act_obs0, ObserverBase))
        self.assertTrue(isinstance(cat_out_obs, ObserverBase))
        self.assertTrue(cat_act_obs0 is cat_out_obs)

    @skipIfNoX86
    def test_avg_pool2d_recipe(self):
        r"""
        Test pattern: conv -> AvgPool2d
        Since AvgPool2d is a int8_in_int8_out_op, the inputs and outputs should with same observer.
        """
        m = TestHelperModules.Conv2dAvgPool2d().eval()
        x = torch.randn(16, 3, 16, 16).contiguous(memory_format=torch.channels_last)
        quantizer = X86InductorQuantizer().set_global(
            xiq.get_default_x86_inductor_quantization_config()
        )
        example_inputs = (x,)
        node_occurrence = {
            torch.ops.quantized_decomposed.quantize_per_tensor.default: 3,
            torch.ops.quantized_decomposed.dequantize_per_tensor.default: 3,
            # quantize_per_channel for weights are const propagated
            torch.ops.quantized_decomposed.quantize_per_channel.default: 0,
            torch.ops.quantized_decomposed.dequantize_per_channel.default: 1,
        }
        node_list = [
            torch.ops.quantized_decomposed.quantize_per_tensor.default,
            torch.ops.quantized_decomposed.dequantize_per_tensor.default,
            torch.ops.aten.conv2d.default,
            torch.ops.quantized_decomposed.quantize_per_tensor.default,
            torch.ops.quantized_decomposed.dequantize_per_tensor.default,
            torch.ops.aten.avg_pool2d.default,
            torch.ops.quantized_decomposed.quantize_per_tensor.default,
            torch.ops.quantized_decomposed.dequantize_per_tensor.default,
        ]
        _, prepare_model, _ = self._test_quantizer(
            m,
            example_inputs,
            quantizer,
            node_occurrence,
            node_list,
        )
        for node in prepare_model.graph.nodes:
            if (
                node.op == "call_function"
                and node.target is torch.ops.aten.avg_pool2d.default
            ):
                avgpool_node = node
                input_obs_of_avgpool = getattr(
                    prepare_model, avgpool_node.args[0].target
                )
                output_obs_of_avgpool = getattr(
                    prepare_model, next(iter(avgpool_node.users)).target
                )
            elif (
                node.op == "call_function"
                and node.target is torch.ops.aten.conv2d.default
            ):
                conv_node = node
                output_obs_of_conv = getattr(
                    prepare_model, next(iter(conv_node.users)).target
                )
        self.assertTrue(isinstance(input_obs_of_avgpool, ObserverBase))
        self.assertTrue(isinstance(output_obs_of_avgpool, ObserverBase))
        self.assertTrue(isinstance(output_obs_of_conv, ObserverBase))
        self.assertTrue(input_obs_of_avgpool is output_obs_of_avgpool)
        self.assertTrue(input_obs_of_avgpool is output_obs_of_conv)

    @skipIfNoX86
    def test_linear(self):
        """
        Test pattern of single linear with X86InductorQuantizer.
        """
        with override_quantized_engine("x86"), torch.no_grad():
            for use_bias in [True, False]:
                m = TestHelperModules.SingleLinearModule(use_bias).eval()
                example_inputs = (torch.randn(2, 4),)
                quantizer = X86InductorQuantizer().set_global(
                    xiq.get_default_x86_inductor_quantization_config()
                )
                node_occurrence = {
                    # one for input and weight, one for output
                    torch.ops.quantized_decomposed.quantize_per_tensor.default: 1,
                    torch.ops.quantized_decomposed.dequantize_per_tensor.default: 1,
                    # quantize_per_channel for weights are const propagated
                    torch.ops.quantized_decomposed.quantize_per_channel.default: 0,
                    torch.ops.quantized_decomposed.dequantize_per_channel.default: 1,
                }
                node_list = [
                    torch.ops.quantized_decomposed.quantize_per_tensor.default,
                    torch.ops.quantized_decomposed.dequantize_per_tensor.default,
                    torch.ops.aten.linear.default,
                ]
                self._test_quantizer(
                    m,
                    example_inputs,
                    quantizer,
                    node_occurrence,
                    node_list,
                )


    def _test_linear_unary_helper(
            self,
            post_op_module,
            post_op_aten,
            post_op_aten_inplace,
            post_op_algo_list=None,
            is_qat=False,
            is_dynamic=False,
    ):
        """
        Test pattern of linear with unary post ops (e.g. relu) with X86InductorQuantizer.
        """
        use_bias_list = [True, False]
        inplace_list = [True, False]
<<<<<<< HEAD
        if post_op_algo_list is None:
            post_op_algo_list = [None]
        cases = itertools.product(use_bias_list, inplace_list, post_op_algo_list)
        with override_quantized_engine("x86"), torch.no_grad():
            for use_bias, inplace, post_op_algo in cases:
                if inplace and post_op_aten_inplace is None:
                    continue
                m = TestHelperModules.LinearUnaryModule(
                    use_bias=use_bias, postop=post_op_module, inplace_postop=inplace, post_op_algo=post_op_algo
=======
        postop_list = [nn.ReLU, nn.LeakyReLU]  # only test two to save time
        cases = itertools.product(use_bias_list, inplace_list, postop_list)
        post_op_map = {
            nn.ReLU: [torch.ops.aten.relu_.default, torch.ops.aten.relu.default],
            nn.LeakyReLU: [
                torch.ops.aten.leaky_relu_.default,
                torch.ops.aten.leaky_relu.default,
            ],
        }
        with override_quantized_engine("x86"), torch.no_grad():
            for use_bias, inplace, postop in cases:
                m = TestHelperModules.LinearUnaryModule(
                    use_bias=use_bias, postop=postop, inplace_postop=inplace
>>>>>>> 3b1ffe43
                ).eval()
                example_inputs = (torch.randn(2, 4),)
                quantizer = X86InductorQuantizer().set_global(
                    xiq.get_default_x86_inductor_quantization_config(
                        is_qat=is_qat,
                        is_dynamic=is_dynamic,
                    )
                )
                quantize_per_tensor_op = (
                    torch.ops.quantized_decomposed.quantize_per_tensor.tensor
                    if is_dynamic
                    else torch.ops.quantized_decomposed.quantize_per_tensor.default
                )
                dequantize_per_tensor_op = (
                    torch.ops.quantized_decomposed.dequantize_per_tensor.tensor
                    if is_dynamic
                    else torch.ops.quantized_decomposed.dequantize_per_tensor.default
                )
                node_occurrence = {
                    # one for input of the linear
                    quantize_per_tensor_op: 1,
                    dequantize_per_tensor_op: 1,
                    # quantize_per_channel for weights are const propagated
                    torch.ops.quantized_decomposed.quantize_per_channel.default: 0,
                    torch.ops.quantized_decomposed.dequantize_per_channel.default: 1,
                }
                node_list = [
                    quantize_per_tensor_op,
                    dequantize_per_tensor_op,
                    torch.ops.aten.linear.default,
                    post_op_aten_inplace if inplace else post_op_aten,
                ]
                self._test_quantizer(
                    m,
                    example_inputs,
                    quantizer,
                    node_occurrence,
                    node_list,
                    is_qat=is_qat,
                )


    @skipIfNoX86
    def test_linear_unary(self):
        aten = torch.ops.aten
        self._test_linear_unary_helper(nn.ReLU, aten.relu.default, aten.relu_.default)
        self._test_linear_unary_helper(
            nn.LeakyReLU, aten.leaky_relu.default, aten.leaky_relu_.default
        )
        self._test_linear_unary_helper(nn.GELU, aten.gelu.default, None, ['none', 'tanh'])


    @skipIfNoX86
    def test_linear_unary_qat(self):
        aten = torch.ops.aten
        self._test_linear_unary_helper(
            nn.ReLU, aten.relu.default, aten.relu_.default, is_qat=True
        )
        self._test_linear_unary_helper(
            nn.LeakyReLU, aten.leaky_relu.default, aten.leaky_relu_.default, is_qat=True
        )
        self._test_linear_unary_helper(
            nn.GELU, aten.gelu.default, None, ['none', 'tanh'], is_qat=True
        )


    @skipIfNoX86
    def test_linear_unary_dynamic(self):
        aten = torch.ops.aten
        self._test_linear_unary_helper(
            nn.ReLU, aten.relu.default, aten.relu_.default, is_dynamic=True
        )
        self._test_linear_unary_helper(
            nn.LeakyReLU, aten.leaky_relu.default, aten.leaky_relu_.default, is_dynamic=True
        )
        self._test_linear_unary_helper(
            nn.GELU, aten.gelu.default, None, ['none', 'tanh'], is_dynamic=True
        )


    @skipIfNoX86
    def test_linear_unary_dynamic_qat(self):
        aten = torch.ops.aten
        self._test_linear_unary_helper(
            nn.ReLU, aten.relu.default, aten.relu_.default, is_qat=True, is_dynamic=True
        )
        self._test_linear_unary_helper(
            nn.LeakyReLU, aten.leaky_relu.default, aten.leaky_relu_.default, is_qat=True, is_dynamic=True
        )
        self._test_linear_unary_helper(
            nn.GELU, aten.gelu.default, None, ['none', 'tanh'], is_qat=True, is_dynamic=True
        )


    def _check_annotation_stat(self, gm, expected_stat_dict):
        # Check expected annotation statistics to ensure the annotation is correct

        def _check_annotation(node):
            annot = node.meta.get(QUANT_ANNOTATION_KEY, None)
            if annot is None:
                return False, False
            return annot._annotated, annot._is_output_of_quantized_pattern

        for node in gm.graph.nodes:
            if node.target in expected_stat_dict.keys():
                annotated, is_quant_out = _check_annotation(node)
                expected_stat_dict[node.target]['annotated'] -= annotated
                expected_stat_dict[node.target]['is_quant_out'] -= is_quant_out
        for op_stat in expected_stat_dict.values():
            assert all(v == 0 for v in op_stat.values())


    def _test_linear_binary_helper(self, is_qat=False, is_dynamic=False):
        """
        Test pattern of linear with binary post ops (such as add) with X86InductorQuantizer.
        Currently, only add as binary post op is supported.
        """
<<<<<<< HEAD
        linear_pos_list = [NodePosType.left, NodePosType.right, NodePosType.both]
        inplace_add_list = [False, True]
        example_inputs = (torch.randn(2, 16),)
        quantizer = X86InductorQuantizer().set_global(
            xiq.get_default_x86_inductor_quantization_config(
                is_qat=is_qat,
                is_dynamic=is_dynamic,
            )
        )
        quantize_per_tensor_op = (
            torch.ops.quantized_decomposed.quantize_per_tensor.tensor
            if is_dynamic
            else torch.ops.quantized_decomposed.quantize_per_tensor.default
        )
        dequantize_per_tensor_op = (
            torch.ops.quantized_decomposed.dequantize_per_tensor.tensor
            if is_dynamic
            else torch.ops.quantized_decomposed.dequantize_per_tensor.default
        )
        cases = itertools.product(linear_pos_list, inplace_add_list)
        with override_quantized_engine("x86"), torch.no_grad():
            for linear_pos, inplace_add in cases:
                m = TestHelperModules.LinearAddModule(inplace_add=inplace_add, linear_pos=linear_pos).eval()
                if linear_pos != NodePosType.both:
                    node_occurrence = {
                        # Only one 1 q-dq for input of the linear
                        # No q-dq for extra input node of add
                        quantize_per_tensor_op: 1,
                        dequantize_per_tensor_op: 1,
                        # quantize_per_channel for weights are const propagated
                        torch.ops.quantized_decomposed.quantize_per_channel.default: 0,
                        torch.ops.quantized_decomposed.dequantize_per_channel.default: 1,
                    }
                else:
                    # convert_pt2e disables duplicate dequant for dynamic quant
                    num_dequant = 1 if is_dynamic else 2
                    node_occurrence = {
                        # One quantize_per_tensor for both linear nodes (shared)
                        # Two dequantize_per_tensor for two linear nodes
                        # No q-dq for extra input node of add
                        quantize_per_tensor_op: 1,
                        dequantize_per_tensor_op: num_dequant,
                        # quantize_per_channel for weights are const propagated
                        torch.ops.quantized_decomposed.quantize_per_channel.default: 0,
                        torch.ops.quantized_decomposed.dequantize_per_channel.default: 2,
                    }
                node_list = [
                    quantize_per_tensor_op,
                    dequantize_per_tensor_op,
                    torch.ops.aten.linear.default,
                    torch.ops.aten.add_.Tensor if inplace_add else torch.ops.aten.add.Tensor,
                ]
                fq_m = self._test_quantizer(
                    m,
                    example_inputs,
                    quantizer,
                    node_occurrence,
                    node_list,
                    is_qat=is_qat,
                )[-1]
                # One linear and add are fused. The other linear is quantized alone if present
                aten = torch.ops.aten
                add_op = aten.add_.Tensor if inplace_add else aten.add.Tensor
                expected_annotation_stat = {
                    aten.linear.default: {
                        'annotated': 2 if linear_pos == NodePosType.both else 1,
                        'is_quant_out': 1 if linear_pos == NodePosType.both else 0,
                    },
                    add_op: {
                        'annotated': 1,
                        'is_quant_out': 1
                    },
                }
                self._check_annotation_stat(fq_m, expected_annotation_stat)


    @skipIfNoX86
    def test_linear_binary(self):
        self._test_linear_binary_helper()


    @skipIfNoX86
    def test_linear_binary_qat(self):
        self._test_linear_binary_helper(is_qat=True)


    @skipIfNoX86
    def test_linear_binary_dynamic(self):
        self._test_linear_binary_helper(is_dynamic=True)


    @skipIfNoX86
    def test_linear_binary_dynamic_qat(self):
        self._test_linear_binary_helper(is_qat=True, is_dynamic=True)


    @skipIfNoX86
    def test_linear_binary2(self):
        """
        Test Pattern:
            tmp = linear_1(x)
            tmp2 = linear_2(tmp)
            return tmp + tmp2
        Since linear_1 has 2 users, we should annotate linear_2 for binary fusion instead of linear_1
        """
        example_inputs = (torch.randn(2, 16),)
        inplace_add_list = [True, False]
        is_qat_list = [False, True]
        is_dynamic_list = [False, True]
        cases = itertools.product(inplace_add_list, is_qat_list, is_dynamic_list)
        with override_quantized_engine("x86"), torch.no_grad():
            for inplace_add, is_qat, is_dynamic in cases:
=======
        use_bias_list = [True, False]
        postop = nn.GELU
        post_op_algorithm = ["none", "tanh"]
        cases = itertools.product(use_bias_list, post_op_algorithm)
        with override_quantized_engine("x86"), torch.no_grad():
            for use_bias, post_op_algo in cases:
                m = TestHelperModules.LinearUnaryModule(
                    use_bias=use_bias, postop=postop, post_op_algo=post_op_algo
                ).eval()
                example_inputs = (torch.randn(2, 4),)
>>>>>>> 3b1ffe43
                quantizer = X86InductorQuantizer().set_global(
                    xiq.get_default_x86_inductor_quantization_config(
                        is_qat=is_qat,
                        is_dynamic=is_dynamic
                    )
                )
                m = TestHelperModules.LinearAddModule2(inplace_add=inplace_add).eval()
                quantize_per_tensor_op = (
                    torch.ops.quantized_decomposed.quantize_per_tensor.tensor
                    if is_dynamic
                    else torch.ops.quantized_decomposed.quantize_per_tensor.default
                )
                dequantize_per_tensor_op = (
                    torch.ops.quantized_decomposed.dequantize_per_tensor.tensor
                    if is_dynamic
                    else torch.ops.quantized_decomposed.dequantize_per_tensor.default
                )
                # Two q-dq nodes for inputs of linear nodes
                # No q-dq for extra input node of add
                node_occurrence = {
                    quantize_per_tensor_op: 2,
                    dequantize_per_tensor_op: 2,
                    # quantize_per_channel for weights are const propagated
                    torch.ops.quantized_decomposed.quantize_per_channel.default: 0,
                    torch.ops.quantized_decomposed.dequantize_per_channel.default: 2,
                }
                node_list = [
                    quantize_per_tensor_op,
                    dequantize_per_tensor_op,
                    torch.ops.aten.linear.default,
                    torch.ops.quantized_decomposed.dequantize_per_channel.default,
                    torch.ops.aten.add_.Tensor if inplace_add else torch.ops.aten.add.Tensor,
                ]
                fq_m = self._test_quantizer(
                    m,
                    example_inputs,
                    quantizer,
                    node_occurrence,
                    node_list,
                )[-1]
                # One linear and add are fused. The other linear is quantized alone if present
                aten = torch.ops.aten
                add_op = aten.add_.Tensor if inplace_add else aten.add.Tensor
                expected_annotation_stat = {
                    aten.linear.default: {
                        'annotated': 2,
                        'is_quant_out': 1,
                    },
                    add_op: {
                        'annotated': 1,
                        'is_quant_out': 1
                    },
                }
                self._check_annotation_stat(fq_m, expected_annotation_stat)

    @skipIfNoX86
    def _test_linear_binary_unary_helper(self, is_qat=False, is_dynamic=False):
        """
        Test pattern of linear with binary + unary post ops (such as add + relu) with X86InductorQuantizer.
        Currently, only add as binary post op and relu as unary post op are supported.
        """
        linear_pos_list = [NodePosType.left, NodePosType.right, NodePosType.both]
        inplace_add_list = [False, True]
        inplace_relu_list = [False, True]
        example_inputs = (torch.randn(2, 16),)
        quantizer = X86InductorQuantizer().set_global(
            xiq.get_default_x86_inductor_quantization_config(
                is_qat=is_qat,
                is_dynamic=is_dynamic,
            )
        )
        quantize_per_tensor_op = (
            torch.ops.quantized_decomposed.quantize_per_tensor.tensor
            if is_dynamic
            else torch.ops.quantized_decomposed.quantize_per_tensor.default
        )
        dequantize_per_tensor_op = (
            torch.ops.quantized_decomposed.dequantize_per_tensor.tensor
            if is_dynamic
            else torch.ops.quantized_decomposed.dequantize_per_tensor.default
        )
        cases = itertools.product(linear_pos_list, inplace_add_list, inplace_relu_list)
        with override_quantized_engine("x86"), torch.no_grad():
            for linear_pos, inplace_add, inplace_relu in cases:
                m = TestHelperModules.LinearAddReLUModule(
                    inplace_add=inplace_add,
                    linear_pos=linear_pos,
                    inplace_relu=inplace_relu,
                ).eval()
                if linear_pos != NodePosType.both:
                    node_occurrence = {
                        # Only one q-dq node for input of the linear
                        # No q-dq node for extra input node of add
                        quantize_per_tensor_op: 1,
                        dequantize_per_tensor_op: 1,
                        # note: quantize op for weights are const propagated
                        torch.ops.quantized_decomposed.quantize_per_channel.default: 0,
                        torch.ops.quantized_decomposed.dequantize_per_channel.default: 1,
                    }
                else:
                    # convert_pt2e disables duplicate dequant for dynamic quant
                    num_dequant = 1 if is_dynamic else 2
                    node_occurrence = {
                        # One quantize_per_tensor for both linear nodes (shared)
                        # Two dequantize_per_tensor for two linear nodes
                        # No q-dq for extra input node of add
                        quantize_per_tensor_op: 1,
                        dequantize_per_tensor_op: num_dequant,
                        # note: quantize op for weights are const propagated
                        torch.ops.quantized_decomposed.quantize_per_channel.default: 0,
                        torch.ops.quantized_decomposed.dequantize_per_channel.default: 2,
                    }
                node_list = [
                    quantize_per_tensor_op,
                    dequantize_per_tensor_op,
                    torch.ops.aten.linear.default,
                    torch.ops.aten.add_.Tensor if inplace_add else torch.ops.aten.add.Tensor,
                ]
                fq_m = self._test_quantizer(
                    m,
                    example_inputs,
                    quantizer,
                    node_occurrence,
                    node_list,
                )[-1]
                # linear, add, relu are fused
                # The other linear is quantized alone if present
                aten = torch.ops.aten
                add_op = aten.add_.Tensor if inplace_add else aten.add.Tensor
                relu_op = aten.relu_.default if inplace_relu else aten.relu.default
                expected_annotation_stat = {
                    aten.linear.default: {
                        'annotated': 2 if linear_pos == NodePosType.both else 1,
                        'is_quant_out': 1 if linear_pos == NodePosType.both else 0,
                    },
                    add_op: {
                        'annotated': 1,
                        'is_quant_out': 0
                    },
                    relu_op: {
                        'annotated': 1,
                        'is_quant_out': 1
                    },
                }
                self._check_annotation_stat(fq_m, expected_annotation_stat)


    @skipIfNoX86
    def test_linear_binary_unary(self):
        self._test_linear_binary_unary_helper()


    @skipIfNoX86
    def test_linear_binary_unary_qat(self):
        self._test_linear_binary_unary_helper(is_qat=True)


    @skipIfNoX86
    def test_linear_binary_unary_dynamic(self):
        self._test_linear_binary_unary_helper(is_dynamic=True)


    @skipIfNoX86
    def test_linear_binary_unary_dynamic_qat(self):
        self._test_linear_binary_unary_helper(is_qat=True, is_dynamic=True)


    @skipIfNoX86
    def test_linear_binary_unary_serials(self):
        """
        Test pattern of 2 following up linear add relu with X86InductorQuantizer.
        """
        is_qat_list = [False, True]
        is_dynamic_list = [False, True]
        cases = itertools.product(is_qat_list, is_dynamic_list)
        with override_quantized_engine("x86"), torch.no_grad():
            for is_qat, is_dynamic in cases:
                m = TestHelperModules.SerialsLinearAddReLUModule().eval()
                example_inputs = (torch.randn(2, 16),)
                quantizer = X86InductorQuantizer().set_global(
                    xiq.get_default_x86_inductor_quantization_config(
                        is_qat=is_qat,
                        is_dynamic=is_dynamic,
                    )
                )
                quantize_per_tensor_op = (
                    torch.ops.quantized_decomposed.quantize_per_tensor.tensor
                    if is_dynamic
                    else torch.ops.quantized_decomposed.quantize_per_tensor.default
                )
                dequantize_per_tensor_op = (
                    torch.ops.quantized_decomposed.dequantize_per_tensor.tensor
                    if is_dynamic
                    else torch.ops.quantized_decomposed.dequantize_per_tensor.default
                )
                # convert_pt2e disables duplicate dequant for dynamic quant
                num_dequant = 3 if is_dynamic else 4
                node_occurrence = {
                    # quantize_per_tensor: 1 for linear_1, 1 for linear_2/3 (shared), 1 for linear_4
                    # dequantize_per_tensor: 1 for each linear
                    # No q-dq for extra input node of add
                    quantize_per_tensor_op: 3,
                    dequantize_per_tensor_op: num_dequant,
                    # quantize_per_channel for weights are const propagated
                    torch.ops.quantized_decomposed.quantize_per_channel.default: 0,
                    torch.ops.quantized_decomposed.dequantize_per_channel.default: 4,
                }
                node_list = [
                    quantize_per_tensor_op,
                    dequantize_per_tensor_op,
                    torch.ops.aten.linear.default,
                    torch.ops.quantized_decomposed.dequantize_per_channel.default,
                    torch.ops.aten.linear.default,
                    torch.ops.aten.linear.default,
                    torch.ops.aten.add.Tensor,
                    torch.ops.aten.relu.default,
                ]
                fq_m = self._test_quantizer(
                    m,
                    example_inputs,
                    quantizer,
                    node_occurrence,
                    node_list,
                )[-1]
                # Two linear nodes are quantized alone
                # The other two are fused with add and relu
                aten = torch.ops.aten
                expected_annotation_stat = {
                    aten.linear.default: {
                        'annotated': 4,
                        'is_quant_out': 2,
                    },
                    aten.add.Tensor: {
                        'annotated': 2,
                        'is_quant_out': 0
                    },
                    aten.relu.default: {
                        'annotated': 2,
                        'is_quant_out': 2
                    },
                }
                self._check_annotation_stat(fq_m, expected_annotation_stat)


    def _check_annotation_stat(self, gm, expected_stat_dict):
        # Check expected annotation statistics to ensure the annotation is correct

        def _check_annotation(node):
            annot = node.meta.get(QUANT_ANNOTATION_KEY, None)
            if annot is None:
                return False, False
            return annot._annotated, annot._is_output_of_quantized_pattern

        for node in gm.graph.nodes:
            if node.target in expected_stat_dict.keys():
                annotated, is_quant_out = _check_annotation(node)
                expected_stat_dict[node.target]['annotated'] -= annotated
                expected_stat_dict[node.target]['is_quant_out'] -= is_quant_out
        for op_stat in expected_stat_dict.values():
            assert all(v == 0 for v in op_stat.values())

    @skipIfNoX86
    def test_linear_binary(self):
        """
        Test pattern of linear with binary post ops (such as add) with X86InductorQuantizer.
        Currently, only add as binary post op is supported.
        """
        linear_pos_list = [NodePosType.left, NodePosType.right, NodePosType.both]
        inplace_add_list = [False, True]
        example_inputs = (torch.randn(2, 16),)
        quantizer = X86InductorQuantizer().set_global(
            xiq.get_default_x86_inductor_quantization_config()
        )
        cases = itertools.product(linear_pos_list, inplace_add_list)
        with override_quantized_engine("x86"), torch.no_grad():
            for linear_pos, inplace_add in cases:
                m = TestHelperModules.LinearAddModule(inplace_add=inplace_add, linear_pos=linear_pos).eval()
                if linear_pos != NodePosType.both:
                    node_occurrence = {
                        # Only one 1 q-dq for input of the linear
                        # No q-dq for extra input node of add
                        torch.ops.quantized_decomposed.quantize_per_tensor.default: 1,
                        torch.ops.quantized_decomposed.dequantize_per_tensor.default: 1,
                        # quantize_per_channel for weights are const propagated
                        torch.ops.quantized_decomposed.quantize_per_channel.default: 0,
                        torch.ops.quantized_decomposed.dequantize_per_channel.default: 1,
                    }
                else:
                    node_occurrence = {
                        # One quantize_per_tensor for both linear nodes (shared)
                        # Two dequantize_per_tensor for two linear nodes
                        # No q-dq for extra input node of add
                        torch.ops.quantized_decomposed.quantize_per_tensor.default: 1,
                        torch.ops.quantized_decomposed.dequantize_per_tensor.default: 2,
                        # quantize_per_channel for weights are const propagated
                        torch.ops.quantized_decomposed.quantize_per_channel.default: 0,
                        torch.ops.quantized_decomposed.dequantize_per_channel.default: 2,
                    }
                node_list = [
                    torch.ops.quantized_decomposed.quantize_per_tensor.default,
                    torch.ops.quantized_decomposed.dequantize_per_tensor.default,
                    torch.ops.aten.linear.default,
                    torch.ops.aten.add_.Tensor if inplace_add else torch.ops.aten.add.Tensor,
                ]
                fq_m = self._test_quantizer(
                    m,
                    example_inputs,
                    quantizer,
                    node_occurrence,
                    node_list,
                )[-1]
                # One linear and add are fused. The other linear is quantized alone if present
                aten = torch.ops.aten
                add_op = aten.add_.Tensor if inplace_add else aten.add.Tensor
                expected_annotation_stat = {
                    aten.linear.default: {
                        'annotated': 2 if linear_pos == NodePosType.both else 1,
                        'is_quant_out': 1 if linear_pos == NodePosType.both else 0,
                    },
                    add_op: {
                        'annotated': 1,
                        'is_quant_out': 1
                    },
                }
                self._check_annotation_stat(fq_m, expected_annotation_stat)


    @skipIfNoX86
    def test_linear_binary2(self):
        """
        Test Pattern:
            tmp = linear_1(x)
            tmp2 = linear_2(tmp)
            return tmp + tmp2
        Since linear_1 has 2 users, we should annotate linear_2 for binary fusion instead of linear_1
        """
        example_inputs = (torch.randn(2, 16),)
        quantizer = X86InductorQuantizer().set_global(
            xiq.get_default_x86_inductor_quantization_config()
        )
        inplace_add_list = [True, False]
        with override_quantized_engine("x86"), torch.no_grad():
            for inplace_add in inplace_add_list:
                m = TestHelperModules.LinearAddModule2(inplace_add=inplace_add).eval()
                # Two q-dq nodes for inputs of linear nodes
                # No q-dq for extra input node of add
                node_occurrence = {
                    torch.ops.quantized_decomposed.quantize_per_tensor.default: 2,
                    torch.ops.quantized_decomposed.dequantize_per_tensor.default: 2,
                    # quantize_per_channel for weights are const propagated
                    torch.ops.quantized_decomposed.quantize_per_channel.default: 0,
                    torch.ops.quantized_decomposed.dequantize_per_channel.default: 2,
                }
                node_list = [
                    torch.ops.quantized_decomposed.quantize_per_tensor.default,
                    torch.ops.quantized_decomposed.dequantize_per_tensor.default,
                    torch.ops.aten.linear.default,
                    torch.ops.quantized_decomposed.quantize_per_tensor.default,
                    torch.ops.aten.add_.Tensor if inplace_add else torch.ops.aten.add.Tensor,
                ]
                fq_m = self._test_quantizer(
                    m,
                    example_inputs,
                    quantizer,
                    node_occurrence,
                    node_list,
                )[-1]
                # One linear and add are fused. The other linear is quantized alone if present
                aten = torch.ops.aten
                add_op = aten.add_.Tensor if inplace_add else aten.add.Tensor
                expected_annotation_stat = {
                    aten.linear.default: {
                        'annotated': 2,
                        'is_quant_out': 1,
                    },
                    add_op: {
                        'annotated': 1,
                        'is_quant_out': 1
                    },
                }
                self._check_annotation_stat(fq_m, expected_annotation_stat)

    @skipIfNoX86
    def test_linear_binary_unary(self):
        """
        Test pattern of linear with binary + unary post ops (such as add + relu) with X86InductorQuantizer.
        Currently, only add as binary post op and relu as unary post op are supported.
        """
        linear_pos_list = [NodePosType.left, NodePosType.right, NodePosType.both]
        inplace_add_list = [False, True]
        inplace_relu_list = [False, True]
        example_inputs = (torch.randn(2, 16),)
        quantizer = X86InductorQuantizer().set_global(
            xiq.get_default_x86_inductor_quantization_config()
        )
        cases = itertools.product(linear_pos_list, inplace_add_list, inplace_relu_list)
        with override_quantized_engine("x86"), torch.no_grad():
            for linear_pos, inplace_add, inplace_relu in cases:
                m = TestHelperModules.LinearAddReLUModule(
                    inplace_add=inplace_add,
                    linear_pos=linear_pos,
                    inplace_relu=inplace_relu,
                ).eval()
                if linear_pos != NodePosType.both:
                    node_occurrence = {
                        # Only one q-dq node for input of the linear
                        # No q-dq node for extra input node of add
                        torch.ops.quantized_decomposed.quantize_per_tensor.default: 1,
                        torch.ops.quantized_decomposed.dequantize_per_tensor.default: 1,
                        # note: quantize op for weights are const propagated
                        torch.ops.quantized_decomposed.quantize_per_channel.default: 0,
                        torch.ops.quantized_decomposed.dequantize_per_channel.default: 1,
                    }
                else:
                    node_occurrence = {
                        # One quantize_per_tensor for both linear nodes (shared)
                        # Two dequantize_per_tensor for two linear nodes
                        # No q-dq for extra input node of add
                        torch.ops.quantized_decomposed.quantize_per_tensor.default: 1,
                        torch.ops.quantized_decomposed.dequantize_per_tensor.default: 2,
                        # note: quantize op for weights are const propagated
                        torch.ops.quantized_decomposed.quantize_per_channel.default: 0,
                        torch.ops.quantized_decomposed.dequantize_per_channel.default: 2,
                    }
                node_list = [
                    torch.ops.quantized_decomposed.quantize_per_tensor.default,
                    torch.ops.quantized_decomposed.dequantize_per_tensor.default,
                    torch.ops.aten.linear.default,
                    torch.ops.aten.add_.Tensor if inplace_add else torch.ops.aten.add.Tensor,
                ]
                fq_m = self._test_quantizer(
                    m,
                    example_inputs,
                    quantizer,
                    node_occurrence,
                    node_list,
                )[-1]
                # linear, add, relu are fused
                # The other linear is quantized alone if present
                aten = torch.ops.aten
                add_op = aten.add_.Tensor if inplace_add else aten.add.Tensor
                relu_op = aten.relu_.default if inplace_relu else aten.relu.default
                expected_annotation_stat = {
                    aten.linear.default: {
                        'annotated': 2 if linear_pos == NodePosType.both else 1,
                        'is_quant_out': 1 if linear_pos == NodePosType.both else 0,
                    },
                    add_op: {
                        'annotated': 1,
                        'is_quant_out': 0
                    },
                    relu_op: {
                        'annotated': 1,
                        'is_quant_out': 1
                    },
                }
                self._check_annotation_stat(fq_m, expected_annotation_stat)

    @skipIfNoX86
    def test_linear_binary_unary_serials(self):
        """
        Test pattern of 2 following up linear add relu with X86InductorQuantizer.
        """
        with override_quantized_engine("x86"), torch.no_grad():
            m = TestHelperModules.SerialsLinearAddReLUModule().eval()
            example_inputs = (torch.randn(2, 16),)
            quantizer = X86InductorQuantizer().set_global(xiq.get_default_x86_inductor_quantization_config())
            node_occurrence = {
                # quantize_per_tensor: 1 for linear_1, 1 for linear_2/3 (shared), 1 for linear_4
                # dequantize_per_tensor: 1 for each linear
                # No q-dq for extra input node of add
                torch.ops.quantized_decomposed.quantize_per_tensor.default: 3,
                torch.ops.quantized_decomposed.dequantize_per_tensor.default: 4,
                # quantize_per_channel for weights are const propagated
                torch.ops.quantized_decomposed.quantize_per_channel.default: 0,
                torch.ops.quantized_decomposed.dequantize_per_channel.default: 4,
            }
            node_list = [
                torch.ops.quantized_decomposed.quantize_per_tensor.default,
                torch.ops.quantized_decomposed.dequantize_per_tensor.default,
                torch.ops.aten.linear.default,
                torch.ops.quantized_decomposed.quantize_per_tensor.default,
                torch.ops.quantized_decomposed.dequantize_per_tensor.default,
                torch.ops.aten.linear.default,
                torch.ops.aten.linear.default,
                torch.ops.aten.add.Tensor,
                torch.ops.aten.relu.default,
            ]
            fq_m = self._test_quantizer(
                m,
                example_inputs,
                quantizer,
                node_occurrence,
                node_list,
            )[-1]
            # Two linear nodes are quantized alone
            # The other two are fused with add and relu
            aten = torch.ops.aten
            expected_annotation_stat = {
                aten.linear.default: {
                    'annotated': 4,
                    'is_quant_out': 2,
                },
                aten.add.Tensor: {
                    'annotated': 2,
                    'is_quant_out': 0
                },
                aten.relu.default: {
                    'annotated': 2,
                    'is_quant_out': 2
                },
            }
            self._check_annotation_stat(fq_m, expected_annotation_stat)

    @skipIfTorchDynamo("very slow")
    @skipIfNoX86
    def test_qat_conv2d(self):
        """
        Test QAT pattern of conv2d_bn with X86InductorQuantizer.
        """
        with override_quantized_engine("x86"):
            m = TestHelperModules.SingleConv2dModule(with_bn=True)
            example_inputs = (torch.randn(2, 3, 16, 16),)
            quantizer = X86InductorQuantizer().set_global(
                xiq.get_default_x86_inductor_quantization_config(is_qat=True)
            )
            node_occurrence = {
                # one for input and weight of the conv, one for output for the conv
                torch.ops.quantized_decomposed.quantize_per_tensor.default: 2,
                torch.ops.quantized_decomposed.dequantize_per_tensor.default: 2,
                # note: quantize op for weights are const propagated
                torch.ops.quantized_decomposed.quantize_per_channel.default: 0,
                torch.ops.quantized_decomposed.dequantize_per_channel.default: 1,
                # BN should be folded into Conv
                torch.ops.aten._native_batch_norm_legit.default: 0,
            }
            node_list = [
                torch.ops.quantized_decomposed.quantize_per_tensor.default,
                torch.ops.quantized_decomposed.dequantize_per_tensor.default,
                torch.ops.aten.conv2d.default,
                torch.ops.quantized_decomposed.quantize_per_tensor.default,
                torch.ops.quantized_decomposed.dequantize_per_tensor.default,
            ]
            self._test_quantizer(
                m,
                example_inputs,
                quantizer,
                node_occurrence,
                node_list,
                is_qat=True,
            )

    @skipIfTorchDynamo("very slow")
    @skipIfNoX86
    def test_qat_conv2d_unary(self):
        """
        Test QAT pattern of conv2d_bn with unary post ops (such as relu, sigmoid) with X86InductorQuantizer.
        Currently, only relu as unary post op is supported.
        """
        unary_map = {
            "relu": [torch.nn.ReLU(inplace=False), torch.ops.aten.relu.default],
            "relu_inplace": [torch.nn.ReLU(inplace=True), torch.ops.aten.relu_.default],
            "hardtanh": [
                torch.nn.Hardtanh(min_val=0.0, max_val=6.0, inplace=False),
                torch.ops.aten.hardtanh.default,
            ],
            "hardtanh_inplace": [
                torch.nn.Hardtanh(min_val=0.0, max_val=6.0, inplace=True),
                torch.ops.aten.hardtanh_.default,
            ],
            "relu6": [torch.nn.ReLU6(inplace=False), torch.ops.aten.hardtanh.default],
            "relu6_inplace": [
                torch.nn.ReLU6(inplace=True),
                torch.ops.aten.hardtanh_.default,
            ],
            "hardswish": [
                torch.nn.Hardswish(inplace=False),
                torch.ops.aten.hardswish.default,
            ],
            "hardswish_inplace": [
                torch.nn.Hardswish(inplace=True),
                torch.ops.aten.hardswish_.default,
            ],
            "swish": [torch.nn.SiLU(inplace=False), torch.ops.aten.silu.default],
            "swish_inplace": [
                torch.nn.SiLU(inplace=True),
                torch.ops.aten.silu_.default,
            ],
        }

        with override_quantized_engine("x86"):
            for unary_op in unary_map.keys():
                m = TestHelperModules.Conv2dUnaryModule(
                    unary_map[unary_op][0], with_bn=True
                )
                example_inputs = (torch.randn(2, 3, 16, 16),)
                quantizer = X86InductorQuantizer().set_global(
                    xiq.get_default_x86_inductor_quantization_config(is_qat=True)
                )
                node_occurrence = {
                    # one for input and weight of the conv, one for output for the relu
                    torch.ops.quantized_decomposed.quantize_per_tensor.default: 3,
                    torch.ops.quantized_decomposed.dequantize_per_tensor.default: 3,
                    # note: quantize op for weights are const propagated
                    torch.ops.quantized_decomposed.quantize_per_channel.default: 0,
                    torch.ops.quantized_decomposed.dequantize_per_channel.default: 1,
                    # BN should be folded into Conv
                    torch.ops.aten._native_batch_norm_legit.default: 0,
                }
                node_list = [
                    torch.ops.quantized_decomposed.quantize_per_tensor.default,
                    torch.ops.quantized_decomposed.dequantize_per_tensor.default,
                    torch.ops.aten.conv2d.default,
                    unary_map[unary_op][1],
                    torch.ops.quantized_decomposed.quantize_per_tensor.default,
                    torch.ops.quantized_decomposed.dequantize_per_tensor.default,
                ]
                self._test_quantizer(
                    m,
                    example_inputs,
                    quantizer,
                    node_occurrence,
                    node_list,
                    is_qat=True,
                )

    @skipIfTorchDynamo("very slow")
    @skipIfNoX86
    def test_qat_conv2d_binary(self):
        """
        Test qat pattern of conv2d_bn with binary post ops (such as add) with X86InductorQuantizer.
        Currently, only add as binary post op is supported.
        """
        example_inputs = (torch.randn(2, 3, 6, 6),)
        quantizer = X86InductorQuantizer().set_global(
            xiq.get_default_x86_inductor_quantization_config(is_qat=True)
        )
        with override_quantized_engine("x86"):
            for inplace_add in [True, False]:
                m = TestHelperModules.Conv2dAddModule(
                    inplace_add=inplace_add, with_bn=True
                )
                node_occurrence = {
                    # one for input and weight of the conv
                    # one for output for the add
                    # one for extra input node of add
                    torch.ops.quantized_decomposed.quantize_per_tensor.default: 3,
                    torch.ops.quantized_decomposed.dequantize_per_tensor.default: 3,
                    # quantize_per_channel for weights are const propagated
                    torch.ops.quantized_decomposed.quantize_per_channel.default: 0,
                    torch.ops.quantized_decomposed.dequantize_per_channel.default: 1,
                    # BN should be folded into Conv
                    torch.ops.aten._native_batch_norm_legit.default: 0,
                }
                node_list = [
                    torch.ops.quantized_decomposed.quantize_per_tensor.default,
                    torch.ops.quantized_decomposed.dequantize_per_tensor.default,
                    torch.ops.aten.conv2d.default,
                    torch.ops.aten.add_.Tensor
                    if inplace_add
                    else torch.ops.aten.add.Tensor,
                    torch.ops.quantized_decomposed.quantize_per_tensor.default,
                    torch.ops.quantized_decomposed.dequantize_per_tensor.default,
                ]
                self._test_quantizer(
                    m,
                    example_inputs,
                    quantizer,
                    node_occurrence,
                    node_list,
                    is_qat=True,
                )

    @skipIfTorchDynamo("very slow")
    @skipIfNoX86
    def test_qat_conv2d_binary2(self):
        """
        Test qat Pattern:
            tmp = bn1(conv2d_1(x))
            tmp2 = bn2(conv2d_2(tmp))
            return tmp + tmp2
        Since conv2d_1 has 2 users, we should annotate conv2d_2 for binary fusion instead of conv2d_1
        """
        example_inputs = (torch.randn(2, 3, 6, 6),)
        quantizer = X86InductorQuantizer().set_global(
            xiq.get_default_x86_inductor_quantization_config(is_qat=True)
        )
        inplace_add_list = [True, False]
        with override_quantized_engine("x86"), torch.no_grad():
            for inplace_add in inplace_add_list:
                m = TestHelperModules.Conv2dAddModule2(inplace_add=inplace_add)
                node_occurrence = {
                    torch.ops.quantized_decomposed.quantize_per_tensor.default: 3,
                    torch.ops.quantized_decomposed.dequantize_per_tensor.default: 4,
                    # quantize_per_channel for weights are const propagated
                    torch.ops.quantized_decomposed.quantize_per_channel.default: 0,
                    torch.ops.quantized_decomposed.dequantize_per_channel.default: 2,
                    # BN should be folded into Conv
                    torch.ops.aten._native_batch_norm_legit.default: 0,
                }
                node_list = [
                    torch.ops.quantized_decomposed.quantize_per_tensor.default,
                    torch.ops.quantized_decomposed.dequantize_per_tensor.default,
                    torch.ops.aten.conv2d.default,
                    torch.ops.quantized_decomposed.quantize_per_tensor.default,
                    torch.ops.aten.add_.Tensor
                    if inplace_add
                    else torch.ops.aten.add.Tensor,
                ]
                self._test_quantizer(
                    m,
                    example_inputs,
                    quantizer,
                    node_occurrence,
                    node_list,
                    is_qat=True,
                )

    @skipIfTorchDynamo("very slow")
    @skipIfNoX86
    def test_qat_conv2d_binary_unary(self):
        """
        Test QAT pattern of conv2d_bn with binary + unary post ops (such as add + relu) with X86InductorQuantizer.
        Currently, only add as binary post op and relu as unary post op are supported.
        """
        example_inputs = (torch.randn(2, 3, 6, 6),)
        quantizer = X86InductorQuantizer().set_global(
            xiq.get_default_x86_inductor_quantization_config(is_qat=True)
        )
        with override_quantized_engine("x86"):
            m = TestHelperModules.Conv2dAddReLUModule(with_bn=True)
            node_occurrence = {
                # one for input for conv
                # one for output for the relu
                # one for extra input node of add
                torch.ops.quantized_decomposed.quantize_per_tensor.default: 3,
                torch.ops.quantized_decomposed.dequantize_per_tensor.default: 3,
                # note: quantize op for weights are const propagated
                torch.ops.quantized_decomposed.quantize_per_channel.default: 0,
                torch.ops.quantized_decomposed.dequantize_per_channel.default: 1,
                # BN should be folded into Conv
                torch.ops.aten._native_batch_norm_legit.default: 0,
            }
            node_list = [
                torch.ops.quantized_decomposed.quantize_per_tensor.default,
                torch.ops.quantized_decomposed.dequantize_per_tensor.default,
                torch.ops.aten.conv2d.default,
                torch.ops.aten.add.Tensor,
                torch.ops.quantized_decomposed.quantize_per_tensor.default,
                torch.ops.quantized_decomposed.dequantize_per_tensor.default,
            ]
            self._test_quantizer(
                m,
                example_inputs,
                quantizer,
                node_occurrence,
                node_list,
                is_qat=True,
            )

    @skipIfNoX86
    def test_dynamic_quant_linear(self):
        """
        Test pattern of dynamic quantization of linear with X86InductorQuantizer.
        """
        with override_quantized_engine("x86"), torch.no_grad():
            m = TestHelperModules.SelfAttnLikeModule(input_dim=64).eval()
            example_inputs = (torch.randn(1, 4, 64),)
            quantizer = X86InductorQuantizer().set_global(
                xiq.get_default_x86_inductor_quantization_config(is_dynamic=True)
            )
            node_occurrence = {
                torch.ops.quantized_decomposed.choose_qparams.tensor: 1,
                torch.ops.quantized_decomposed.quantize_per_tensor.tensor: 1,
                torch.ops.quantized_decomposed.dequantize_per_tensor.tensor: 1,
                # quantize_per_channel for weights are const propagated
                torch.ops.quantized_decomposed.quantize_per_channel.default: 0,
                torch.ops.quantized_decomposed.dequantize_per_channel.default: 3,
            }
            node_list = [
                torch.ops.quantized_decomposed.choose_qparams.tensor,
                torch.ops.quantized_decomposed.quantize_per_tensor.tensor,
                torch.ops.quantized_decomposed.dequantize_per_tensor.tensor,
                torch.ops.quantized_decomposed.dequantize_per_channel.default,
                torch.ops.aten.linear.default,
            ]
            self._test_quantizer(
                m,
                example_inputs,
                quantizer,
                node_occurrence,
                node_list,
            )

    @skipIfNoX86
    def test_qat_dynamic_quant_linear(self):
        """
        Test pattern of qat dynamic quantization of linear with X86InductorQuantizer.
        """
        with override_quantized_engine("x86"), torch.no_grad():
            m = TestHelperModules.SelfAttnLikeModule(input_dim=64).eval()
            example_inputs = (torch.randn(1, 4, 64),)
            quantizer = X86InductorQuantizer().set_global(
                xiq.get_default_x86_inductor_quantization_config(
                    is_qat=True, is_dynamic=True
                )
            )
            node_occurrence = {
                torch.ops.quantized_decomposed.choose_qparams.tensor: 1,
                torch.ops.quantized_decomposed.quantize_per_tensor.tensor: 1,
                torch.ops.quantized_decomposed.dequantize_per_tensor.tensor: 1,
                # quantize_per_channel for weights are const propagated
                torch.ops.quantized_decomposed.quantize_per_channel.default: 0,
                torch.ops.quantized_decomposed.dequantize_per_channel.default: 3,
            }
            node_list = [
                torch.ops.quantized_decomposed.choose_qparams.tensor,
                torch.ops.quantized_decomposed.quantize_per_tensor.tensor,
                torch.ops.quantized_decomposed.dequantize_per_tensor.tensor,
                torch.ops.quantized_decomposed.dequantize_per_channel.default,
                torch.ops.aten.linear.default,
            ]
            self._test_quantizer(
                m,
                example_inputs,
                quantizer,
                node_occurrence,
                node_list,
                is_qat=True,
            )

    @skipIfNoX86
    def test_filter_conv2d_recipe(self):
        """
        Test removing conv2d from default recipe of X86InductorQuantizer.
        """
        with override_quantized_engine("x86"), torch.no_grad():
            m = TestHelperModules.Conv2dUnaryModule(torch.nn.ReLU(inplace=False)).eval()
            example_inputs = (torch.randn(2, 3, 16, 16),)
            quantizer = X86InductorQuantizer().set_global(
                xiq.get_default_x86_inductor_quantization_config()
            )
            quantizer.set_module_type_qconfig(torch.nn.Conv2d, None)
            node_occurrence = {
                # one for input and weight of the conv
                torch.ops.quantized_decomposed.quantize_per_tensor.default: 0,
                torch.ops.quantized_decomposed.dequantize_per_tensor.default: 0,
                # note: quantize op for weights are const propagated
                torch.ops.quantized_decomposed.quantize_per_channel.default: 0,
                torch.ops.quantized_decomposed.dequantize_per_channel.default: 0,
            }
            node_list = [
                torch.ops.aten.conv2d.default,
                torch.ops.aten.relu.default,
            ]
            self._test_quantizer(
                m,
                example_inputs,
                quantizer,
                node_occurrence,
                node_list,
            )

    @skipIfNoX86
    def test_filter_linear_recipe(self):
        """
        Test removing linear from default recipe of X86InductorQuantizer.
        """
        with override_quantized_engine("x86"), torch.no_grad():
            m = TestHelperModules.LinearUnaryModule(
                use_bias=True,
                postop=nn.ReLU,
            ).eval()
            example_inputs = (torch.randn(2, 4),)
            quantizer = X86InductorQuantizer().set_global(
                xiq.get_default_x86_inductor_quantization_config()
            )
            quantizer.set_function_type_qconfig(torch.nn.functional.linear, None)
            node_occurrence = {
                # one for input and weight of the conv
                torch.ops.quantized_decomposed.quantize_per_tensor.default: 0,
                torch.ops.quantized_decomposed.dequantize_per_tensor.default: 0,
                # note: quantize op for weights are const propagated
                torch.ops.quantized_decomposed.quantize_per_channel.default: 0,
                torch.ops.quantized_decomposed.dequantize_per_channel.default: 0,
            }
            node_list = [
                torch.ops.aten.linear.default,
                torch.ops.aten.relu.default,
            ]
            self._test_quantizer(
                m,
                example_inputs,
                quantizer,
                node_occurrence,
                node_list,
            )

    @skipIfNoX86
    def test_filter_maxpool2d_recipe(self):
        """
        Test removing maxpool2d from default recipe of X86InductorQuantizer.
        """
        with override_quantized_engine("x86"), torch.no_grad():
            m = TestHelperModules.Conv2dUnaryModule(torch.nn.ReLU(inplace=False)).eval()
            example_inputs = (torch.randn(2, 3, 16, 16),)
            quantizer = X86InductorQuantizer().set_global(
                xiq.get_default_x86_inductor_quantization_config()
            )
            quantizer.set_function_type_qconfig(torch.nn.functional.max_pool2d, None)
            node_occurrence = {
                # one for input and weight of the conv
                torch.ops.quantized_decomposed.quantize_per_tensor.default: 1,
                torch.ops.quantized_decomposed.dequantize_per_tensor.default: 1,
                # note: quantize op for weights are const propagated
                torch.ops.quantized_decomposed.quantize_per_channel.default: 0,
                torch.ops.quantized_decomposed.dequantize_per_channel.default: 1,
            }
            node_list = [
                torch.ops.quantized_decomposed.quantize_per_tensor.default,
                torch.ops.quantized_decomposed.dequantize_per_tensor.default,
                torch.ops.aten.conv2d.default,
                torch.ops.aten.relu.default,
                torch.ops.aten.max_pool2d.default,
            ]
            self._test_quantizer(
                m,
                example_inputs,
                quantizer,
                node_occurrence,
                node_list,
            )<|MERGE_RESOLUTION|>--- conflicted
+++ resolved
@@ -1196,7 +1196,6 @@
         """
         use_bias_list = [True, False]
         inplace_list = [True, False]
-<<<<<<< HEAD
         if post_op_algo_list is None:
             post_op_algo_list = [None]
         cases = itertools.product(use_bias_list, inplace_list, post_op_algo_list)
@@ -1206,21 +1205,6 @@
                     continue
                 m = TestHelperModules.LinearUnaryModule(
                     use_bias=use_bias, postop=post_op_module, inplace_postop=inplace, post_op_algo=post_op_algo
-=======
-        postop_list = [nn.ReLU, nn.LeakyReLU]  # only test two to save time
-        cases = itertools.product(use_bias_list, inplace_list, postop_list)
-        post_op_map = {
-            nn.ReLU: [torch.ops.aten.relu_.default, torch.ops.aten.relu.default],
-            nn.LeakyReLU: [
-                torch.ops.aten.leaky_relu_.default,
-                torch.ops.aten.leaky_relu.default,
-            ],
-        }
-        with override_quantized_engine("x86"), torch.no_grad():
-            for use_bias, inplace, postop in cases:
-                m = TestHelperModules.LinearUnaryModule(
-                    use_bias=use_bias, postop=postop, inplace_postop=inplace
->>>>>>> 3b1ffe43
                 ).eval()
                 example_inputs = (torch.randn(2, 4),)
                 quantizer = X86InductorQuantizer().set_global(
@@ -1338,7 +1322,6 @@
         Test pattern of linear with binary post ops (such as add) with X86InductorQuantizer.
         Currently, only add as binary post op is supported.
         """
-<<<<<<< HEAD
         linear_pos_list = [NodePosType.left, NodePosType.right, NodePosType.both]
         inplace_add_list = [False, True]
         example_inputs = (torch.randn(2, 16),)
@@ -1451,18 +1434,6 @@
         cases = itertools.product(inplace_add_list, is_qat_list, is_dynamic_list)
         with override_quantized_engine("x86"), torch.no_grad():
             for inplace_add, is_qat, is_dynamic in cases:
-=======
-        use_bias_list = [True, False]
-        postop = nn.GELU
-        post_op_algorithm = ["none", "tanh"]
-        cases = itertools.product(use_bias_list, post_op_algorithm)
-        with override_quantized_engine("x86"), torch.no_grad():
-            for use_bias, post_op_algo in cases:
-                m = TestHelperModules.LinearUnaryModule(
-                    use_bias=use_bias, postop=postop, post_op_algo=post_op_algo
-                ).eval()
-                example_inputs = (torch.randn(2, 4),)
->>>>>>> 3b1ffe43
                 quantizer = X86InductorQuantizer().set_global(
                     xiq.get_default_x86_inductor_quantization_config(
                         is_qat=is_qat,
