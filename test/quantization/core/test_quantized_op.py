# Owner(s): ["oncall: quantization"]


import copy
import itertools
import numpy as np
import operator
import random
<<<<<<< HEAD
import sys
=======
>>>>>>> b279034e
import unittest
from typing import NamedTuple, List

import torch
from torch import _VF
import torch.jit
import torch.nn.functional as F
from torch.nn.modules.utils import _single, _pair

from hypothesis import settings, HealthCheck
from hypothesis import assume, given, note
from hypothesis import strategies as st
import torch.testing._internal.hypothesis_utils as hu
hu.assert_deadline_disabled()

from torch.testing._internal.common_utils import TestCase
from torch.testing._internal.common_utils import IS_PPC, TEST_WITH_UBSAN, IS_MACOS, BUILD_WITH_CAFFE2, IS_SANDCASTLE
from torch.testing._internal.common_quantization import skipIfNoFBGEMM, skipIfNoQNNPACK, skipIfNoONEDNN
from torch.testing._internal.common_quantized import _quantize, _dequantize, _calculate_dynamic_qparams, \
    override_quantized_engine, supported_qengines, override_qengines, _snr
from torch.testing._internal.common_quantized import (
    qengine_is_qnnpack,
    qengine_is_onednn,
)
from torch.ao.quantization import PerChannelMinMaxObserver
from torch.testing._internal.common_cuda import TEST_CUDNN, TEST_CUDA
from torch.testing._internal.optests import opcheck
import torch.backends.xnnpack

from typing import Optional

np_dtype = {
    torch.quint8 : np.uint8,
    torch.qint8 : np.int8,
    torch.qint32 : np.int32
}

class PointwisePostOp(NamedTuple):
    binary_attr : str = "none"
    alpha : float = 1.0
    unary_attr : str = "none"
    scalars : List = []
    algorithm : str = ""

# Make sure we won't have overflows from vpmaddubsw instruction used in FBGEMM.
# On the current Intel x86 architecture, we need to utilize vpmaddubsw instruction
# for the 8-bit int multiplication. This instruction vertically multiplies each
# unsigned 8-bit integer from a with the corresponding signed 8-bit integer from
# b, producing intermediate signed 16-bit integers. This function modifies the
# weights to eliminate the overflow on the signed 16-bit integers.
def avoid_vpmaddubsw_overflow_linear(
    batch_size, input_channels, output_channels, X, X_min, X_max, W, W_min, W_max
):
    for i, j in np.ndindex((batch_size, output_channels)):
        for k in range(0, input_channels // 2 * 2, 2):
            x0 = X[i, k] - X_min
            x1 = X[i, k + 1] - X_min
            w0 = W[j, k] - 128 - W_min
            w1 = W[j, k + 1] - 128 - W_min
            if x0 * w0 + x1 * w1 < -(1 << 15):
                w1_adjusted = (-(1 << 15) - float(x0) * w0) / x1
                W[j, k + 1] = int(w1_adjusted) + 128 + W_min
            elif x0 * w0 + x1 * w1 > (1 << 15) - 1:
                w1_adjusted = ((1 << 15) - 1 - float(x0) * w0) / x1
                W[j, k + 1] = int(w1_adjusted) + 128 + W_min

    # Go through the same loop again to double check we don't have any overflow
    for i, j in np.ndindex((batch_size, output_channels)):
        for k in range(0, input_channels // 2 * 2, 2):
            x0 = X[i, k] - X_min
            x1 = X[i, k + 1] - X_min
            w0 = W[j, k] - 128 - W_min
            w1 = W[j, k + 1] - 128 - W_min
            assert -(1 << 15) <= x0 * w0 + x1 * w1 < (1 << 15)


# Reference quantized Linear operator
def qlinear_ref(X_q, X_scale, X_zp, W_q, W_scale, W_zp, b_q, Y_scale, Y_zp, dtype=np.uint8):
    X_q = np.reshape(X_q, (-1, X_q.shape[X_q.ndim - 1]))
    row_offsets_ref = X_q.sum(axis=1).astype(np.int32).reshape((-1, 1))
    col_offsets_ref = W_q.sum(axis=1).astype(np.int32).reshape((1, -1))
    assert X_q.ndim == 2
    batch_size, input_channels = X_q.shape
    Prod_XqWq_ref = (
        np.matmul(X_q.astype(np.int32), W_q.astype(np.int32).T)
        - W_zp * row_offsets_ref
        - X_zp * col_offsets_ref
        + input_channels * X_zp * W_zp
    )
    if b_q is not None:
        Prod_XqWq_ref += b_q
    Y_q_ref = _quantize(Prod_XqWq_ref, Y_scale / (X_scale * W_scale), Y_zp, dtype=dtype)
    return Y_q_ref

"""Computes the output shape given pooling parameters."""
def pool_output_shape(input_size, kernel_size, padding, stride,
                      dilation, ceiling_mode=False):
    if stride is None:
        stride = kernel_size
    output_size = (
        (input_size + 2 * padding - dilation * (kernel_size - 1) - 1
         + (stride - 1 if ceiling_mode else 0)) // stride + 1)
    if (ceiling_mode and
            ((output_size - 1) * stride >= input_size + padding)):
        output_size -= 1
    return output_size

"""
Util for creating a random tensor and quantization params when Hypothesis
is undesirable.
"""
def _get_random_tensor_and_q_params(shapes, rand_scale, torch_type):
    X = (torch.rand(*shapes, dtype=torch.float) - 0.5) * rand_scale
    # Calculate reasonable quantization params
    min_val = torch.min(X)
    max_val = torch.max(X)
    if torch_type == torch.qint32:
        X_zero_point = int(torch.randint(-1 * (2 ** 31), 2 ** 31 - 1, (1,)))
        num_bins = 2 ** 32
        X_scale = float(max_val - min_val) / num_bins
    elif torch_type == torch.qint8:
        X_zero_point = int(torch.randint(-128, 127, (1,)))
        num_bins = 2 ** 8
        X_scale = float(max_val - min_val) / num_bins
    else:  # torch.quint8
        X_zero_point = 127
        num_bins = 2 ** 8
        X_scale = float(max_val - min_val) / num_bins
    if X_scale == 0:
        X_scale = 1e-10
    return X, X_scale, X_zero_point

class TestQuantizedOps(TestCase):

    """Helper function to test quantized activation functions."""
    def _test_activation_function(self, X, fn_name, test_configs):
        r"""
            When writing a unit test for the activation function,
            instead of specifying the test routines only applicable to the activation function itself,
            you utilize the _test_activation_function that provides general testing.
            To utilize the helper function, a test config must be provided.
            A test config is a list that contains metadata about the quantized activation
            functions that will be tested and how the tests need to be set up; it allows simpler and
            more concise unit tests to be written by specifying the configurations needed
            and calling the provided helper function _test_activation_function.
            Inside the list, each config (as a dictionary) represents a suite of tests that assert the
            correctness of various quantization functions.
            You can check out the test_qrelu, test_qrelu6, test_qsigmoid, and test_qhardsigmoid for
            how their test configs are specified.
            Here's a list of the fields that can be included in a test config:
            quantized_fn: a list of the quantized functions to be tested
            reference_fn: the original reference function to be called on the
            the dequantized X
            extra_kwargs: the additional keyword arguments
            for each test entry in ops_under_test, it must have at least the fields
            for quantized_fn and reference_fn.
            output_range: the output range the operator will map to. By default, if it is
            no specified, the range will not be controlled and depend on Xmin and Xmax.
            change_zero_point: a boolean flag indicating if the zero point parameter should
            be determined based on torch_type during quantization (see sigmoid/hardsigmoid for
            examples). By default, if it is not specified, change_zero_point is assumed to be
            False and zero point will just take on the default value from X.
            `output_is_observed`: if specified and is True, we'll append extra
             output_scale/output_zero_point keyword argument when calling quantized op
        """
        # Retrives the default parameters from X.
        X, (scale, zero_point, torch_type) = X
        if not isinstance(X, torch.Tensor):
            X = torch.from_numpy(X)
        if (X.device.type == 'cuda') and (torch.backends.quantized.engine == 'qnnpack'):
            return
        # Quantizes the reference to account for max error.
        # q_min and q_max only depend on the initial torch_type.
        q_min, q_max = torch.iinfo(torch_type).min, torch.iinfo(torch_type).max

        for op_group in test_configs:
            ref_op = op_group['reference_fn']
            for q_op in op_group['quantized_fn']:

                for memory_format in (torch.channels_last, torch.contiguous_format):
                    if memory_format == torch.channels_last and len(X.shape) != 4:
                        continue
                    X = X.to(memory_format=memory_format)

                    # Retrieves the inplace keyword arguments
                    # some functions require inplace=True to test in-place.
                    # copy.copy is needed because these are modified in place
                    extra_kwargs = \
                        copy.copy(op_group.get('extra_kwargs', {}))
                    output_is_observed = \
                        copy.copy(op_group.get('output_is_observed', False))

                    # Quantizes and dequantizes to account for max error.
                    qX = torch.quantize_per_tensor(X, scale=scale, zero_point=zero_point,
                                                   dtype=torch_type)
                    dqX = qX.dequantize()
                    dqY_hat = ref_op(dqX.clone(), **extra_kwargs)

                    # Adjusts output_scale if needed.
                    # The output_scale determines the quantization scale for functions that
                    # have a constrained output range. e.x. sigmoid ranges from 0 to 1.
                    output_scale = scale
                    if 'output_range' in op_group:
                        (f_min, f_max) = op_group['output_range']
                        output_scale = (f_max - f_min) / (q_max - q_min + 1.0)

                    # Adjusts output_zero_point if needed (see explanation for the
                    # change_zero_point parameter above).
                    # output_zero_point determines the additional offset that will be
                    # added to a scaled value during quantization.
                    if op_group.get('change_zero_point', False):
                        output_zero_point = 0 if torch_type == torch.qint32 else q_min
                    else:
                        output_zero_point = zero_point

                    # Quantizes the dequantized version of Y_hat.
                    qY_hat = torch.quantize_per_tensor(dqY_hat, scale=output_scale,
                                                       zero_point=output_zero_point,
                                                       dtype=torch_type)

                    if output_is_observed:
                        extra_kwargs.update({'output_scale': output_scale, 'output_zero_point': output_zero_point})

                    # Finds qY using in-place or non-in-place quantized operators.
                    qY = q_op(qX, **extra_kwargs)

                    self.assertEqual(qY, qY_hat, msg=f'{fn_name} - {q_op} failed: ({qY} vs. {qY_hat})')

    """Tests the correctness of the quantized::relu op."""
    @override_qengines
    def test_qrelu(self):
        relu_test_configs = [
            {
                'quantized_fn': [
                    torch.relu,
                    torch.relu_,
                    torch.nn.functional.relu,
                    torch.nn.functional.relu,
                ],
                'reference_fn': torch.nn.functional.relu
            },
            {
                'quantized_fn': [
                    torch.nn.functional.relu,
                    torch.nn.functional.relu,
                ],
                'reference_fn': torch.nn.functional.relu,
                'extra_kwargs': {
                    'inplace': True
                }
            }
        ]
        devices = ["cpu", "cuda"] if TEST_CUDA else ["cpu"]
        for device in devices:
            shapes = ((4,), (4, 4), (4, 4, 4), (4, 4, 4, 4))
            dtypes = (torch.quint8, torch.qint8)
            scales = (0.05, 0.1)
            zero_points = (0, 5)
            test_cases = itertools.product(shapes, dtypes, scales, zero_points)
            for shape, dtype, scale, zero_point in test_cases:
                X = torch.randn(*shape, device=device)
                X = (X, (scale, zero_point, dtype))
                self._test_activation_function(X, 'relu', relu_test_configs)

    """Tests the correctness of the quantized::relu6 op."""
    def test_qrelu6(self):
        relu6_test_configs = [
            {
                'quantized_fn': [
                    torch.ops.quantized.relu6,
                    torch.ao.nn.quantized.ReLU6(inplace=False),
                    torch.ao.nn.quantized.ReLU6(inplace=True)
                ],
                'reference_fn': torch.nn.functional.relu6
            }
        ]
        shapes = ((4,), (4, 4), (4, 4, 4), (4, 4, 4, 4))
        dtypes = (torch.quint8, torch.qint8)
        scales = (0.05, 0.1)
        zero_points = (0, 5)
        test_cases = itertools.product(shapes, dtypes, scales, zero_points)
        for shape, dtype, scale, zero_point in test_cases:
            X = torch.randn(*shape) * 10
            X = (X, (scale, zero_point, dtype))
            self._test_activation_function(X, 'relu6', relu6_test_configs)

    """Tests the correctness of the quantized::sigmoid op."""
    @override_qengines
    @given(X=hu.tensor(shapes=hu.array_shapes(1, 5, 1, 5),
                       qparams=hu.qparams()))
    def test_sigmoid_non_observed(self, X):
        sigmoid_test_configs = [
            {
                'quantized_fn': [
                    torch.sigmoid
                ],
                'reference_fn': torch.sigmoid,
                'output_range': (0.0, 1.0),
                'change_zero_point': True
            }
        ]
        self._test_activation_function(X, 'sigmoid', sigmoid_test_configs)

    """Tests the correctness of the quantized::sigmoid op."""
    # TODO: enable after observed output is supported in qnnpack
    # @override_qengines
    @skipIfNoFBGEMM
    @given(X=hu.tensor(shapes=hu.array_shapes(1, 5, 1, 5),
                       qparams=hu.qparams()))
    def test_sigmoid(self, X):
        sigmoid_test_configs = [
            {
                'quantized_fn': [
                    torch.ops.quantized.sigmoid
                ],
                'reference_fn': torch.sigmoid,
                'output_range': (0.0, 1.0),
                'change_zero_point': True,
                'output_is_observed': True,
            }
        ]
        self._test_activation_function(X, 'sigmoid', sigmoid_test_configs)

    @skipIfNoFBGEMM
    def test_sigmoid_dequantize_rounding_error(self):
        # issue #107030
        sigmoid_test_configs = [
            {
                'quantized_fn': [
                    torch.ops.quantized.sigmoid
                ],
                'reference_fn': torch.sigmoid,
                'output_range': (0.0, 1.0),
                'change_zero_point': True,
                'output_is_observed': True,
            }
        ]
        X = (np.full(64, 514., dtype=np.float32), (1028.02, 255, torch.quint8))
        self._test_activation_function(X, 'sigmoid', sigmoid_test_configs)

    """Tests the correctness of the quantized::hardsigmoid op."""
    @override_qengines
    def test_qhardsigmoid(self):
        hardsigmoid_test_configs = [
            {
                'quantized_fn': [
                    torch.ao.nn.quantized.functional.hardsigmoid,
                ],
                'reference_fn': torch.nn.functional.hardsigmoid,
                'output_range': (0.0, 1.0),
                'change_zero_point': True,
            },
            {
                'quantized_fn': [
                    torch.ao.nn.quantized.functional.hardsigmoid,
                ],
                'reference_fn': torch.nn.functional.hardsigmoid,
                'output_range': (0.0, 1.0),
                'change_zero_point': True,
                'extra_kwargs': {
                    'inplace': True,
                },
            },
        ]
        shapes = ((4,), (4, 4), (4, 4, 4), (4, 4, 4, 4))
        dtypes = (torch.quint8, torch.qint8)
        test_cases = itertools.product(shapes, dtypes)
        for shape, dtype in test_cases:
            X = (np.random.rand(*shape).astype(np.float32), (1.0, 0, dtype))
            self._test_activation_function(X, 'hardsigmoid', hardsigmoid_test_configs)

    @override_qengines
    @given(X=hu.tensor(shapes=hu.array_shapes(1, 5, 1, 5),
                       qparams=hu.qparams()))
    def test_leaky_relu_observed_output(self, X):
        leaky_relu_test_configs = [
            {
                'quantized_fn': [
                    torch.ops.quantized.leaky_relu
                ],
                'reference_fn': torch.nn.functional.leaky_relu,
                'extra_kwargs': {
                    'negative_slope': 0.1,
                    'inplace': False,
                },
                'output_is_observed': True,
            }
        ]
        self._test_activation_function(X, 'leaky_relu', leaky_relu_test_configs)

    """Tests the correctness of the quantized::relu op."""
    def test_leaky_relu(self):
        shapes = ((4,), (4, 4), (4, 4, 4), (4, 4, 4, 4))
        dtypes = (torch.quint8, torch.qint8)
        memory_formats = (torch.channels_last, torch.contiguous_format)
        test_cases = itertools.product(shapes, dtypes, memory_formats)
        for shape, dtype, memory_format in test_cases:
            if memory_format == torch.channels_last and len(shape) != 4:
                continue
            X, scale, zero_point, torch_type, alpha = \
                torch.randn(*shape), 0.1, 0, dtype, 0.01
            X = X.to(memory_format=memory_format)

            qX = torch.quantize_per_tensor(X, scale=scale, zero_point=zero_point,
                                           dtype=torch_type)
            dqX = qX.dequantize()

            # torch.nn.functional
            op = torch.nn.functional.leaky_relu
            dqY = op(dqX, negative_slope=alpha)
            qY = torch.quantize_per_tensor(dqY, scale=scale, zero_point=zero_point,
                                           dtype=torch_type)
            qY_hat = op(qX, negative_slope=alpha)
            self.assertEqual(qY.dequantize(), qY_hat.dequantize(),
                             msg=f"F.leaky_relu failed ({qY} vs {qY_hat})")

    """Tests the correctness of the quantized::elu op."""
    @given(X=hu.tensor(shapes=hu.array_shapes(1, 5, 1, 5),
                       elements=hu.floats(-1e3, 1e3, allow_nan=False, allow_infinity=False),
                       qparams=hu.qparams()),
           alpha=st.floats(0.01, 10.0, allow_nan=False, allow_infinity=False))
    def test_qelu(self, X, alpha):
        X, (scale, zero_point, torch_type) = X
        output_scale = 0.5
        output_zero_point = 1

        X = torch.from_numpy(X)
        qX = torch.quantize_per_tensor(X, scale=scale, zero_point=zero_point,
                                       dtype=torch_type)

        # calculate ELU(dqX) and quantize
        dqX = qX.dequantize()
        dqY_hat = dqX.clone()
        dqY_hat = torch.nn.functional.elu(dqX, alpha)
        qY_hat = torch.quantize_per_tensor(dqY_hat, scale=output_scale, zero_point=output_zero_point,
                                           dtype=torch_type)

        qY = torch.ao.nn.quantized.functional.elu(qX, output_scale, output_zero_point, alpha=alpha)
        self.assertEqual(qY, qY_hat,
                         msg=f"F.elu failed ({qY} vs {qY_hat})")


    """Tests the correctness of the quantized::celu op."""
    @given(X=hu.tensor(shapes=hu.array_shapes(1, 5, 1, 5),
                       elements=hu.floats(-1e2, 1e2, allow_nan=False, allow_infinity=False),
                       qparams=hu.qparams(scale_max=9.999999747378752e-06)),
           alpha=st.floats(0.01, 100.0, allow_nan=False, allow_infinity=False))
    def test_qcelu(self, X, alpha):
        X, (scale, zero_point, torch_type) = X
        output_scale = 0.5
        output_zero_point = 1

        X = torch.from_numpy(X)
        qX = torch.quantize_per_tensor(X, scale=scale, zero_point=zero_point,
                                       dtype=torch_type)

        # calculate CELU(dqX) and quantize
        dqX = qX.dequantize()
        dqY_hat = torch.nn.functional.celu(dqX, alpha)
        qY_hat = torch.quantize_per_tensor(dqY_hat, scale=output_scale, zero_point=output_zero_point,
                                           dtype=torch_type)

        # test regular
        qY = torch.ops.quantized.celu(qX, output_scale, output_zero_point, alpha=alpha)
        self.assertEqual(qY, qY_hat,
                         msg=f"F.celu failed ({qY} vs {qY_hat})")

    """Tests the correctness of the quantized::gelu op."""
    def test_qgelu(self):
        shapes = ((4,), (4, 4), (4, 4, 4), (4, 4, 4, 4))
        dtypes = (torch.quint8, torch.qint8)
        memory_formats = (torch.channels_last, torch.contiguous_format)
        approximation = ['none', 'tanh']
        test_cases = itertools.product(shapes, dtypes, memory_formats, approximation)
        devices = ["cpu", "cuda"] if TEST_CUDA else ["cpu"]
        for shape, dtype, memory_format, approximate in test_cases:
            if memory_format == torch.channels_last and len(shape) != 4:
                continue

            X, scale, zero_point, torch_type = \
                torch.randn(*shape), 0.1, 0, dtype
            X = X.to(memory_format=memory_format)
            for device in devices:
                X = X.to(device=device)
                qX = torch.quantize_per_tensor(X, scale=scale, zero_point=zero_point,
                                               dtype=torch_type)
                dqX = qX.dequantize()

                op = torch.nn.functional.gelu
                dqY = op(dqX, approximate=approximate)
                qY = torch.quantize_per_tensor(dqY, scale=scale, zero_point=zero_point,
                                               dtype=torch_type)
                qY_hat = op(qX)
                self.assertEqual(qY.dequantize(), qY_hat.dequantize(),
                                 msg=f"F.gelu failed ({qY} vs {qY_hat})")

    """Tests the correctness of the quantized::prelu op."""
    def test_qprelu(self):
        shapes = ((4,), (4, 4), (4, 4, 4), (4, 4, 4, 4))
        num_params = (0, 1)  # 0: num_parameter = num_channels
        dtypes = (torch.quint8, torch.qint8)
        memory_formats = (torch.channels_last, torch.contiguous_format)
        test_cases = itertools.product(shapes, num_params, dtypes, memory_formats)
        for shape, num_param, dtype, memory_format in test_cases:
            if memory_format == torch.channels_last and len(shape) != 4:
                continue
            X, scale, zero_point, torch_type = \
                torch.randn(*shape), 0.1, 0, dtype
            X = X.to(memory_format=memory_format)
            num_parameter = 1 if num_param == 1 or len(shape) == 1 else shape[1]
            W = torch.randn(num_parameter)
            W, w_scale, w_zero_point = \
                torch.randn(num_parameter), 0.2, 0

            qX = torch.quantize_per_tensor(X, scale=scale, zero_point=zero_point,
                                           dtype=torch_type)
            dqX = qX.dequantize()
            qW = torch.quantize_per_tensor(W, scale=w_scale, zero_point=w_zero_point,
                                           dtype=torch_type)
            dqW = qW.dequantize()

            op = torch.nn.functional.prelu
            qop = torch.ops.quantized.prelu
            dqY = op(dqX, dqW)
            qY = torch.quantize_per_tensor(dqY, scale=scale, zero_point=zero_point,
                                           dtype=torch_type)
            qY_hat = qop(qX, qW, scale, zero_point)
            self.assertEqual(qY.dequantize(), qY_hat.dequantize(),
                             msg=f"F.prelu failed ({qY} vs {qY_hat})")

    """Tests the correctness of the quantized::qlayer_norm op."""
    @skipIfNoFBGEMM
    def test_qlayer_norm(self):
        # hypothesis is flaky for this test, create test cases manually
        side_lens = (1, 8, 11)
        torch_types = (torch.qint8, torch.quint8)
        y_scales = (0.1, 4.23)
        y_zero_points = (0, 1)
        channels_last_list = (True, False)
        affine_list = (True, False)
        combined = [side_lens, torch_types, y_scales, y_zero_points,
                    channels_last_list, affine_list]
        test_cases = itertools.product(*combined)

        with override_quantized_engine("fbgemm"):
            for test_case in test_cases:

                side_len, torch_type, Y_scale, Y_zero_point, channels_last, \
                    affine = test_case
                shapes = [side_len] * 4

                # In the FP kernel, mean and variance are calculated in floating point.
                # In the quantized kernel, they are calculated in integer arithmetic.
                # Because of this, the numerics do not always match exactly which is
                # expected and acceptable. We do two things to allow this failure
                # in this test:
                # 1. do not use Hypothesis to generate the input tensor.  Hypothesis
                #    favors homogeneous inputs in its search strategies which isn't
                #    representative of the inputs we care about, and tends to maximize
                #    this particular numerics difference.
                # 2. allow a small % of off by Y_scale errors.  Even when the
                #    variance of the input is high, there can be off by one errors
                #    in the result if the input value happens to fall exactly on
                #    the bin boundary of the output scale.
                #
                # If we want the numerics to match we could switch to calculating
                # mean+var in floating point in the future, at the cost of speed.
                X, X_scale, X_zero_point = \
                    _get_random_tensor_and_q_params(shapes, 1.0, torch_type)

                qX = torch.quantize_per_tensor(X, scale=X_scale,
                                               zero_point=X_zero_point,
                                               dtype=torch_type)
                if channels_last:
                    qX = qX.contiguous(memory_format=torch.channels_last)
                dqX = qX.dequantize()

                # Enforce non-homogeneous inputs
                enough_unique_vals_in_each_layer = sum(
                    1 if (
                        dqX[i].shape[0] < 5 or
                        float(torch.unique(dqX[i]).shape[0]) / dqX[i].shape[0] > 0.01
                    ) else 0
                    for i in range(dqX.shape[0])
                ) == dqX.shape[0]
                assume(enough_unique_vals_in_each_layer)

                # Initialize the weights non-randomly for reproducibility, to avoid
                # flaky tests
                if affine:
                    weight = torch.ones(*qX.size()[1:], dtype=torch.float) * 0.5
                    bias = torch.ones(*qX.size()[1:], dtype=torch.float) * 1
                else:
                    weight = None
                    bias = None
                epsilon = 1e-5

                qY = torch.ops.quantized.layer_norm(
                    qX, qX.size()[1:], weight=weight, bias=bias, eps=epsilon,
                    output_scale=Y_scale, output_zero_point=Y_zero_point)

                Y_hat = F.layer_norm(
                    dqX, dqX.size()[1:], weight=weight, bias=bias, eps=epsilon)
                qY_hat = torch.quantize_per_tensor(
                    Y_hat, scale=Y_scale, zero_point=Y_zero_point, dtype=torch_type)

                # Due to the numerics difference mentioned above between calculating
                # the variance in float vs int, the results can still be slightly
                # different.
                dqY = qY.dequantize()
                dqY_hat = qY_hat.dequantize()
                diff = dqY - dqY_hat

                # off-by-one errors are magnitude of Y_scale
                num_diff = torch.sum(diff > Y_scale * 1.0001)
                pct_diff = float(num_diff) / (diff.numel() + 1e-5)
                num_diff_off_by_one = torch.sum((diff > 0) * (diff <= Y_scale))
                pct_diff_off_by_one = float(num_diff_off_by_one) / (diff.numel() + 1e-5)

                self.assertTrue(pct_diff < 1e-6)
                self.assertTrue(pct_diff_off_by_one < 0.01)


    """Tests the correctness of the quantized::qnnpack_tanh op."""
    @given(X=hu.tensor(shapes=hu.array_shapes(1, 5, 1, 5),
                       qparams=hu.qparams()))
    @unittest.skip(
        "this is broken without changes to any relevant code, "
        "we need to remove hypothesis testing in CI")
    def test_qtanh(self, X):
        # Note: QNNPACK is tested separately in TestQNNPackOps
        X, (scale, zero_point, torch_type) = X

        X = torch.from_numpy(X)
        Y = torch.tanh(X)

        qX = torch.quantize_per_tensor(X, scale=scale,
                                       zero_point=zero_point,
                                       dtype=torch_type)

        # Quantize the reference to account for max error.
        # Note that the output scale has +1, because we use scale of 2.0/2^BITS
        # in the implementations.
        f_min, f_max = -1.0, 1.0
        q_min, q_max = torch.iinfo(torch_type).min, torch.iinfo(torch_type).max
        output_scale = (f_max - f_min) / (q_max - q_min + 1.0)
        output_zero_point = int(round((q_max + q_min) / 2.0))
        qY = torch.quantize_per_tensor(Y, scale=output_scale,
                                       zero_point=output_zero_point,
                                       dtype=torch_type)
        qY_hat = torch.tanh(qX)
        self.assertEqual(qY, qY_hat,
                         msg=f"TanH failed: {qY} vs. {qY_hat}")

    """Tests the correctness of the quantized::threshold op."""
    @given(X=hu.tensor(shapes=hu.array_shapes(1, 5, 1, 5),
                       elements=hu.floats(-1e3, 1e3, allow_nan=False, allow_infinity=False),
                       qparams=hu.qparams()),
           threshold=hu.floats(-1e3, 1e3, allow_nan=False, allow_infinity=False),
           value=hu.floats(-1e3, 1e3, allow_nan=False, allow_infinity=False))
    def test_qthreshold(self, X, threshold, value):
        X, (scale, zero_point, torch_type) = X
        X = torch.from_numpy(X)
        qX = torch.quantize_per_tensor(X, scale=scale, zero_point=zero_point,
                                       dtype=torch_type)

        # calculate threshold(dqX) and quantize
        dqX = qX.dequantize()
        dqY_hat = dqX.clone()
        dqY_hat = torch.nn.functional.threshold(dqY_hat, threshold, value)
        qY_hat = torch.quantize_per_tensor(dqY_hat, scale=scale, zero_point=zero_point,
                                           dtype=torch_type)

        ops_under_test = {
            'native': torch.threshold,
            'nn.functional': torch.nn.functional.threshold,
            'ao.nn.quantized.functional': torch.ao.nn.quantized.functional.threshold,
        }

        for name, op in ops_under_test.items():
            qY = op(qX, threshold, value)
            self.assertEqual(qY, qY_hat, msg=f"{name} qthreshold failed")

    """Tests the correctness of the quantized::clamp op."""
    @given(X=hu.tensor(shapes=hu.array_shapes(1, 8, 1, 8, max_numel=10**5),
                       elements=hu.floats(-1e6, 1e6, allow_nan=False),
                       qparams=hu.qparams()),
           min_val=hu.floats(-1e6, 1e6, allow_nan=False),
           max_val=hu.floats(-1e6, 1e6, allow_nan=False))
    def test_qclamp(self, X, min_val, max_val):
        X, (scale, zero_point, torch_type) = X

        assume(min_val <= max_val)
        Y_clamp = torch.clamp(torch.from_numpy(X), min=min_val, max=max_val)
        qY_clamp = torch.quantize_per_tensor(Y_clamp, scale=scale,
                                             zero_point=zero_point, dtype=torch_type)

        X = torch.from_numpy(X)
        qX = torch.quantize_per_tensor(X, scale=scale, zero_point=zero_point,
                                       dtype=torch_type)
        ops_under_test = {
            'ops.quantized': torch.ops.quantized.clamp,
        }

        for name, op in ops_under_test.items():
            qY_clamp_hat = op(qX, min=min_val, max=max_val)
            self.assertEqual(qY_clamp, qY_clamp_hat, msg=f"{name} qclamp failed")

        if torch.backends.quantized.engine == 'fbgemm':
            with override_quantized_engine('fbgemm'):
                Y_min_clamp = torch.clamp(X, min=min_val)
                Y_max_clamp = torch.clamp(X, max=max_val)

                qY_min_clamp = torch.quantize_per_tensor(Y_min_clamp, scale=scale,
                                                         zero_point=zero_point, dtype=torch_type)
                qY_max_clamp = torch.quantize_per_tensor(Y_max_clamp, scale=scale,
                                                         zero_point=zero_point, dtype=torch_type)


                for name, op in ops_under_test.items():
                    qY_min_clamp_hat = op(qX, min=min_val)
                    self.assertEqual(qY_min_clamp, qY_min_clamp_hat, msg=f"{name} qclamp failed")
                    qY_max_clamp_hat = op(qX, max=max_val)
                    self.assertEqual(qY_max_clamp, qY_max_clamp_hat, msg=f"{name} qclamp failed")

    """Tests the correctness of the quantized::hardtanh op."""
    @skipIfNoFBGEMM
    @given(X=hu.tensor(shapes=hu.array_shapes(1, 8, 1, 8, max_numel=10**5),
                       elements=hu.floats(-1e6, 1e6, allow_nan=False, allow_infinity=False),
                       qparams=hu.qparams()),
           min_val=hu.floats(-1e6, 1e6, allow_nan=False, allow_infinity=False),
           max_val=hu.floats(-1e6, 1e6, allow_nan=False, allow_infinity=False))
    def test_hardtanh(self, X, min_val, max_val):
        with override_quantized_engine('fbgemm'):
            X, (scale, zero_point, torch_type) = X

            assume(min_val <= max_val)
            Y = X.copy()
            Y[Y < min_val] = min_val
            Y[Y > max_val] = max_val
            qY = torch.quantize_per_tensor(torch.from_numpy(Y), scale=scale,
                                           zero_point=zero_point, dtype=torch_type)
            X = torch.from_numpy(X)
            qX = torch.quantize_per_tensor(X, scale=scale, zero_point=zero_point,
                                           dtype=torch_type)

            ops_under_test = {
                'ao.nn.quantized.functional.hardtanh':
                    torch.ao.nn.quantized.functional.hardtanh,
            }

            for name, op in ops_under_test.items():
                qY_hat = op(qX, min_val, max_val)
                self.assertEqual(qY, qY_hat, msg=f"{name} hardtanh failed")

            ops_under_test_inplace = {
                'inplace ao.nn.quantized.functional.hardtanh':
                    torch.ao.nn.quantized.functional.hardtanh,
            }

            for name, op_ in ops_under_test_inplace.items():
                qY_hat = qX.clone()
                op_(qY_hat, min_val, max_val, inplace=True)
                self.assertEqual(qY, qY_hat, msg=f"{name} hardtanh failed")

    """Tests the correctness of the quantized::hardswish op."""
    @override_qengines
    def test_hardswish(self):
        max_sides = (3, 4)
        side_lens = (1, 7)
        torch_types = (torch.quint8, torch.qint8)
        y_scales = (0.1, )
        y_zero_points = (1,)
        combined = [max_sides, side_lens, torch_types, y_scales, y_zero_points]
        test_cases = itertools.product(*combined)
        for test_case in test_cases:
            max_side, side_len, torch_type, Y_scale, Y_zero_point = test_case

            if torch.backends.quantized.engine == 'qnnpack' and torch_type != torch.quint8:
                continue

            shapes = [side_len] * max_side
            X, X_scale, X_zero_point = \
                _get_random_tensor_and_q_params(shapes, 2.0, torch_type)
            for memory_format in torch.channels_last, torch.contiguous_format:
                if memory_format == torch.channels_last and len(shapes) == 4:
                    X = X.to(memory_format=memory_format)
                qX = torch.quantize_per_tensor(X, scale=X_scale, zero_point=X_zero_point,
                                               dtype=torch_type)
                dqX = qX.dequantize()

                dqY_hat = F.hardswish(dqX)
                qY_hat = torch.quantize_per_tensor(dqY_hat, scale=Y_scale,
                                                   zero_point=Y_zero_point,
                                                   dtype=torch_type)

                qY = torch.ao.nn.quantized.functional.hardswish(
                    qX, scale=Y_scale, zero_point=Y_zero_point)
                self.assertEqual(
                    qY, qY_hat,
                    msg=f"Hardswish failed: {qY} vs {qY_hat}, {torch.backends.quantized.engine}")

    """Tests the correctness of the binary op + scalar."""
    def _test_binary_op_scalar_relu(self, A, b, binary_op_name, binary_op, quantized_op, quantized_op_relu):
        import copy
        op_scalar = quantized_op
        op_scalar_relu = quantized_op_relu

        A, (scale, zero_point, dtype) = A
        A = A.astype(np.float32)
        qA = torch.quantize_per_tensor(torch.from_numpy(A), scale, zero_point, dtype)

        if binary_op_name == 'add':
            C = binary_op(qA.dequantize(), round(b / scale) * scale)
        else:
            C = binary_op(qA.dequantize(), b)
        C_relu = copy.deepcopy(C)
        C_relu[C_relu < 0] = 0

        C_hat = op_scalar(qA, b)
        C_ref = torch.quantize_per_tensor(C, C_hat.q_scale(), C_hat.q_zero_point(), dtype)
        C_relu_hat = op_scalar_relu(qA, b)
        C_relu_ref = torch.quantize_per_tensor(
            C_relu, C_relu_hat.q_scale(), C_relu_hat.q_zero_point(), dtype)

        self.assertEqual(C_ref.dequantize(), C_hat.dequantize(),
                         msg=f"{binary_op_name}_scalar results don't match: "
                         f"{C_ref.dequantize()} vs {C_hat.dequantize()}")
        self.assertEqual(C_relu_ref.dequantize(), C_relu_hat.dequantize(),
                         msg=f"{binary_op_name}_scalar_relu results don't match: "
                         f"{C_relu_ref.dequantize()} vs {C_relu_hat.dequantize()}")

    @unittest.skipIf(IS_MACOS, "skipping macos test")
    @given(A=hu.tensor(shapes=hu.array_shapes(1, 4, 1, 5),
                       elements=hu.floats(-1e6, 1e6, allow_nan=False),
                       qparams=hu.qparams()),
           b=hu.floats(-1e6, 1e6, allow_nan=False, allow_infinity=False))
    def test_add_scalar_relu(self, A, b):
        self._test_binary_op_scalar_relu(A, b, "add", operator.add, torch.ops.quantized.add, torch.ops.quantized.add_relu)

    @unittest.skipIf(IS_MACOS, "skipping macos test")
    @given(A=hu.tensor(shapes=hu.array_shapes(1, 4, 1, 5),
                       elements=hu.floats(-1e6, 1e6, allow_nan=False),
                       qparams=hu.qparams()),
           b=hu.floats(-1e6, 1e6, allow_nan=False, allow_infinity=False))
    def test_mul_scalar_relu(self, A, b):
        self._test_binary_op_scalar_relu(A, b, "mul", operator.mul, torch.ops.quantized.mul, torch.ops.quantized.mul_relu)

    """Tests the correctness of the add and add_relu op."""
    def test_qadd_relu_same_qparams(self):
        for dtype in [torch.quint8, torch.qint8, torch.qint32]:
            add_relu = torch.ops.quantized.add_relu
            add = torch.ops.quantized.add
            add_out = torch.ops.quantized.add
            add_relu_out = torch.ops.quantized.add_relu

            # NB: This is a strange size so that we exercise both the vectorized
            # implementation (64-element chunks at at time) as well as the scalar
            # implementation
            A = torch.arange(-128, 130, dtype=torch.float)
            B = torch.arange(-128, 130, dtype=torch.float)
            scale = 2.0
            zero_point = 127
            qA = torch.quantize_per_tensor(A, scale=scale, zero_point=zero_point,
                                           dtype=dtype)
            qB = torch.quantize_per_tensor(B, scale=scale, zero_point=zero_point,
                                           dtype=dtype)

            # Add ReLU ground truth
            C = (qA.dequantize() + qB.dequantize()).numpy()
            qC = _quantize(C, scale, zero_point, dtype=np_dtype[dtype])
            qC_hat = add(qA, qB, scale=scale, zero_point=zero_point)
            np.testing.assert_equal(qC, qC_hat.int_repr(),
                                    "Quantized addition failed.")
            qC_out_hat = torch._empty_affine_quantized(qC.shape,
                                                       scale=scale,
                                                       zero_point=zero_point,
                                                       dtype=dtype)
            add_out(qA, qB, out=qC_out_hat)
            self.assertEqual(qC_hat, qC_out_hat, msg="Add.out failed")

            # Add + ReLU ground truth
            Crelu = C.copy()
            Crelu[C < 0] = 0
            qCrelu = _quantize(Crelu, scale, zero_point, dtype=np_dtype[dtype])
            qCrelu_hat = add_relu(qA, qB, scale=scale, zero_point=zero_point)
            np.testing.assert_equal(qCrelu, qCrelu_hat.int_repr(),
                                    "Quantized addition with ReLU failed.")
            qCrelu_out_hat = torch._empty_affine_quantized(qCrelu.shape,
                                                           scale=scale,
                                                           zero_point=zero_point,
                                                           dtype=dtype)
            add_relu_out(qA, qB, out=qCrelu_out_hat)
            self.assertEqual(qCrelu_hat, qCrelu_out_hat,
                             msg="AddReLU.out failed")

    """Tests the correctness of the cudnn add and add_relu op
    (Similar to test_qadd_relu_different_qparams, will probably merge in the future)"""
    @unittest.skipIf(not TEST_CUDNN, "cudnn is not enabled.")
    @unittest.skip("Local only - currently the test_qadd_relu_cudnn op is bulid "
                   "with USE_EXPERIMENTAL_CUDNN_V8_API, we can enable the test "
                   "after it is built by default")
    def test_qadd_relu_cudnn(self):
        dtype = torch.qint8
        add_relu = torch.ops.quantized.add_relu
        add = torch.ops.quantized.add

        A = torch.arange(-128, 130, dtype=torch.float).to(torch.device("cuda"))
        B = torch.arange(-128, 130, dtype=torch.float).to(torch.device("cuda"))
        scale_A = 2.5
        scale_B = 6.3
        scale_C = 12.9
        zero_point = 0
        qA = torch.quantize_per_tensor(A, scale=scale_A, zero_point=zero_point,
                                       dtype=dtype)
        qB = torch.quantize_per_tensor(B, scale=scale_B, zero_point=zero_point,
                                       dtype=dtype)
        # Add ground truth
        C = (qA.dequantize() + qB.dequantize()).to(device="cpu").numpy()
        qC = _quantize(C, scale_C, zero_point, dtype=np_dtype[dtype])
        qC_hat = add(qA, qB, scale=scale_C, zero_point=zero_point).to(device="cpu")
        np.testing.assert_equal(qC, qC_hat.int_repr(),
                                "Quantized addition failed.")

        # Add + ReLU ground truth
        Crelu = C.copy()
        Crelu[C < 0] = 0
        qCrelu = _quantize(Crelu, scale_C, zero_point, dtype=np_dtype[dtype])
        qCrelu_hat = add_relu(qA, qB, scale=scale_C, zero_point=zero_point).to(device="cpu")
        np.testing.assert_equal(qCrelu, qCrelu_hat.int_repr(),
                                "Quantized addition with ReLU failed.")

    """Tests the correctness of the cudnn add and add_relu op for nhwc format"""
    @unittest.skipIf(not TEST_CUDNN, "cudnn is not enabled.")
    @unittest.skip("Local only - currently the test_qadd_relu_cudnn_nhwc op is bulid "
                   "with USE_EXPERIMENTAL_CUDNN_V8_API, we can enable the test "
                   "after it is built by default")
    def test_qadd_relu_cudnn_nhwc(self):
        dtype = torch.qint8
        add_relu = torch.ops.quantized.add_relu
        add = torch.ops.quantized.add

        A = torch.rand(16, 8, 4, 12).to(device="cuda")
        B = torch.rand(16, 8, 4, 12).to(device="cuda")
        scale_A = 2.5
        scale_B = 6.3
        scale_C = 12.9
        zero_point = 0
        qA = torch.quantize_per_tensor(A, scale=scale_A, zero_point=zero_point,
                                       dtype=dtype)
        qB = torch.quantize_per_tensor(B, scale=scale_B, zero_point=zero_point,
                                       dtype=dtype)
        # Add ground truth
        C = (qA.dequantize() + qB.dequantize()).to(device="cpu").numpy()
        qC = _quantize(C, scale_C, zero_point, dtype=np_dtype[dtype])
        qC_hat = add(qA, qB, scale=scale_C, zero_point=zero_point).to(device="cpu")
        np.testing.assert_equal(qC, qC_hat.int_repr(),
                                "Quantized addition failed.")

        # Add + ReLU ground truth
        Crelu = C.copy()
        Crelu[C < 0] = 0
        qCrelu = _quantize(Crelu, scale_C, zero_point, dtype=np_dtype[dtype])
        qCrelu_hat = add_relu(qA, qB, scale=scale_C, zero_point=zero_point).to(device="cpu")
        np.testing.assert_equal(qCrelu, qCrelu_hat.int_repr(),
                                "Quantized addition with ReLU failed.")

    """Tests the correctness of the add and add_relu op."""
    def test_qadd_relu_different_qparams(self):
        for dtype in [torch.quint8, torch.qint8, torch.qint32]:
            add_relu = torch.ops.quantized.add_relu
            add = torch.ops.quantized.add
            add_out = torch.ops.quantized.add
            add_relu_out = torch.ops.quantized.add_relu

            # NB: This is a strange size so that we exercise both the vectorized
            # implementation (64-element chunks at at time) as well as the scalar
            # implementation
            A = torch.arange(-128, 130, dtype=torch.float)
            B = torch.arange(-128, 130, dtype=torch.float)
            scale_A = 3.0
            zero_point_A = 7
            scale_B = 5.0
            zero_point_B = 127

            scale_C = 0.5
            zero_point_C = 5

            qA = torch.quantize_per_tensor(A, scale=scale_A, zero_point=zero_point_A,
                                           dtype=dtype)
            qB = torch.quantize_per_tensor(B, scale=scale_B, zero_point=zero_point_B,
                                           dtype=dtype)

            # Add ground truth
            C = (qA.dequantize() + qB.dequantize()).numpy()
            qC = _quantize(C, scale_C, zero_point_C, dtype=np_dtype[dtype])
            qC_hat = add(qA, qB, scale=scale_C, zero_point=zero_point_C)
            np.testing.assert_equal(qC, qC_hat.int_repr(),
                                    "Quantized addition failed.")
            qC_out_hat = torch._empty_affine_quantized(qC.shape,
                                                       scale=scale_C,
                                                       zero_point=zero_point_C,
                                                       dtype=dtype)
            add_out(qA, qB, out=qC_out_hat)
            self.assertEqual(qC_hat, qC_out_hat, msg="Add.out failed")

            # Add + ReLU ground truth
            Crelu = C.copy()
            Crelu[C < 0] = 0
            qCrelu = _quantize(Crelu, scale_C, zero_point_C, dtype=np_dtype[dtype])
            qCrelu_hat = add_relu(qA, qB, scale=scale_C, zero_point=zero_point_C)
            np.testing.assert_equal(qCrelu, qCrelu_hat.int_repr(),
                                    "Quantized addition with ReLU failed.")
            qCrelu_out_hat = torch._empty_affine_quantized(qCrelu.shape,
                                                           scale=scale_C,
                                                           zero_point=zero_point_C,
                                                           dtype=dtype)
            add_relu_out(qA, qB, out=qCrelu_out_hat)
            self.assertEqual(qCrelu_hat, qCrelu_out_hat,
                             msg="AddReLU.out failed")

    """Tests the correctness of the mul and mul_relu op."""
    def test_qmul_relu_same_qparams(self):
        for dtype in [torch.quint8, torch.qint8, torch.qint32]:
            mul_relu = torch.ops.quantized.mul_relu
            mul = torch.ops.quantized.mul
            mul_out = torch.ops.quantized.mul
            mul_relu_out = torch.ops.quantized.mul_relu

            A = torch.arange(-100, 100, dtype=torch.float)
            B = torch.arange(-100, 100, dtype=torch.float)
            scale = 2
            zero_point = 127
            qA = torch.quantize_per_tensor(A, scale=scale, zero_point=zero_point,
                                           dtype=dtype)
            qB = torch.quantize_per_tensor(B, scale=scale, zero_point=zero_point,
                                           dtype=dtype)

            # mul ReLU ground truth
            C = (qA.dequantize() * qB.dequantize()).numpy()
            qC = _quantize(C, scale, zero_point, dtype=np_dtype[dtype])
            qC_hat = mul(qA, qB, scale=scale, zero_point=zero_point)
            np.testing.assert_equal(qC, qC_hat.int_repr(),
                                    "Quantized mulition failed.")
            qC_out_hat = torch._empty_affine_quantized(qC.shape,
                                                       scale=scale,
                                                       zero_point=zero_point,
                                                       dtype=dtype)
            mul_out(qA, qB, out=qC_out_hat)
            self.assertEqual(qC_hat, qC_out_hat, msg="mul.out failed")

            # mul + ReLU ground truth
            Crelu = C.copy()
            Crelu[C < 0] = 0
            qCrelu = _quantize(Crelu, scale, zero_point, dtype=np_dtype[dtype])
            qCrelu_hat = mul_relu(qA, qB, scale=scale, zero_point=zero_point)
            np.testing.assert_equal(qCrelu, qCrelu_hat.int_repr(),
                                    "Quantized mulition with ReLU failed.")
            qCrelu_out_hat = torch._empty_affine_quantized(qCrelu.shape,
                                                           scale=scale,
                                                           zero_point=zero_point,
                                                           dtype=dtype)
            mul_relu_out(qA, qB, out=qCrelu_out_hat)
            self.assertEqual(qCrelu_hat, qCrelu_out_hat,
                             msg="mulReLU.out failed")

            # Scalar multiplication
            for b in B:
                C_ref = qA.dequantize().numpy() * b.item()
                qC_hat = torch.ops.quantized.mul(qA, b.item())

                self.assertEqual(C_ref, qC_hat.dequantize())

            # Scalar multiplication + relu
            for b in B:
                C_ref = qA.dequantize().numpy() * b.item()
                C_ref[C_ref < 0] = 0
                qC_hat = torch.ops.quantized.mul_relu(qA, b.item())

                self.assertEqual(C_ref, qC_hat.dequantize())

    """Tests the correctness of the mul and mul_relu op."""
    def test_qmul_relu_different_qparams(self):
        for dtype in [torch.quint8, torch.qint8, torch.qint32]:
            mul_relu = torch.ops.quantized.mul_relu
            mul = torch.ops.quantized.mul
            mul_out = torch.ops.quantized.mul
            mul_relu_out = torch.ops.quantized.mul_relu

            A = torch.arange(-100, 100, dtype=torch.float)
            B = torch.arange(-100, 100, dtype=torch.float)
            scale_A = 3.0
            zero_point_A = 7
            scale_B = 5.0
            zero_point_B = 127

            scale_C = 0.5
            zero_point_C = 5

            qA = torch.quantize_per_tensor(A, scale=scale_A, zero_point=zero_point_A,
                                           dtype=dtype)
            qB = torch.quantize_per_tensor(B, scale=scale_B, zero_point=zero_point_B,
                                           dtype=dtype)

            # mul ground truth
            C = (qA.dequantize() * qB.dequantize()).numpy()
            qC = _quantize(C, scale_C, zero_point_C, dtype=np_dtype[dtype])
            qC_hat = mul(qA, qB, scale=scale_C, zero_point=zero_point_C)
            np.testing.assert_equal(qC, qC_hat.int_repr(),
                                    "Quantized multiplication failed.")
            qC_out_hat = torch._empty_affine_quantized(qC.shape,
                                                       scale=scale_C,
                                                       zero_point=zero_point_C,
                                                       dtype=dtype)
            mul_out(qA, qB, out=qC_out_hat)
            self.assertEqual(qC_hat, qC_out_hat, msg="mul.out failed")

            # mul + ReLU ground truth
            Crelu = C.copy()
            Crelu[C < 0] = 0
            qCrelu = _quantize(Crelu, scale_C, zero_point_C, dtype=np_dtype[dtype])
            qCrelu_hat = mul_relu(qA, qB, scale=scale_C, zero_point=zero_point_C)
            np.testing.assert_equal(qCrelu, qCrelu_hat.int_repr(),
                                    "Quantized multiplication with ReLU failed.")
            qCrelu_out_hat = torch._empty_affine_quantized(qCrelu.shape,
                                                           scale=scale_C,
                                                           zero_point=zero_point_C,
                                                           dtype=dtype)
            mul_relu_out(qA, qB, out=qCrelu_out_hat)
            self.assertEqual(qCrelu_hat, qCrelu_out_hat,
                             msg="mulReLU.out failed")

    """Tests the correctness of the matmul op."""
    @given(num_dims=st.integers(2, 5),
           outer_dims=st.lists(st.integers(2, 6), min_size=3, max_size=3),
           m=st.integers(2, 6),
           k=st.integers(2, 6),
           n=st.integers(2, 6),
           dtypes=st.sampled_from(((torch.qint8, np.int8),
                                   (torch.quint8, np.uint8))))
    def test_qmatmul(self, num_dims, outer_dims, m, k, n, dtypes):
        (torch_dtype, np_dtype) = dtypes

        size_a = outer_dims[:num_dims - 2] + [m, k]
        size_b = outer_dims[:num_dims - 2] + [k, n]
        A = torch.randn(size=size_a, dtype=torch.float32) * 3
        B = torch.randn(size=size_b, dtype=torch.float32) * 3

        scale_A = 3.1
        zero_point_A = 7
        scale_B = 5.3
        zero_point_B = 127

        scale_C = 1.3
        zero_point_C = 5

        qA = torch.quantize_per_tensor(A,
                                       scale=scale_A,
                                       zero_point=zero_point_A,
                                       dtype=torch_dtype)
        qB = torch.quantize_per_tensor(B,
                                       scale=scale_B,
                                       zero_point=zero_point_B,
                                       dtype=torch_dtype)

        # matmul ground truth
        C = torch.matmul(qA.dequantize(), qB.dequantize()).numpy()
        qC = _quantize(C, scale_C, zero_point_C, dtype=(np_dtype))
        qC_hat = torch.ops.quantized.matmul(qA,
                                            qB,
                                            scale=scale_C,
                                            zero_point=zero_point_C)
        np.testing.assert_equal(qC, qC_hat.int_repr(),
                                "Quantized multiplication failed.")

        # Using per channel quantization fails
        axis = 0
        scales_A = torch.rand(size=(A.shape[axis],))
        zero_points_A = torch.randint(low=0, high=5, size=(A.shape[axis],))
        scales_B = torch.rand(size=(B.shape[axis],))
        zero_points_B = torch.randint(low=0, high=5, size=(B.shape[axis],))

        qA = torch.quantize_per_channel(A,
                                        scales=scales_A,
                                        zero_points=zero_points_A,
                                        axis=axis,
                                        dtype=torch.qint8)
        qB = torch.quantize_per_channel(B,
                                        scales=scales_B,
                                        zero_points=zero_points_B,
                                        axis=axis,
                                        dtype=torch.qint8)
        np.testing.assert_raises_regex(RuntimeError,
                                       ".*per-tensor.*",
                                       torch.ops.quantized.matmul,
                                       qA,
                                       qB,
                                       scale_C,
                                       zero_point_C)


    """Tests the correctness of the quantized softmax op."""
    @given(dims=st.lists(st.integers(2, 5), min_size=5, max_size=5))
    def test_qsoftmax(self, dims):
        for (num_dims, dim, memory_format) in [
            (2, 1, torch.contiguous_format),  # 2d softmax over last dim
            (4, 3, torch.contiguous_format),  # >2 dims, softmax along last dim
            (5, 2, torch.contiguous_format),  # >2 dims, softmax along not last dim (requires permute)
            (4, 3, torch.channels_last),      # >2 dims, softmax along last dim, but not contiguous
            (4, 1, torch.channels_last),      # Channels Last, doesn't require permute
            (5, 1, torch.channels_last_3d),   # Channels Last 3D, doesn't require permute
        ]:
            size = dims[:num_dims]
            torch_dtype = torch.quint8
            np_dtype = np.uint8

            scale_X = 1.3
            zero_point_X = 5
            X = torch.rand(size=size, dtype=torch.float32) * 8 + zero_point_X
            X = X.to(memory_format=memory_format)

            scale_Y = 1 / 256
            zero_point_Y = 0

            qX = torch.quantize_per_tensor(X,
                                           scale=scale_X,
                                           zero_point=zero_point_X,
                                           dtype=torch_dtype)


            # softmax ground truth
            Y = torch.softmax(qX.dequantize(), dim=dim).numpy()
            qY = _quantize(Y, scale_Y, zero_point_Y, dtype=np_dtype)
            qY_hat = torch.ops.quantized.softmax(qX,
                                                 dim=dim,
                                                 output_scale=scale_Y,
                                                 output_zero_point=zero_point_Y)

            np.testing.assert_equal(qY, qY_hat.int_repr(),
                                    "Quantized softmax failed.")

    """Tests the correctness of the quantized softmax op using qnnpack."""
    @skipIfNoQNNPACK
    def test_qsoftmax_qnnpack(self):
        with override_quantized_engine('qnnpack'):
            self.test_qsoftmax()

    """Tests the correctness of the mul and mul_relu op."""
    def test_qmul_broadcast(self):
        mul_relu = torch.ops.quantized.mul_relu
        mul = torch.ops.quantized.mul
        mul_out = torch.ops.quantized.mul
        mul_relu_out = torch.ops.quantized.mul_relu

        # A = torch.arange(-25, 25, dtype=torch.float)
        # B = torch.arange(-25, 25, dtype=torch.float)
        A = torch.randn(8, 1, 6, 1)
        B = torch.randn(7, 1, 5)
        scale_A = 3.0
        zero_point_A = 7
        scale_B = 5.0
        zero_point_B = 127

        scale_C = 0.5
        zero_point_C = 5

        qA = torch.quantize_per_tensor(A, scale=scale_A, zero_point=zero_point_A,
                                       dtype=torch.quint8)
        qB = torch.quantize_per_tensor(B, scale=scale_B, zero_point=zero_point_B,
                                       dtype=torch.quint8)

        # mul ground truth
        C = (qA.dequantize() * qB.dequantize()).numpy()
        qC = _quantize(C, scale_C, zero_point_C)
        qC_hat = mul(qA, qB, scale=scale_C, zero_point=zero_point_C)
        np.testing.assert_equal(qC, qC_hat.int_repr(),
                                "Quantized multiplication failed.")

    """Tests that quantized add works with broadcasting"""
    def test_qadd_broadcast(self):
        A = torch.randn(1, 1, 4, 4)
        B = torch.randn(2, 1, 4, 4)
        qA = torch.quantize_per_tensor(A, 0.02, 0, torch.quint8)
        qB = torch.quantize_per_tensor(B, 0.04, 2, torch.quint8)

        output_scale = 0.01
        output_zp = 1

        # ground truth
        C = qA.dequantize() + qB.dequantize()
        qC = torch.quantize_per_tensor(C, output_scale, output_zp, torch.quint8)

        # quantized
        qC_hat_1 = torch.ops.quantized.add(qA, qB, output_scale, output_zp)
        qC_hat_2 = torch.ops.quantized.add(qB, qA, output_scale, output_zp)

        self.assertTrue(torch.allclose(qC.dequantize(), qC_hat_1.dequantize()))
        self.assertTrue(torch.allclose(qC.dequantize(), qC_hat_2.dequantize()))

    """Tests channel shuffle operation on quantized tensors."""
    @given(X=hu.tensor(shapes=hu.array_shapes(min_dims=4, max_dims=4,
                                              min_side=2, max_side=32, max_numel=10**5),
                       qparams=hu.qparams(dtypes=[torch.quint8])),
           groups=st.integers(2, 6))
    def test_channel_shuffle(self, X, groups):
        X, (scale, zero_point, torch_type) = X
        channels = X.shape[-3]
        iH, iW = X.shape[-2:]
        assume(channels % groups == 0)

        a = torch.from_numpy(X)
        a = torch.rand(a.shape)
        a_out = torch.nn.functional.channel_shuffle(a, groups)

        a_ref = torch.quantize_per_tensor(a_out, scale=scale,
                                          zero_point=zero_point, dtype=torch_type)
        a_ref = a_ref.dequantize()
        qa = torch.quantize_per_tensor(a, scale=scale, zero_point=zero_point,
                                       dtype=torch_type)

        a_hat = torch.nn.functional.channel_shuffle(qa, groups)
        self.assertEqual(a_ref, a_hat.dequantize(),
                         msg="torch.nn.functional.channel_shuffle results are off")

    """Tests 1D max pool operation on quantized tensors."""
    @given(X=hu.tensor(shapes=hu.array_shapes(min_dims=2, max_dims=3,
                                              min_side=1, max_side=10),
                       qparams=hu.qparams()),
           kernel=st.sampled_from((3, 5, 7)),
           stride=st.sampled_from((None, 1, 2)),
           dilation=st.integers(1, 2),
           padding=st.integers(0, 2),
           ceil_mode=st.booleans())
    def test_max_pool1d(self, X, kernel, stride, dilation, padding, ceil_mode):
        X, (scale, zero_point, torch_type) = X
        # Check constraints
        assume(kernel // 2 >= padding)  # Kernel cannot be overhanging!
        iW = X.shape[-1]
        oW = pool_output_shape(iW, kernel, padding, stride, dilation, ceil_mode)
        assume(oW > 0)

        a = torch.from_numpy(X)
        a_pool = torch.nn.functional.max_pool1d(a, kernel_size=kernel,
                                                stride=stride,
                                                padding=padding,
                                                dilation=dilation,
                                                ceil_mode=ceil_mode)
        a_ref = torch.quantize_per_tensor(a_pool, scale=scale,
                                          zero_point=zero_point, dtype=torch_type)
        a_ref = a_ref.dequantize()
        qa = torch.quantize_per_tensor(a, scale=scale, zero_point=zero_point,
                                       dtype=torch_type)

        ops_under_test = {
            "torch": torch.max_pool1d,
            "nn.functional": torch.nn.functional.max_pool1d,
            "ao.nn.quantized.functional": torch.ao.nn.quantized.functional.max_pool1d,
        }

        for name, op in ops_under_test.items():
            a_hat = op(qa, kernel_size=kernel, stride=stride, padding=padding,
                       dilation=dilation, ceil_mode=ceil_mode)
            self.assertEqual(a_ref, a_hat.dequantize(),
                             msg=f"{name} results are off")
        # Test the ops.quantized separately, because None is not treated.
        a_hat = torch.ops.quantized.max_pool1d(
            qa, kernel_size=_single(kernel),
            stride=_single(kernel if stride is None else stride),
            padding=_single(padding), dilation=_single(dilation),
            ceil_mode=ceil_mode)
        self.assertEqual(a_ref, a_hat.dequantize(),
                         msg="ops.quantized.max_pool1d results are off")

    # TODO: merge this test with test_max_pool2d when USE_EXPERIMENTAL_CUDNN_V8_API flag is enabled in CI
    """Tests 2D cudnn max pool operation on quantized tensors."""
    @given(X=hu.tensor(shapes=hu.array_shapes(min_dims=3, max_dims=4,
                                              min_side=1, max_side=10),
                       # cudnn's support for quantized pooling is limited to
                       # int8 currently
                       qparams=hu.qparams(dtypes=[torch.qint8])),
           kernel=st.sampled_from((3, 5, 7)),
           stride=st.sampled_from((None, 1, 2)),
           # currently there is no support for dilation for cudnn
           # pooling
           dilation=st.integers(1, 1),
           padding=st.integers(0, 2),
           ceil_mode=st.booleans())
    @unittest.skipIf(not TEST_CUDNN, "cudnn is not enabled.")
    @unittest.skip("Local only - currently the qconv2d_cudnn op is bulid "
                   "with USE_EXPERIMENTAL_CUDNN_V8_API, we can enable the test "
                   "after it is built by default")
    def test_max_pool2d_cudnn(self, X, kernel, stride, dilation, padding, ceil_mode):
        X, (scale, zero_point, torch_type) = X
        assume(kernel // 2 >= padding)  # Kernel cannot be overhanging!
        iH, iW = X.shape[-2:]
        oH = pool_output_shape(iH, kernel, padding, stride, dilation, ceil_mode)
        assume(oH > 0)
        oW = pool_output_shape(iW, kernel, padding, stride, dilation, ceil_mode)
        assume(oW > 0)

        a = torch.from_numpy(X).to(device="cuda")
        a_pool = torch.nn.functional.max_pool2d(a, kernel_size=kernel,
                                                stride=stride,
                                                padding=padding, dilation=dilation,
                                                ceil_mode=ceil_mode)
        a_ref = torch.quantize_per_tensor(a_pool, scale=scale,
                                          zero_point=zero_point, dtype=torch_type)
        a_ref = a_ref.dequantize()
        qa = torch.quantize_per_tensor(a, scale=scale, zero_point=zero_point,
                                       dtype=torch_type)

        # Test the ops.quantized separately, because None is not treated.
        a_hat = torch.ops.quantized.max_pool2d(
            qa, kernel_size=_pair(kernel),
            stride=_pair(kernel if stride is None else stride),
            padding=_pair(padding), dilation=_pair(dilation), ceil_mode=ceil_mode)
        self.assertEqual(a_ref, a_hat.dequantize(),
                         msg="ops.quantized.max_pool2d results are off")

    """Tests 2D max pool operation on quantized tensors."""
    @given(X=hu.tensor(shapes=hu.array_shapes(min_dims=3, max_dims=4,
                                              min_side=1, max_side=10),
                       qparams=hu.qparams()),
           kernel=st.sampled_from((3, 5, 7)),
           stride=st.sampled_from((None, 1, 2)),
           dilation=st.integers(1, 2),
           padding=st.integers(0, 2),
           ceil_mode=st.booleans())
    def test_max_pool2d(self, X, kernel, stride, dilation, padding, ceil_mode):
        X, (scale, zero_point, torch_type) = X
        # Check constraints
        assume(kernel // 2 >= padding)  # Kernel cannot be overhanging!
        iH, iW = X.shape[-2:]
        oH = pool_output_shape(iH, kernel, padding, stride, dilation, ceil_mode)
        assume(oH > 0)
        oW = pool_output_shape(iW, kernel, padding, stride, dilation, ceil_mode)
        assume(oW > 0)

        a = torch.from_numpy(X)
        a_pool = torch.nn.functional.max_pool2d(a, kernel_size=kernel,
                                                stride=stride,
                                                padding=padding, dilation=dilation,
                                                ceil_mode=ceil_mode)
        a_ref = torch.quantize_per_tensor(a_pool, scale=scale,
                                          zero_point=zero_point, dtype=torch_type)
        a_ref = a_ref.dequantize()
        qa = torch.quantize_per_tensor(a, scale=scale, zero_point=zero_point,
                                       dtype=torch_type)

        ops_under_test = {
            "torch": torch.max_pool2d,
            "nn.functional": torch.nn.functional.max_pool2d,
            "ao.nn.quantized.functional": torch.ao.nn.quantized.functional.max_pool2d,
        }

        for name, op in ops_under_test.items():
            a_hat = op(qa, kernel_size=kernel, stride=stride, padding=padding,
                       dilation=dilation, ceil_mode=ceil_mode)
            self.assertEqual(a_ref, a_hat.dequantize(),
                             msg=f"{name} results are off")
        # Test the ops.quantized separately, because None is not treated.
        a_hat = torch.ops.quantized.max_pool2d(
            qa, kernel_size=_pair(kernel),
            stride=_pair(kernel if stride is None else stride),
            padding=_pair(padding), dilation=_pair(dilation), ceil_mode=ceil_mode)
        self.assertEqual(a_ref, a_hat.dequantize(),
                         msg="ops.quantized.max_pool2d results are off")


    def test_max_pool2d_pt2e(self):
        kernel_list = [2, 3]
        stride_list = [1, 2]
        padding_list = [0, 2]
        dilation_list = [1, 2]
        ceil_mode_list = [False, True]
        channels_last_input = [False, True]
        options = itertools.product(kernel_list, stride_list, padding_list, dilation_list, ceil_mode_list, channels_last_input)
        for kernel, stride, padding, dilation, ceil_mode, channels_last in options:
            if padding >= (kernel // 2):
                # Continue with invalid input
                continue
            input = torch.randint(0, 8, (1, 3, 8, 8), dtype=torch.uint8)
            if channels_last:
                input = input.contiguous(memory_format=torch.channels_last)
            a_pool = torch.nn.functional.max_pool2d(input.to(torch.float32), kernel_size=kernel,
                                                    stride=stride, padding=padding, dilation=dilation,
                                                    ceil_mode=ceil_mode).to(torch.uint8)
            a_hat = torch.ops.quantized.max_pool2d(input, kernel_size=_pair(kernel),
                                                   stride=_pair(stride), padding=_pair(padding),
                                                   dilation=_pair(dilation), ceil_mode=ceil_mode)
            self.assertEqual(input.is_contiguous(), a_hat.is_contiguous(),
                             msg="ops.quantized.max_pool2d input output diff memory format")
            self.assertEqual(a_pool, a_hat,
                             msg="ops.quantized.max_pool2d results are off")


    """Tests 3D max pool operation on quantized tensors."""
    def test_max_pool3d(self):
        torch_types = [torch.qint8, torch.quint8]
        kernels = [1, 3]
        strides = [1, 3]
        dilations = [1, 3]
        paddings = [1, 3]
        ceil_modes = [True, False]
        options = itertools.product(torch_types, kernels, strides, dilations, paddings, ceil_modes)
        for torch_type, kernel, stride, dilation, padding, ceil_mode in options:
            X = torch.randint(20, 40, (2, 3, 16, 10, 10)).to(torch.float)
            scale = 15
            zero_point = 20
            # Check constraints for invalid input
            if not (kernel // 2 >= padding):
                continue
            iT, iH, iW = X.shape[-3:]
            oT = pool_output_shape(iT, kernel, padding, stride, dilation, ceil_mode)
            if not (oT > 0):
                continue
            oH = pool_output_shape(iH, kernel, padding, stride, dilation, ceil_mode)
            if not (oH > 0):
                continue
            oW = pool_output_shape(iW, kernel, padding, stride, dilation, ceil_mode)
            if not (oW > 0):
                continue

            a_pool = torch.nn.functional.max_pool3d(X, kernel_size=kernel,
                                                    stride=stride,
                                                    padding=padding, dilation=dilation,
                                                    ceil_mode=ceil_mode)
            a_ref = torch.quantize_per_tensor(a_pool, scale=scale,
                                              zero_point=zero_point, dtype=torch_type)
            a_ref = a_ref.dequantize()
            qa = torch.quantize_per_tensor(X, scale=scale, zero_point=zero_point,
                                           dtype=torch_type)
            ops_under_test = {
                "torch": torch.max_pool3d,
                "nn.functional": torch.nn.functional.max_pool3d,
            }
            for name, op in ops_under_test.items():
                a_hat = op(qa, kernel_size=kernel, stride=stride, padding=padding,
                           dilation=dilation, ceil_mode=ceil_mode)
                self.assertEqual(a_ref, a_hat.dequantize(),
                                 msg=f"{name} results are off")

    """Tests max pool operation on NHWC quantized tensors."""
    @given(X=hu.tensor(shapes=hu.array_shapes(min_dims=4, max_dims=4,
                                              min_side=1, max_side=10),
                       qparams=hu.qparams()),
           kernel=st.sampled_from((3, 5, 7)),
           stride=st.sampled_from((None, 1, 2)),
           dilation=st.integers(1, 2),
           padding=st.integers(0, 2),
           ceil_mode=st.booleans())
    def test_max_pool2d_nhwc(self, X, kernel, stride, dilation, padding, ceil_mode):
        X, (scale, zero_point, torch_type) = X
        # Ensure we hit the vectorized paths
        # 176 = 128 + 32 + 16
        # 128 hits the interleaved path
        # 32 hits the non-interleaved path
        # 16 hits the scalar path
        if X.shape[1] < 176:
            X = np.repeat(X, 176 / X.shape[1], 1)
        # Check constraints
        assume(kernel // 2 >= padding)  # Kernel cannot be overhanging!
        iH, iW = X.shape[-2:]
        oH = pool_output_shape(iH, kernel, padding, stride, dilation, ceil_mode)
        assume(oH > 0)
        oW = pool_output_shape(iW, kernel, padding, stride, dilation, ceil_mode)
        assume(oW > 0)

        X_nchw = np.ascontiguousarray(X.transpose([0, 2, 3, 1]))
        a = torch.from_numpy(X_nchw).permute([0, 3, 1, 2])
        a_pool = torch.nn.functional.max_pool2d(a, kernel_size=kernel,
                                                stride=stride,
                                                padding=padding, dilation=dilation,
                                                ceil_mode=ceil_mode)
        a_ref = torch.quantize_per_tensor(a_pool, scale=scale,
                                          zero_point=zero_point, dtype=torch_type)
        a_ref = a_ref.dequantize()
        qa = torch.quantize_per_tensor(torch.from_numpy(X_nchw), scale=scale, zero_point=zero_point,
                                       dtype=torch_type).permute([0, 3, 1, 2])
        self.assertTrue(qa.stride() != sorted(qa.stride()))

        ops_under_test = {
            "torch": torch.max_pool2d,
            "nn.functional": torch.nn.functional.max_pool2d,
            "ao.nn.quantized.functional": torch.ao.nn.quantized.functional.max_pool2d,
        }

        for name, op in ops_under_test.items():
            a_hat = op(qa, kernel_size=kernel, stride=stride, padding=padding,
                       dilation=dilation, ceil_mode=ceil_mode)
            self.assertTrue(a_hat.stride() != sorted(a_hat.stride()))
            self.assertEqual(a_ref, a_hat.dequantize(),
                             msg=f"{name} results are off")
        # Test the ops.quantized separately, because None is not treated.
        a_hat = torch.ops.quantized.max_pool2d(
            qa, kernel_size=_pair(kernel),
            stride=_pair(kernel if stride is None else stride),
            padding=_pair(padding), dilation=_pair(dilation), ceil_mode=ceil_mode)
        self.assertEqual(a_ref, a_hat.dequantize(),
                         msg="ops.quantized.max_pool2d results are off")

    """Tests 3D max pool operation on quantized channel_last tensors."""
    def test_max_pool3d_nhwc(self):
        torch_types = [torch.qint8, torch.quint8]
        kernels = [1, 3]
        strides = [1, 3]
        dilations = [1, 3]
        paddings = [1, 3]
        ceil_modes = [True, False]
        options = itertools.product(torch_types, kernels, strides, dilations, paddings, ceil_modes)
        for torch_type, kernel, stride, dilation, padding, ceil_mode in options:
            X = torch.randint(20, 40, (2, 67, 16, 10, 10)).to(torch.float)
            X_copy = copy.deepcopy(X)
            X = X.contiguous(memory_format=torch.channels_last_3d)
            scale = 15
            zero_point = 20
            # Check constraints for invalid input
            if not (kernel // 2 >= padding):
                continue
            iT, iH, iW = X.shape[-3:]
            oT = pool_output_shape(iT, kernel, padding, stride, dilation, ceil_mode)
            if not (oT > 0):
                continue
            oH = pool_output_shape(iH, kernel, padding, stride, dilation, ceil_mode)
            if not (oH > 0):
                continue
            oW = pool_output_shape(iW, kernel, padding, stride, dilation, ceil_mode)
            if not (oW > 0):
                continue

            a_pool = torch.nn.functional.max_pool3d(X, kernel_size=kernel,
                                                    stride=stride,
                                                    padding=padding, dilation=dilation,
                                                    ceil_mode=ceil_mode)
            a_ref = torch.quantize_per_tensor(a_pool, scale=scale,
                                              zero_point=zero_point, dtype=torch_type)
            a_ref = a_ref.dequantize()
            qa = torch.quantize_per_tensor(X_copy, scale=scale, zero_point=zero_point,
                                           dtype=torch_type)
            qa = qa.contiguous(memory_format=torch.channels_last_3d)
            ops_under_test = {
                "torch": torch.max_pool3d,
                "nn.functional": torch.nn.functional.max_pool3d,
            }
            for name, op in ops_under_test.items():
                a_hat = op(qa, kernel_size=kernel, stride=stride, padding=padding,
                           dilation=dilation, ceil_mode=ceil_mode)
                self.assertEqual(a_ref, a_hat.dequantize(),
                                 msg=f"{name} results are off")

    @given(X=hu.tensor(shapes=hu.array_shapes(min_dims=3, max_dims=4,
                                              min_side=5, max_side=10),
                       qparams=hu.qparams(dtypes=torch.quint8)),
           kernel=st.sampled_from((3, 5)),
           stride=st.sampled_from((None, 1, 2)),
           padding=st.integers(0, 2),
           ceil_mode=st.sampled_from((True, False)),
           count_include_pad=st.sampled_from((True, False)),
           divisor_override=st.sampled_from((None, None)))
    def test_avg_pool2d(self, X, kernel, stride, padding, ceil_mode, count_include_pad, divisor_override):
        """
        Note: we currently cannot test the divisor_override, because quantized op will clamp the result
        within range. However, the float op will not.
        """
        X, (scale, zero_point, torch_type) = X

        assume(kernel // 2 >= padding)  # Kernel cannot be overhanging!
        iH, iW = X.shape[-2:]
        oH = pool_output_shape(iH, kernel, padding, stride, dilation=1)
        assume(oH > 0)
        oW = pool_output_shape(iW, kernel, padding, stride, dilation=1)
        assume(oW > 0)
        X = torch.from_numpy(X)
        qX = torch.quantize_per_tensor(X, scale=scale, zero_point=zero_point,
                                       dtype=torch_type)
        X = qX.dequantize()
        # Run reference on float tensor and then quantize the result for comparison
        X_ref = torch.nn.functional.avg_pool2d(
            X, kernel_size=kernel, stride=stride, padding=padding,
            ceil_mode=ceil_mode, count_include_pad=count_include_pad, divisor_override=divisor_override)
        ops_under_test = {
            "nn.functional": torch.nn.functional.avg_pool2d,
            "ao.nn.quantized.functional": torch.ao.nn.quantized.functional.avg_pool2d,
        }
        error_message = r"Results are off for {}:\n\tExpected:\n{}\n\tGot:\n{}"
        for name, op in ops_under_test.items():
            qX_hat = op(qX, kernel_size=kernel, stride=stride, padding=padding, ceil_mode=ceil_mode,
                        count_include_pad=count_include_pad, divisor_override=divisor_override)
            qX_ref = torch.quantize_per_tensor(X_ref, scale=qX_hat.q_scale(), zero_point=qX_hat.q_zero_point(),
                                               dtype=torch_type)

            self.assertEqual(qX_ref.int_repr().to(torch.double), qX_hat.int_repr().to(torch.double), atol=1.0, rtol=0,
                             msg=error_message.format(name, qX_ref.int_repr(), qX_hat.int_repr()))
            self.assertEqual(scale, qX_hat.q_scale(),
                             msg=error_message.format(name + '.scale', scale, qX_hat.q_scale()))
            self.assertEqual(zero_point, qX_hat.q_zero_point(),
                             msg=error_message.format(name + '.zero_point', scale,
                                                      qX_hat.q_zero_point()))

    @given(X=hu.tensor(shapes=hu.array_shapes(min_dims=4, max_dims=4,
                                              min_side=5, max_side=10),
                       qparams=hu.qparams(dtypes=torch.qint8)),
           kernel=st.sampled_from((4, 5)),
           stride=st.sampled_from((None, 1, 2)),
           padding=st.integers(0, 2),
           ceil_mode=st.sampled_from((True, False)),
           count_include_pad=st.sampled_from((True, False)),
           divisor_override=st.sampled_from((None, None)))
    def test_avg_pool2d_nhwc(self, X, kernel, stride, padding, ceil_mode, count_include_pad, divisor_override):
        """
        Note: 1) we currently cannot test the divisor_override, because quantized op will clamp the result
        within range. However, the float op will not.
        2) we cannot test the qint32, since the float point precision is much lower than int32 for big number,
        which will make the test be very flaky.
        """
        X, (scale, zero_point, torch_type) = X
        H, W = X.shape[-2:]


        if X.shape[1] < 176:
            X = np.repeat(X, 176 / X.shape[1], 1)

        assume(kernel // 2 >= padding)  # Kernel cannot be overhanging!
        iH, iW = X.shape[-2:]
        oH = pool_output_shape(iH, kernel, padding, stride, dilation=1)
        assume(oH > 0)
        oW = pool_output_shape(iW, kernel, padding, stride, dilation=1)
        assume(oW > 0)

        X_nchw = np.ascontiguousarray(X.transpose([0, 2, 3, 1]))

        qX = torch.quantize_per_tensor(torch.from_numpy(X_nchw), scale=scale,
                                       zero_point=zero_point, dtype=torch_type).permute([0, 3, 1, 2])
        X = qX.dequantize()

        # Run reference on int_repr + round to avoid double rounding error.
        X_ref = torch.nn.functional.avg_pool2d(
            X, kernel_size=kernel, stride=stride, padding=padding,
            ceil_mode=ceil_mode, count_include_pad=count_include_pad, divisor_override=divisor_override)

        self.assertTrue(qX.stride() != sorted(qX.stride()))
        ops_under_test = {
            "nn.functional": torch.nn.functional.avg_pool2d,
            "ao.nn.quantized.functional": torch.ao.nn.quantized.functional.avg_pool2d,
        }
        error_message = r"Results are off for {}:\n\tExpected:\n{}\n\tGot:\n{}"
        for name, op in ops_under_test.items():
            X_hat = op(qX, kernel_size=kernel, stride=stride, padding=padding, ceil_mode=ceil_mode,
                       count_include_pad=count_include_pad, divisor_override=divisor_override)
            self.assertTrue(X_hat.stride() != sorted(X_hat.stride()))
            qX_ref = torch.quantize_per_tensor(X_ref, scale=X_hat.q_scale(), zero_point=X_hat.q_zero_point(),
                                               dtype=torch_type)

            self.assertEqual(qX_ref.int_repr().to(torch.double), X_hat.int_repr().to(torch.double), atol=1.0, rtol=0,
                             msg=error_message.format(name, qX_ref.int_repr(), X_hat.int_repr()))
            self.assertEqual(scale, X_hat.q_scale(),
                             msg=error_message.format(name + '.scale', scale, X_hat.q_scale()))
            self.assertEqual(zero_point, X_hat.q_zero_point(),
                             msg=error_message.format(name + '.zero_point', scale,
                             X_hat.q_zero_point()))

    @given(X=hu.tensor(shapes=hu.array_shapes(min_dims=5, max_dims=5,
                                              min_side=5, max_side=10),
                       qparams=hu.qparams(dtypes=torch.quint8)),
           kernel=st.sampled_from((3, 5)),
           stride=st.sampled_from((None, 1, 2)),
           padding=st.integers(0, 2),
           ceil_mode=st.sampled_from((True, False)),
           count_include_pad=st.sampled_from((True, False)),
           divisor_override=st.sampled_from((None, None)))
    def test_avg_pool3d(self, X, kernel, stride, padding, ceil_mode, count_include_pad, divisor_override):
        """
        Note: we currently cannot test the divisor_override, because quantized op will clamp the result
        within range. However, the float op will not.
        """
        X, (scale, zero_point, torch_type) = X

        assume(kernel // 2 >= padding)  # Kernel cannot be overhanging!
        iD, iH, iW = X.shape[-3:]
        oD = pool_output_shape(iD, kernel, padding, stride, dilation=1)
        assume(oD > 0)
        oH = pool_output_shape(iH, kernel, padding, stride, dilation=1)
        assume(oH > 0)
        oW = pool_output_shape(iW, kernel, padding, stride, dilation=1)
        assume(oW > 0)

        X = torch.from_numpy(X)
        qX = torch.quantize_per_tensor(X, scale=scale, zero_point=zero_point,
                                       dtype=torch_type)
        X = qX.dequantize()
        # Run reference on float tensor and then quantize the result for comparison
        X_ref = torch.nn.functional.avg_pool3d(
            X, kernel_size=kernel, stride=stride, padding=padding,
            ceil_mode=ceil_mode, count_include_pad=count_include_pad, divisor_override=divisor_override)

        ops_under_test = {
            "nn.functional": torch.nn.functional.avg_pool3d,
            "ao.nn.quantized.functional": torch.ao.nn.quantized.functional.avg_pool3d,
        }
        error_message = r"Results are off for {}:\n\tExpected:\n{}\n\tGot:\n{}"
        for name, op in ops_under_test.items():
            qX_hat = op(qX, kernel_size=kernel, stride=stride, padding=padding, ceil_mode=ceil_mode,
                        count_include_pad=count_include_pad, divisor_override=divisor_override)
            qX_ref = torch.quantize_per_tensor(X_ref, scale=qX_hat.q_scale(), zero_point=qX_hat.q_zero_point(),
                                               dtype=torch_type)
            self.assertEqual(qX_ref.int_repr().to(torch.double), qX_hat.int_repr().to(torch.double), atol=1.0, rtol=0,
                             msg=error_message.format(name, qX_ref.int_repr(), qX_hat.int_repr()))
            self.assertEqual(scale, qX_hat.q_scale(),
                             msg=error_message.format(name + '.scale', scale, qX_hat.q_scale()))
            self.assertEqual(zero_point, qX_hat.q_zero_point(),
                             msg=error_message.format(name + '.zero_point', scale,
                                                      qX_hat.q_zero_point()))

    @given(X=hu.tensor(shapes=hu.array_shapes(min_dims=5, max_dims=5,
                                              min_side=5, max_side=10),
                       qparams=hu.qparams(dtypes=torch.qint8)),
           kernel=st.sampled_from((4, 5)),
           stride=st.sampled_from((None, 1, 2)),
           padding=st.integers(0, 2),
           ceil_mode=st.sampled_from((True, False)),
           count_include_pad=st.sampled_from((True, False)),
           divisor_override=st.sampled_from((None, None)))
    def test_avg_pool3d_nhwc(self, X, kernel, stride, padding, ceil_mode, count_include_pad, divisor_override):
        """
        Note: 1) we currently cannot test the divisor_override, because quantized op will clamp the result
        within range. However, the float op will not.
        2) we cannot test the qint32, since the float point precision is much lower than int32 for big number,
        which will make the test be very flaky.
        """
        X, (scale, zero_point, torch_type) = X
        D, H, W = X.shape[-3:]


        if X.shape[1] < 176:
            X = np.repeat(X, 176 / X.shape[1], 1)

        assume(kernel // 2 >= padding)  # Kernel cannot be overhanging!
        iD, iH, iW = X.shape[-3:]
        oD = pool_output_shape(iD, kernel, padding, stride, dilation=1)
        assume(oD > 0)
        oH = pool_output_shape(iH, kernel, padding, stride, dilation=1)
        assume(oH > 0)
        oW = pool_output_shape(iW, kernel, padding, stride, dilation=1)
        assume(oW > 0)

        X_nchw = np.ascontiguousarray(X.transpose([0, 2, 3, 4, 1]))

        qX = torch.quantize_per_tensor(torch.from_numpy(X_nchw), scale=scale,
                                       zero_point=zero_point, dtype=torch_type).permute([0, 4, 1, 2, 3])
        X = qX.dequantize()

        # Run reference on int_repr + round to avoid double rounding error.
        X_ref = torch.nn.functional.avg_pool3d(
            X, kernel_size=kernel, stride=stride, padding=padding,
            ceil_mode=ceil_mode, count_include_pad=count_include_pad, divisor_override=divisor_override)

        self.assertTrue(qX.stride() != sorted(qX.stride()))
        ops_under_test = {
            "nn.functional": torch.nn.functional.avg_pool3d,
            "ao.nn.quantized.functional": torch.ao.nn.quantized.functional.avg_pool3d,
        }
        error_message = r"Results are off for {}:\n\tExpected:\n{}\n\tGot:\n{}"
        for name, op in ops_under_test.items():
            X_hat = op(qX, kernel_size=kernel, stride=stride, padding=padding, ceil_mode=ceil_mode,
                       count_include_pad=count_include_pad, divisor_override=divisor_override)
            self.assertTrue(X_hat.stride() != sorted(X_hat.stride()))
            qX_ref = torch.quantize_per_tensor(X_ref, scale=X_hat.q_scale(), zero_point=X_hat.q_zero_point(),
                                               dtype=torch_type)

            self.assertEqual(qX_ref.int_repr().to(torch.double), X_hat.int_repr().to(torch.double), atol=1.0, rtol=0,
                             msg=error_message.format(name, qX_ref.int_repr(), X_hat.int_repr()))
            self.assertEqual(scale, X_hat.q_scale(),
                             msg=error_message.format(name + '.scale', scale, X_hat.q_scale()))
            self.assertEqual(zero_point, X_hat.q_zero_point(),
                             msg=error_message.format(name + '.zero_point', scale,
                             X_hat.q_zero_point()))

    """Tests adaptive average pool operation on NHWC quantized tensors."""
    def test_adaptive_avg_pool2d_nhwc(self):
        side_lens = (range(1, 10))
        dim_lens = (range(3, 4))
        torch_type = torch.qint8
        zero_points = (0, 1)
        combined = [side_lens, dim_lens, zero_points]
        test_cases = itertools.product(*combined)
        for test_case in test_cases:
            output_size_h = random.randint(1, 10)
            output_size_w = random.randint(1, 10)
            side_len, dim_len, zero_point = test_case
            shapes = [side_len] * dim_len
            X, X_scale, X_zero_point = \
                _get_random_tensor_and_q_params(shapes, 1.0, zero_point)
            X = np.array(X)
            scale = 1
            H, W = X.shape[-2:]
            output_size_h = output_size_h if (output_size_h <= H) else H
            output_size_w = output_size_w if (output_size_w <= W) else W
            if output_size_h == output_size_w:
                output_size = output_size_h
            else:
                output_size = (output_size_h, output_size_w)

            if X.shape[1] < 176:
                X = np.repeat(X, 176 / X.shape[1], 1)

            if X.ndim == 4:
                X_nchw = np.ascontiguousarray(X.transpose([0, 2, 3, 1]))
                X = torch.from_numpy(X_nchw).permute([0, 3, 1, 2])
                qX = torch.quantize_per_tensor(torch.from_numpy(X_nchw),
                                               scale=scale,
                                               zero_point=zero_point,
                                               dtype=torch_type).permute([0, 3, 1, 2])
            else:  # ndim == 3
                X_nchw = np.ascontiguousarray(X.transpose([1, 2, 0]))
                X = torch.from_numpy(X_nchw).permute([2, 0, 1])
                qX = torch.quantize_per_tensor(torch.from_numpy(X_nchw),
                                               scale=scale,
                                               zero_point=zero_point,
                                               dtype=torch_type).permute([2, 0, 1])

            # Run reference on int_repr + round to avoid double rounding error.
            X_ref = torch.nn.functional.adaptive_avg_pool2d(qX.int_repr().to(torch.double), output_size).round()

            self.assertTrue(qX.stride() != sorted(qX.stride()))

            ops_under_test = {
                "nn.functional": torch.nn.functional.adaptive_avg_pool2d,
                "ao.nn.quantized.functional":
                    torch.ao.nn.quantized.functional.adaptive_avg_pool2d,
            }
            error_message = r"Results are off for {}:\n\tExpected:\n{}\n\tGot:\n{}"
            for name, op in ops_under_test.items():
                X_hat = op(qX, output_size=output_size)
                self.assertTrue(X_hat.stride() != sorted(X_hat.stride()))
                self.assertEqual(X_ref, X_hat.int_repr(), atol=1.0, rtol=0,
                                 msg=error_message.format(name, X_ref, X_hat.int_repr()),
                                 exact_dtype=False)
                self.assertEqual(scale, X_hat.q_scale(),
                                 msg=error_message.format(name + '.scale', scale, X_hat.q_scale()))
                self.assertEqual(zero_point, X_hat.q_zero_point(),
                                 msg=error_message.format(name + '.zero_point', scale,
                                 X_hat.q_zero_point()))

    def test_adaptive_avg_pool(self):

        side_lens = (range(1, 10))
        dim_lens = (range(3, 5))
        torch_type = torch.qint8
        zero_points = (0, 1)
        combined = [side_lens, dim_lens, zero_points]
        test_cases = itertools.product(*combined)
        for test_case in test_cases:
            output_size_d = random.randint(1, 10)
            output_size_h = random.randint(1, 10)
            output_size_w = random.randint(1, 10)
            side_len, dim_len, zero_point = test_case
            shapes = [side_len] * dim_len
            X, X_scale, X_zero_point = \
                _get_random_tensor_and_q_params(shapes, 1.0, zero_point)
            X = np.array(X)
            scale = 1
            ndim = X.ndim
            dim_to_check = []
            if ndim <= 4:
                dim_to_check.append(2)
            if ndim >= 4:
                dim_to_check.append(3)

            D, H, W = X.shape[-3:]
            output_size_d = output_size_d if (output_size_d <= D) else D
            output_size_h = output_size_h if (output_size_h <= H) else H
            output_size_w = output_size_w if (output_size_w <= W) else W

            X = torch.from_numpy(X)
            qX = torch.quantize_per_tensor(X, scale=scale, zero_point=zero_point,
                                           dtype=torch_type)

            for dim in dim_to_check:
                if dim == 2:
                    if output_size_h == output_size_w:
                        output_size = output_size_h
                    else:
                        output_size = (output_size_h, output_size_w)
                elif dim == 3:
                    if output_size_d == output_size_h == output_size_w:
                        output_size = output_size_h
                    else:
                        output_size = (output_size_d, output_size_h, output_size_w)

                # Run reference on int_repr + round to avoid double rounding error.
                ref_op = getattr(torch.nn.functional, f'adaptive_avg_pool{dim}d')
                X_ref = ref_op(qX.int_repr().to(torch.float), output_size).round()

                ops_under_test = {
                    "nn.functional":
                        getattr(torch.nn.functional, f'adaptive_avg_pool{dim}d'),
                    "nn.quantized.functional":
                        getattr(torch.ao.nn.quantized.functional, f'adaptive_avg_pool{dim}d'),
                    "ao.nn.quantized.functional":
                        getattr(torch.ao.nn.quantized.functional, f'adaptive_avg_pool{dim}d')
                }

                error_message = r"Results are off for {}:\n\tExpected:\n{}\n\tGot:\n{}"

                for name, op in ops_under_test.items():
                    # TODO: torch.cuda.is_available() should be swapped for a flag that checks if cudnn
                    # is enabled in the build when cudnn supports adaptive average pooling
                    devices = ["cpu", "cuda"] if (dim == 2 and torch.cuda.is_available()) else ["cpu"]
                    for device in devices:
                        qX_hat = op(qX.to(device=device), output_size=output_size)
                        self.assertEqual(
                            X_ref, qX_hat.int_repr(), atol=1.0,
                            rtol=0, msg=error_message.format(name, X_ref, qX_hat), exact_dtype=False)
                        self.assertEqual(
                            scale, qX_hat.q_scale(),
                            msg=error_message.format(name + '.scale', scale,
                                                     qX_hat.q_scale()))
                        self.assertEqual(
                            zero_point, qX_hat.q_zero_point(),
                            msg=error_message.format(name + '.zero_point', scale,
                                                     qX_hat.q_zero_point()))

    """Tests adaptive average pool operation on NHWC quantized tensors."""
    def test_adaptive_avg_pool3d_ndhwc(self):
        side_lens = (range(1, 10))
        dim_lens = (range(4, 5))
        torch_type = torch.qint8
        zero_point = 0
        combined = [side_lens, dim_lens]
        test_cases = itertools.product(*combined)
        for test_case in test_cases:
            output_size_d = random.randint(1, 10)
            output_size_h = random.randint(1, 10)
            output_size_w = random.randint(1, 10)
            side_len, dim_len = test_case
            shapes = [side_len] * dim_len
            X, X_scale, X_zero_point = \
                _get_random_tensor_and_q_params(shapes, 1.0, zero_point)
            X = np.array(X)
            scale = 1
            D, H, W = X.shape[-3:]
            output_size_d = output_size_d if (output_size_d <= D) else D
            output_size_h = output_size_h if (output_size_h <= H) else H
            output_size_w = output_size_w if (output_size_w <= W) else W
            if output_size_d == output_size_h == output_size_w:
                output_size = output_size_h
            else:
                output_size = (output_size_d, output_size_h, output_size_w)

            if X.shape[1] < 176:
                X = np.repeat(X, 176 / X.shape[1], 1)

            if X.ndim == 5:
                X_ncdhw = np.ascontiguousarray(X.transpose([0, 2, 3, 4, 1]))
                X = torch.from_numpy(X_ncdhw).permute([0, 4, 1, 2, 3])
                qX = torch.quantize_per_tensor(torch.from_numpy(X_ncdhw),
                                               scale=scale,
                                               zero_point=zero_point,
                                               dtype=torch_type).permute([0, 4, 1, 2, 3])
            else:  # ndim == 4
                X_ncdhw = np.ascontiguousarray(X.transpose([1, 2, 3, 0]))
                X = torch.from_numpy(X_ncdhw).permute([3, 0, 1, 2])
                qX = torch.quantize_per_tensor(torch.from_numpy(X_ncdhw),
                                               scale=scale,
                                               zero_point=zero_point,
                                               dtype=torch_type).permute([3, 0, 1, 2])

            # Run reference on int_repr + round to avoid double rounding error.
            X_ref = torch.nn.functional.adaptive_avg_pool3d(
                qX.int_repr().to(torch.double), output_size).round()

            self.assertTrue(qX.stride() != sorted(qX.stride()))

            ops_under_test = {
                "nn.functional": torch.nn.functional.adaptive_avg_pool3d,
                "ao.nn.quantized.functional":
                    torch.ao.nn.quantized.functional.adaptive_avg_pool3d,
            }
            error_message = r"Results are off for {}:\n\tExpected:\n{}\n\tGot:\n{}"
            for name, op in ops_under_test.items():
                X_hat = op(qX, output_size=output_size)
                self.assertTrue(X_hat.stride() != sorted(X_hat.stride()))
                self.assertEqual(X_ref, X_hat.int_repr(), atol=1.0, rtol=0,
                                 msg=error_message.format(name, X_ref, X_hat.int_repr()),
                                 exact_dtype=False)
                self.assertEqual(scale, X_hat.q_scale(),
                                 msg=error_message.format(name + '.scale', scale, X_hat.q_scale()))
                self.assertEqual(zero_point, X_hat.q_zero_point(),
                                 msg=error_message.format(name + '.zero_point', scale,
                                 X_hat.q_zero_point()))

    def test_qtopk(self):
        x_dims = [3, 4]  # Num elements in the shape
        sides = [3, 5]  # Side of the tensor generated
        dims = [0, 1, 2, 3]  # dimension over which to perform topk
        largest = [False, True]  # Return largest or smallest element
        sorted = [False, True]  # Return sorted or not
        dtypes = [torch.qint8, torch.quint8]
        is_nhwc = [False, True]  # Is input in the NHWC format?

        test_cases = itertools.product(x_dims, sides, dims, largest, sorted, dtypes, is_nhwc)
        k = 2
        for x_dim, side, dim, larg, sort, dtype, nhwc in test_cases:
            if nhwc and x_dim != 4:  # NHWC requires 4 dimensions
                continue
            if dim >= x_dim:  # Dimension to find top-k for should exist
                continue
            shape = [side] * x_dim
            X, scale, zp = _get_random_tensor_and_q_params(shape, 1.0, dtype)
            qX = torch.quantize_per_tensor(X, scale, zp, dtype)

            if nhwc:
                qX = qX.permute([0, 3, 1, 2])
                X = np.transpose(X, [0, 3, 1, 2])

            unquantized_out = torch.topk(qX.dequantize(), k, dim=dim, largest=larg, sorted=sort)

            values = torch.quantize_per_tensor(X, scale, zp, dtype)
            indices = torch.tensor(X).long()

            quantized_out = torch.topk(qX, k, dim=dim, largest=larg, sorted=sort)

            assert len(unquantized_out) == len(quantized_out)
            torch.testing.assert_close(quantized_out[0].dequantize(), unquantized_out[0])
            torch.testing.assert_close(quantized_out[1], unquantized_out[1])

    """Tests quantize concatenation (both fused and not)."""
    @given(X=hu.tensor(shapes=hu.array_shapes(min_dims=3, max_dims=4,
                                              min_side=1, max_side=10),
                       qparams=hu.qparams()),
           num=st.integers(1, 4),
           dim=st.integers(1, 4),
           relu=st.booleans())
    def test_cat(self, X, num, dim, relu):
        tensors_q = []
        tensors_ref = []
        X, (scale, zero_point, torch_type) = X
        assume(dim < X.ndim)
        X = torch.from_numpy(X)
        new_shape = np.array(X.shape)
        new_shape[dim] = 0
        for idx in range(num):
            tensors_q.append(torch.quantize_per_tensor(X, scale, zero_point,
                                                       torch_type))
            tensors_ref.append(X)
            new_shape[dim] += tensors_ref[-1].shape[dim]

        cat_ref = torch.cat(tensors_ref, dim=dim)
        cat_ref = torch.quantize_per_tensor(cat_ref, scale, zero_point, torch_type)
        cat_ref = cat_ref.dequantize()

        if relu:
            cat_ref = F.relu(cat_ref)
            q_cat_op = torch.ops.quantized.cat_relu
            q_cat_out_op = torch.ops.quantized.cat_relu_out
        else:
            q_cat_op = torch.ops.quantized.cat
            q_cat_out_op = torch.ops.quantized.cat_out

        cat_q = q_cat_op(tensors_q, dim=dim, scale=scale,
                         zero_point=zero_point)
        cat_q = cat_q.dequantize()
        np.testing.assert_equal(cat_ref.numpy(), cat_q.numpy())

        cat_q_out = torch._empty_affine_quantized(
            list(new_shape), scale=scale,
            zero_point=zero_point, dtype=torch_type)
        q_cat_out_op(tensors_q, dim=dim, out=cat_q_out)
        cat_q_out = cat_q_out.dequantize()
        np.testing.assert_equal(cat_ref.numpy(), cat_q_out.numpy())

        # Test the cat on per-channel quantized tensor.
        ch_axis = 1
        scales = torch.from_numpy(np.array([1.0] * X.shape[ch_axis]))
        scales = scales.to(torch.float64)
        zero_points = torch.from_numpy(np.array([0] * X.shape[ch_axis]))
        zero_points = zero_points.to(torch.long)
        tensors_q[0] = torch.quantize_per_channel(
            X, scales, zero_points, axis=ch_axis, dtype=torch_type)
        with self.assertRaisesRegex(RuntimeError, "supported.*cat"):
            cat_q = q_cat_op(tensors_q, dim=ch_axis, scale=scale,
                             zero_point=zero_point)

    @given(X=hu.tensor(shapes=hu.array_shapes(min_dims=4, max_dims=4,
                                              min_side=5, max_side=10),
                       qparams=hu.qparams()),
           size=st.sampled_from((1, 3, 5, 10)),
           mode=st.sampled_from(("bilinear", "nearest", "nearest-exact")),
           scale_factor=st.sampled_from((None, 1.5, 2.0)),
           align_corners=st.sampled_from((True, False)),
           nhwc_layout=st.sampled_from((True, False)))
    def test_interpolate(self, X, size, mode, scale_factor, align_corners, nhwc_layout):
        """
        This test cover upsample_nearest2d and upsample_bilinear2d
        """
        X, (scale, zero_point, torch_type) = X

        if scale_factor is not None:
            size = None
        if mode in ("nearest", "nearest-exact"):
            align_corners = None

        if nhwc_layout:
            if X.shape[1] < 176:
                X = np.repeat(X, 176 / X.shape[1], 1)

            X_nchw = np.ascontiguousarray(X.transpose([0, 2, 3, 1]))
            X = torch.from_numpy(X_nchw).permute([0, 3, 1, 2])

            qX = torch.quantize_per_tensor(X, scale=scale, zero_point=zero_point,
                                           dtype=torch_type).permute([0, 3, 1, 2])
        else:
            X = torch.from_numpy(X)
            qX = torch.quantize_per_tensor(X, scale=scale, zero_point=zero_point,
                                           dtype=torch_type)

        X_ref = torch.nn.functional.interpolate(
            qX.int_repr().to(torch.float), size=size, scale_factor=scale_factor,
            mode=mode, align_corners=align_corners)

        ops_under_test = {
            "nn.functional": torch.nn.functional.interpolate,
            "ao.nn.quantized.functional": torch.ao.nn.quantized.functional.interpolate,
        }
        error_message = r"Results are off for {}:\n\tExpected:\n{}\n\tGot:\n{}"
        for name, op in ops_under_test.items():
            qX_hat = op(qX, size=size, scale_factor=scale_factor,
                        mode=mode, align_corners=align_corners)
            self.assertEqual(X_ref, qX_hat.int_repr(), atol=1.0, rtol=0,
                             msg=f"{name} results are off: qX_hat={qX_hat.int_repr()} X_ref={X_ref}",
                             exact_dtype=False)
            self.assertEqual(scale, qX_hat.q_scale(),
                             msg=error_message.format(name + '.scale', scale, qX_hat.q_scale()))
            self.assertEqual(zero_point, qX_hat.q_zero_point(),
                             msg=error_message.format(name + '.zero_point', scale,
                                                      qX_hat.q_zero_point()))

    @given(X=hu.tensor(shapes=hu.array_shapes(min_dims=5, max_dims=5,
                                              min_side=5, max_side=10),
                       qparams=hu.qparams()),
           size=st.sampled_from((1, 3, 5, 5, 10)),
           mode=st.sampled_from(("nearest", "nearest-exact")),
           scale_factor=st.sampled_from((None, 1.5, 2.0)),
           align_corners=st.sampled_from((True, False)),
           nhwc_layout=st.sampled_from((True, False)))
    def test_interpolate3d(self, X, size, mode, scale_factor, align_corners, nhwc_layout):
        """
        This test cover upsample_nearest3d
        """
        X, (scale, zero_point, torch_type) = X
        if scale_factor is not None:
            size = None

        align_corners = None

        if nhwc_layout:
            if X.shape[1] < 176:
                X = np.repeat(X, 176 / X.shape[1], 1)

            X_nchw = np.ascontiguousarray(X.transpose([0, 2, 3, 4, 1]))
            X = torch.from_numpy(X_nchw).permute([0, 4, 1, 2, 3])

            qX = torch.quantize_per_tensor(X, scale=scale, zero_point=zero_point,
                                           dtype=torch_type).permute([0, 4, 1, 2, 3])
        else:
            X = torch.from_numpy(X)
            qX = torch.quantize_per_tensor(X, scale=scale, zero_point=zero_point,
                                           dtype=torch_type)
        X_ref = torch.nn.functional.interpolate(
            qX.int_repr().to(torch.float), size=size, scale_factor=scale_factor,
            mode=mode, align_corners=align_corners)

        ops_under_test = {
            "nn.functional": torch.nn.functional.interpolate,
            "ao.nn.quantized.functional": torch.ao.nn.quantized.functional.interpolate,
        }

        error_message = r"Results are off for {}:\n\tExpected:\n{}\n\tGot:\n{}"
        for name, op in ops_under_test.items():
            qX_hat = op(qX, size=size, scale_factor=scale_factor,
                        mode=mode, align_corners=align_corners)
            self.assertEqual(X_ref, qX_hat.int_repr(), atol=1.0, rtol=0,
                             msg=f"{name} results are off: qX_hat={qX_hat.int_repr()}, X_ref={X_ref}", exact_dtype=False)
            self.assertEqual(scale, qX_hat.q_scale(),
                             msg=error_message.format(name + '.scale', scale, qX_hat.q_scale()))
            self.assertEqual(zero_point, qX_hat.q_zero_point(),
                             msg=error_message.format(name + '.zero_point', scale,
                                                      qX_hat.q_zero_point()))

    """Tests quantize concatenation (both fused and not)."""
    @given(X=hu.tensor(shapes=hu.array_shapes(min_dims=4, max_dims=4,
                                              min_side=1, max_side=10),
                       qparams=hu.qparams()),
           relu=st.booleans())
    def test_cat_nhwc(self, X, relu):
        # X is NHWC
        X, (scale, zero_point, torch_type) = X

        # Tile out X so # channels is > 64
        X = np.repeat(X, 70 / X.shape[3], 3)
        X = torch.from_numpy(np.ascontiguousarray(X))
        Y = X.clone()
        Y = torch.from_numpy(np.ascontiguousarray(Y))
        # We add a fast path in qcat: when inputs share the same scale and zero_point,
        # it will go direct memcpy instead of dequant-cat-quant.
        for scaleX, scaleY in ((scale, scale), (scale, scale * 1.1)):
            # Here, we quantize and get quantized tensors in NHWC for both dims and strides. The
            # permute switches it so that the tensor looks like NCHW but it laid out in memory as
            # NHWC.
            qX = torch.quantize_per_tensor(X, scaleX, zero_point, torch_type).permute([0, 3, 1, 2])
            qY = torch.quantize_per_tensor(Y, scaleY, zero_point, torch_type).permute([0, 3, 1, 2])

            ref = torch.cat([qX.dequantize(), qY.dequantize()], dim=1)
            if relu:
                ref[ref < 0] = 0.0
            ref = torch.quantize_per_tensor(ref, scale=scale, zero_point=zero_point, dtype=torch_type)

            if relu:
                out = torch.ops.quantized.cat_relu(
                    [qX, qY], dim=1, scale=scale, zero_point=zero_point)
            else:
                out = torch.ops.quantized.cat([qX, qY], dim=1, scale=scale, zero_point=zero_point)

            torch.testing.assert_close(out.dequantize(), ref.dequantize())
            self.assertNotEqual(out.stride(), sorted(out.stride()))

    @override_qengines
    def test_mean(self):
        scale_list = (1, 0.25)
        zero_point_list = (0, 2)
        shapes = ((4,), (4, 4), (4, 4, 4), (4, 4, 4, 4), (4, 4, 4, 4, 4))
        dtypes = (torch.quint8, torch.qint8)
        dims = ((), (-1,), (0,), (1,), (2,), (3,), (0, 1), (1, 2), (3, 4))
        test_cases = itertools.product(scale_list, zero_point_list, shapes, dtypes, dims)
        op = torch.mean
        for scale, zp, shape, dtype, dim in test_cases:
            if not all(d < len(shape) for d in dim):
                continue
            X = torch.randn(*shape) * 10
            qX = torch.quantize_per_tensor(X, scale, zp, dtype)
            Y = op(qX.dequantize(), dim)
            Y = torch.quantize_per_tensor(Y, scale, zp, dtype).dequantize()
            qY = op(qX, dim)
            self.assertEqual(Y, qY.dequantize())

    @skipIfNoQNNPACK
    @given(keep=st.booleans())
    def test_quantized_mean_qnnpack(self, keep):
        with override_quantized_engine("qnnpack"):
            # using multiple of 4 sizes to satisfy pytorch_q8gavgpool_ukernel_up8xm__sse2() 4-byte alignment demand under ASAN
            in_dim = (4, 4, 4, 4)
            if keep:
                out_dim = (4, 4, 1, 1)
            else:
                out_dim = (4, 4)
            X = torch.ones(in_dim)
            Y = torch.ones(out_dim)
            XQ = torch.quantize_per_tensor(X, scale=0.2, zero_point=0, dtype=torch.quint8)
            YQ = torch.quantize_per_tensor(Y, scale=0.2, zero_point=0, dtype=torch.quint8)
            MQ = XQ.mean((2, 3), keepdim=keep)
            self.assertTrue(torch.equal(MQ, YQ))

    @override_qengines
    def test_std(self):
        scale_list = (1, 0.25)
        zero_point_list = (0, 2)
        shapes = ((4,), (4, 4), (4, 4, 4), (4, 4, 4, 4), (4, 4, 4, 4, 4))
        dtypes = (torch.quint8, torch.qint8)
        dims = ((), (-1,), (0,), (1,), (2,), (3,), (0, 1), (1, 2), (3, 4))
        unbiased_list = (True, False)
        keep_dim_list = (True, False)
        test_cases = itertools.product(scale_list, zero_point_list, shapes,
                                       dtypes, dims, unbiased_list, keep_dim_list)
        op = torch.std
        for scale, zp, shape, dtype, dim, unbiased, keep_dim in test_cases:
            if not all(d < len(shape) for d in dim):
                continue
            X = torch.randn(*shape) * 10
            qX = torch.quantize_per_tensor(X, scale, zp, dtype)
            Y = op(qX.dequantize(), dim, unbiased, keep_dim)
            Y = torch.quantize_per_tensor(Y, scale, zp, dtype).dequantize()
            qY = op(qX, dim, unbiased, keep_dim)
            self.assertEqual(Y, qY.dequantize())

    """Tests the correctness of the quantized equal op."""
    @given(X=hu.tensor(shapes=hu.array_shapes(1, 5, 1, 5),
                       qparams=hu.qparams()),
           X2=hu.tensor(shapes=hu.array_shapes(1, 5, 1, 5),
                        qparams=hu.qparams()),
           X_per_channel=st.booleans(),
           X2_per_channel=st.booleans())
    def test_equal(self, X, X2, X_per_channel, X2_per_channel):
        X, X_params = X
        (scale, zero_point, torch_type) = X_params
        X2, X2_params = X2
        (scale2, zero_point2, torch_type2) = X2_params

        X = torch.from_numpy(X)
        if X_per_channel:
            X_scheme = 'per_channel'
            channels = X.shape[-1]
            qX = torch.quantize_per_channel(
                X,
                scales=torch.tensor([scale] * channels),
                zero_points=torch.tensor([zero_point] * channels),
                dtype=torch_type,
                axis=X.ndim - 1)
        else:
            X_scheme = 'per_tensor'
            qX = torch.quantize_per_tensor(X, scale=scale, zero_point=zero_point,
                                           dtype=torch_type)
        X2 = torch.from_numpy(X2)
        if X2_per_channel:
            X2_scheme = 'per_channel'
            channels = X2.shape[-1]
            qX2 = torch.quantize_per_channel(
                X2,
                scales=torch.tensor([scale2] * channels),
                zero_points=torch.tensor([zero_point2] * channels),
                dtype=torch_type2,
                axis=X2.ndim - 1)
        else:
            X2_scheme = 'per_tensor'
            qX2 = torch.quantize_per_tensor(X2, scale=scale2, zero_point=zero_point2,
                                            dtype=torch_type2)

        def equal_ref(qX, qX2):
            if qX.qscheme() != qX2.qscheme():
                return False
            if qX.shape != qX2.shape:
                return False
            if qX.dtype != qX2.dtype:
                return False
            if qX.qscheme() == torch.per_tensor_affine:
                if qX.q_scale() != qX2.q_scale():
                    return False
                if qX.q_zero_point() != qX2.q_zero_point():
                    return False
            elif qX.qscheme() == torch.per_channel_affine:
                if (qX.q_per_channel_scales() !=
                   qX2.q_per_channel_scales()).any():
                    return False
                if (qX.q_per_channel_zero_points() !=
                   qX2.q_per_channel_zero_points()).any():
                    return False
            else:
                raise NotImplementedError("Don't know what to do with",
                                          qX.qscheme())
            if (qX.int_repr().to(float) != qX2.int_repr().to(float)).any():
                return False
            return True

        self.assertEqual(qX.equal(qX), equal_ref(qX, qX))
        self.assertEqual(qX.equal(qX2), equal_ref(qX, qX2))

    """Tests quantized equal op with input of non-quantized tensor."""
    def test_quantized_equal(self,):
        x = torch.rand(1)
        y = torch.quantize_per_tensor(x, scale=0.5, zero_point=0, dtype=torch.qint8)
        self.assertTrue(not torch.equal(x, y))
        self.assertTrue(not torch.equal(y, x))

    @skipIfNoFBGEMM
    def test_group_norm(self):
        # hypothesis is flaky for this test, create test cases manually
        batches_list = (1, 7)
        num_groups_list = (1, 4)
        channels_per_groups = (1, 36, 72)
        elements_per_channels = (8, 128, 1024)
        torch_types = (torch.qint8, torch.quint8)
        y_scales = (0.1, 4.23)
        y_zero_points = (0, 1)
        channels_last_list = [True, False]
        affine_list = [True, False]
        combined = [batches_list, num_groups_list, channels_per_groups, elements_per_channels,
                    torch_types, y_scales, y_zero_points, channels_last_list, affine_list]
        test_cases = itertools.product(*combined)

        with override_quantized_engine("fbgemm"):
            for test_case in test_cases:

                batches, num_groups, channels_per_group, elements_per_channel, \
                    torch_type, Y_scale, Y_zero_point, channels_last, \
                    affine = test_case
                num_channels = num_groups * channels_per_group
                # minimum rank for channels_last
                shapes = (batches, num_channels, elements_per_channel, 1)

                # In the FP kernel, sums and sums of squares are calculated in floating point.
                # In the int8 and uint8 versions of the quantized kernel, they are
                # calculated in integer arithmetic (which is exact).
                # Because of this, the numerics do not always match exactly which is
                # expected and acceptable. We do the following to allow this failure
                # in this test:
                # 1. do not use Hypothesis to generate the input tensor.  Hypothesis
                #    favors homogeneous inputs in its search strategies which isn't
                #    representative of the inputs we care about, and tends to maximize
                #    this particular numerics difference.
                # 2. allow a small % of off by Y_scale errors.  Even when the
                #    variance of the input is high, there can be off by one errors
                #    in the result if the input value happens to fall exactly on
                #    the bin boundary of the output scale.
                #
                # If we want the numerics to match we could switch to calculating
                # mean+var in floating point in the future, at the cost of speed.
                X, X_scale, X_zero_point = \
                    _get_random_tensor_and_q_params(shapes, 1.0, torch_type)

                # Initialize the weights non-randomly for reproducibility
                if affine:
                    weight = torch.ones(num_channels).float() * 0.5
                    bias = torch.ones(num_channels).float()
                    for i in range(num_channels):
                        weight[i] *= i
                        bias[i] *= i
                else:
                    weight = None
                    bias = None

                eps = 0.001

                qX = torch.quantize_per_tensor(X, X_scale, X_zero_point, torch_type)
                if channels_last:
                    qX = qX.contiguous(memory_format=torch.channels_last)
                dqX = qX.dequantize()

                # Enforce non-homogeneous inputs
                for batch_idx in range(batches):
                    for group_idx in range(num_groups):
                        ch_start = group_idx * channels_per_group
                        ch_end = ch_start + channels_per_group
                        group_vals = dqX[batch_idx][ch_start:ch_end]
                        assume(
                            float(torch.unique(group_vals).shape[0]) / group_vals.numel() > 0.001
                            or group_vals.numel() < 5)

                qY = torch.ops.quantized.group_norm(qX, num_groups, weight, bias, eps, Y_scale, Y_zero_point)

                dqY_hat = F.group_norm(dqX, num_groups=num_groups, weight=weight, bias=bias, eps=eps)
                qY_hat = torch.quantize_per_tensor(dqY_hat, Y_scale, Y_zero_point, torch_type)

                # Due to the numerics difference mentioned above between calculating
                # the variance in float vs int, the results can still be slightly
                # different.
                dqY = qY.dequantize()
                dqY_hat = qY_hat.dequantize()
                diff = dqY - dqY_hat

                # off-by-one errors are magnitude of Y_scale
                num_diff = torch.sum(diff > Y_scale * 1.0001)
                pct_diff = float(num_diff) / (diff.numel() + 1e-5)
                num_diff_off_by_one = torch.sum((diff > 0) * (diff <= Y_scale))
                pct_diff_off_by_one = float(num_diff_off_by_one) / (diff.numel() + 1e-5)

                self.assertTrue(pct_diff < 1e-6)
                self.assertTrue(pct_diff_off_by_one < 0.01)

    @skipIfNoFBGEMM
    def test_instance_norm(self):
        max_sides = (4, 5)
        shape_list = ([2, 2, 2, 2], [8, 8, 8, 8], [11, 11, 11, 11])
        torch_types = (torch.qint8, torch.quint8)
        y_scales = (0.1, 4.23)
        y_zero_points = (0, 1)
        channels_last_list = (True, False)
        affine_list = (True, False)
        combined = [shape_list, torch_types, y_scales, y_zero_points, channels_last_list, affine_list]
        test_cases_product = itertools.product(*combined)
        test_cases = list(test_cases_product)
        # NB: Add just one test case to test overflow, but this case is too slow to run
        # internally in @fbcode//mode/dev, the long pole is the 4x calls to torch.sort
        # inside torch.unique current implementation
        if not IS_SANDCASTLE:
            test_cases.append([
                [1, 4, 224, 224, 160],  # shape,
                torch.qint8,  # torch_type
                0.1,  # scale
                0,  # zero_point
                False,   # channels_last
                True,  # affine
            ])
        with override_quantized_engine("fbgemm"):
            for test_case in test_cases:

                shapes, torch_type, Y_scale, Y_zero_point, channels_last, affine = test_case
                if channels_last and shapes.__len__() >= 5:
                    # required rank 4 tensor to use channels_last format
                    continue

                # In the FP kernel, sums and sums of squares are calculated in floating point.
                # In the int8 and uint8 versions of the quantized kernel, they are
                # calculated in integer arithmetic (which is exact).
                # Because of this, the numerics do not always match exactly which is
                # expected and acceptable. We do the following to allow this failure
                # in this test:
                # 1. do not use Hypothesis to generate the input tensor.  Hypothesis
                #    favors homogeneous inputs in its search strategies which isn't
                #    representative of the inputs we care about, and tends to maximize
                #    this particular numerics difference.
                # 2. allow a small % of off by Y_scale errors.  Even when the
                #    variance of the input is high, there can be off by one errors
                #    in the result if the input value happens to fall exactly on
                #    the bin boundary of the output scale.
                #
                # If we want the numerics to match we could switch to calculating
                # mean+var in floating point in the future, at the cost of speed.
                X, X_scale, X_zero_point = \
                    _get_random_tensor_and_q_params(shapes, 1.0, torch_type)

                num_channels = shapes[1]
                if affine:
                    weight = torch.rand(num_channels).float() * 0.5
                    bias = torch.rand(num_channels).float()
                    for i in range(num_channels):
                        weight[i] *= i
                        bias[i] *= i
                else:
                    weight = None
                    bias = None
                eps = 0.001

                qX = torch.quantize_per_tensor(X, X_scale, X_zero_point, torch_type)
                if channels_last:
                    qX = qX.contiguous(memory_format=torch.channels_last)
                dqX = qX.dequantize()

                # Enforce non-homogeneous inputs
                batches = shapes[0]
                for batch_idx in range(batches):
                    for ch_idx in range(num_channels):
                        ch_vals = dqX[batch_idx][ch_idx]
                        assume(
                            float(torch.unique(ch_vals).shape[0]) / ch_vals.numel() > 0.01
                            or ch_vals.numel() < 5 or ch_vals.numel() > 25600)

                qY = torch.ops.quantized.instance_norm(qX, weight, bias, eps, Y_scale, Y_zero_point)

                dqY_hat = F.instance_norm(dqX, weight=weight, bias=bias, eps=eps)
                qY_hat = torch.quantize_per_tensor(dqY_hat, Y_scale, Y_zero_point, torch_type)

                # Due to the numerics difference mentioned above between calculating
                # the variance in float vs int, the results can still be slightly
                # different.
                dqY = qY.dequantize()
                dqY_hat = qY_hat.dequantize()
                diff = dqY - dqY_hat

                # off-by-one errors are magnitude of Y_scale
                num_diff = torch.sum(diff > Y_scale * 1.0001)
                pct_diff = float(num_diff) / (diff.numel() + 1e-5)
                num_diff_off_by_one = torch.sum((diff > 0) * (diff <= Y_scale))
                pct_diff_off_by_one = float(num_diff_off_by_one) / (diff.numel() + 1e-5)

                self.assertTrue(pct_diff < 1e-6)
                self.assertTrue(pct_diff_off_by_one < 0.01)

    @skipIfNoFBGEMM
    def test_batch_norm_relu(self):
        # hypothesis too slow for this test, create test cases manually
        max_sides = (2, 3, 4, 5)
        side_lens = (1, 8, 11)
        torch_types = (torch.qint8, torch.quint8)
        combined = [max_sides, side_lens, torch_types]
        test_cases = itertools.product(*combined)

        with override_quantized_engine("fbgemm"):
            for test_case in test_cases:
                max_side, side_len, torch_type = test_case
                Y_zero_point = 1
                Y_scale = 0.5

                shapes = [side_len] * max_side
                X, scale_x, zero_point_x = \
                    _get_random_tensor_and_q_params(shapes, 1.0, torch_type)
                dtype_x = torch_type

                c = X.shape[1]
                mean = torch.rand(c).float()
                var = torch.rand(c).float()
                weight = torch.rand(c).float()
                bias = torch.rand(c).float()
                eps = 0.001
                qx = torch.quantize_per_tensor(X, scale_x, zero_point_x, dtype_x)
                if len(X.shape) == 2 or len(X.shape) == 3:
                    qy = torch.ops.quantized.batch_norm1d_relu(
                        qx, weight, bias, mean, var, eps, Y_scale, Y_zero_point)
                elif len(X.shape) == 4:
                    qy = torch.ops.quantized.batch_norm2d_relu(
                        qx, weight, bias, mean, var, eps, Y_scale, Y_zero_point)
                else:
                    qy = torch.ops.quantized.batch_norm3d_relu(
                        qx, weight, bias, mean, var, eps, Y_scale, Y_zero_point)


                float_ref = F.batch_norm(qx.dequantize(), weight=weight, bias=bias,
                                         running_mean=mean, running_var=var,
                                         training=False, momentum=0, eps=eps).numpy()

                float_ref_relu = float_ref.copy()
                float_ref_relu[float_ref < 0] = 0
                quantize_ref = torch.quantize_per_tensor(
                    torch.from_numpy(float_ref_relu), Y_scale, Y_zero_point, dtype_x)
                self.assertEqual(
                    qy.int_repr().numpy(),
                    quantize_ref.int_repr().numpy(),
                    msg=f"{qy} vs {quantize_ref}")

    @skipIfNoFBGEMM
    def test_batch_norm(self):
        # hypothesis too slow for this test, create test cases manually
        max_sides = (2, 3, 4, 5)
        side_lens = (1, 8, 11)
        torch_types = (torch.qint8, torch.quint8)
        combined = [max_sides, side_lens, torch_types]
        test_cases = itertools.product(*combined)

        with override_quantized_engine("fbgemm"):
            for test_case in test_cases:
                max_side, side_len, torch_type = test_case
                Y_zero_point = 1
                Y_scale = 0.5

                shapes = [side_len] * max_side
                X, scale_x, zero_point_x = \
                    _get_random_tensor_and_q_params(shapes, 1.0, torch_type)
                dtype_x = torch_type

                c = X.shape[1]
                mean = torch.rand(c).float()
                var = torch.rand(c).float()
                weight = torch.rand(c).float()
                bias = torch.rand(c).float()
                eps = 0.001
                qx = torch.quantize_per_tensor(X, scale_x, zero_point_x, dtype_x)
                if len(X.shape) == 2 or len(X.shape) == 3:
                    qy = torch.ops.quantized.batch_norm1d(
                        qx, weight, bias, mean, var, eps, Y_scale, Y_zero_point)
                elif len(X.shape) == 4:
                    qy = torch.ops.quantized.batch_norm2d(
                        qx, weight, bias, mean, var, eps, Y_scale, Y_zero_point)
                elif len(X.shape) == 5:
                    qy = torch.ops.quantized.batch_norm3d(
                        qx, weight, bias, mean, var, eps, Y_scale, Y_zero_point)

                float_ref = F.batch_norm(qx.dequantize(), weight=weight, bias=bias,
                                         running_mean=mean, running_var=var, training=False,
                                         momentum=0, eps=eps)
                quantize_ref = torch.quantize_per_tensor(float_ref, Y_scale, Y_zero_point, dtype_x)
                self.assertEqual(
                    qy.int_repr().numpy(), quantize_ref.int_repr().numpy(),
                    msg=f"{qy} vs {quantize_ref}")

    @override_qengines
    def test_empty_batch(self):
        scale = 1.0
        zero_point = 0
        X = torch.ones((0, 2, 4, 4), dtype=torch.float32)
        qX = torch.quantize_per_tensor(X, scale=scale, zero_point=zero_point,
                                       dtype=torch.quint8)

        # upsample_nearest2d
        qY = torch.nn.functional.upsample_nearest(qX, scale_factor=2)
        np.testing.assert_equal(qY.size(), (0, 2, 8, 8),
                                "Quantized upsample_nearsest2d with batch size 0 failed.")

        # relu
        qY = torch.nn.functional.relu(qX)
        np.testing.assert_equal(qY.size(), qX.size(),
                                "Quantized relu with batch size 0 failed.")

        # tanh
        qY = torch.tanh(qX)
        np.testing.assert_equal(qY.size(), qX.size(),
                                "Quantized tanh with batch size 0 failed.")
        # sigmoid
        qY = torch.sigmoid(qX)
        np.testing.assert_equal(qY.size(), qX.size(),
                                "Quantized sigmoid with batch size 0 failed.")

        # interpolate
        op = torch.ao.nn.quantized.functional.interpolate
        for mode in ["nearest", "bilinear", "nearest-exact"]:
            qY = op(qX, scale_factor=2, mode=mode)
            np.testing.assert_equal(qY.size(), (0, 2, 8, 8),
                                    "Quantized interpolate with batch size 0 failed.")

        # avg_pool
        kernel = (2, 2)
        stride = (1, 1)
        padding = (0, 0)
        op = torch.ao.nn.quantized.functional.avg_pool2d
        qY = op(qX, kernel, stride, padding)
        np.testing.assert_equal(qY.size(), (0, 2, 3, 3),
                                "Quantized avg_pool2d with batch size 0 failed.")

        # adaptive_avg_pool
        op = torch.ao.nn.quantized.functional.adaptive_avg_pool2d
        qY = op(qX, (3, 3))
        np.testing.assert_equal(qY.size(), (0, 2, 3, 3),
                                "Quantized adaptive_avg_pool2d with batch size 0 failed.")

        # max_pool
        dilation = (1, 1)
        qY = torch.ops.quantized.max_pool2d(qX, kernel, stride, padding, dilation, ceil_mode=False)
        oH = pool_output_shape(4, 2, 0, 1, 1)
        oW = pool_output_shape(4, 2, 0, 1, 1)
        np.testing.assert_equal(qY.size(), (0, 2, oH, oW),
                                "Quantized maxpool2d with batch size 0 failed.")

        # hardtanh
        qY = torch.ao.nn.quantized.functional.hardtanh(qX, -1, 6)
        np.testing.assert_equal(qY.size(), qX.size(),
                                "Quantized hardtanh with batch size 0 failed.")

        # mul
        qY = torch.ops.quantized.mul(qX, qX, 1.0, 0)
        np.testing.assert_equal(qY.size(), qX.size(),
                                "Quantized mul with batch size 0 failed.")
        # add
        qY = torch.ops.quantized.add(qX, qX, 1.0, 0)
        np.testing.assert_equal(qY.size(), qX.size(),
                                "Quantized addition with batch size 0 failed.")

        # conv
        w = torch.randn((2, 2, 2, 2), dtype=torch.float)
        qw = torch.quantize_per_tensor(w, scale=1.0, zero_point=0, dtype=torch.qint8)
        bias_float = torch.ones(2, dtype=torch.float)
        strides = [1, 1]
        pads = [0, 0]
        dilations = [1, 1]

        w_packed = torch.ops.quantized.conv2d_prepack(qw, bias_float, strides, pads, dilations, 1)
        result = torch.ops.quantized.conv2d(qX, w_packed, 1.0, 0)
        self.assertEqual(result.shape, (0, 2, 3, 3))

        # linear
        X = torch.ones((0, 2), dtype=torch.float32)
        qX = torch.quantize_per_tensor(X, scale=scale, zero_point=zero_point,
                                       dtype=torch.quint8)
        w = torch.randn((2, 2), dtype=torch.float)
        qw = torch.quantize_per_tensor(w, scale=1.0, zero_point=0, dtype=torch.qint8)
        w_packed = torch.ops.quantized.linear_prepack(qw, bias_float)
        result = torch.ops.quantized.linear(qX, w_packed, 1.0, 0)
        self.assertEqual(result.shape, (0, 2))

        # dynamic linear
        result = torch.ops.quantized.linear_dynamic(X, w_packed)
        self.assertEqual(result.shape, (0, 2))

    @override_qengines
    def test_linear_bias_unpack(self):
        """
        Verifies the correctness of bias() and unpack() API for LinearPackedParamBase.
        """
        bias_float = torch.ones(2, dtype=torch.float)
        w = torch.randn((2, 2), dtype=torch.float)
        qw = torch.quantize_per_tensor(w, scale=1.0, zero_point=0, dtype=torch.qint8)
        w_packed = torch.ops.quantized.linear_prepack(qw, bias_float)
        # test bias()
        self.assertEqual(w_packed.bias(), bias_float)
        # test unpack()
        self.assertEqual(w_packed.unpack()[0], qw)

    def test_advanced_indexing(self):
        """
        Verifies that the x[:, [0], :, :] syntax works for quantized tensors.
        """
        for dtype in (torch.qint8, torch.quint8, torch.qint32):
            scale = 0.1
            zp = 0
            x_q = torch.quantize_per_tensor(
                torch.randn(1, 4, 4, 4), scale, zp, dtype)
            # reference
            x_fp32 = x_q.dequantize()

            # single dim, single index
            x_q_s1 = x_q[:, [0], :, :]
            x_fp32_s1 = x_fp32[:, [0], :, :]
            x_fp32_s1_ref = \
                torch.quantize_per_tensor(x_fp32_s1, scale, zp, dtype)
            self.assertEqual(x_q_s1, x_fp32_s1_ref)

            # multiple dim, single index
            x_q_s2 = x_q[:, [0], [2], :]
            x_fp32_s2 = x_fp32[:, [0], [2], :]
            x_fp32_s2_ref = \
                torch.quantize_per_tensor(x_fp32_s2, scale, zp, dtype)
            self.assertEqual(x_q_s2, x_fp32_s2_ref)

            # single dim, multiple indices
            x_q_s3 = x_q[:, [2, 0, 1], :, :]
            x_fp32_s3 = x_fp32[:, [2, 0, 1], :, :]
            x_fp32_s3_ref = \
                torch.quantize_per_tensor(x_fp32_s3, scale, zp, dtype)
            self.assertEqual(x_q_s3, x_fp32_s3_ref)

            # multiple dim, multiple indices
            x_q_s4 = x_q[:, [2, 0, 1], :, [1]]
            x_fp32_s4 = x_fp32[:, [2, 0, 1], :, [1]]
            x_fp32_s4_ref = \
                torch.quantize_per_tensor(x_fp32_s4, scale, zp, dtype)
            self.assertEqual(x_q_s4, x_fp32_s4_ref)

    @override_qengines
    def test_custom_module_lstm(self):
        qengine = torch.backends.quantized.engine

        batch_size = 4
        seq_len = 8
        input_size = 12

        hidden_size = 8
        num_layers = 2

        dropout = 0  # This is not supported

        Bias = [False, True]
        Batch_first = [False, True]
        Bidirectional = [False, True]

        dtype = np.uint8
        qtype = torch.quint8

        x = np.random.randn(seq_len, batch_size, input_size)
        scale, zero_point = _calculate_dynamic_qparams(x, dtype=dtype)
        x = torch.from_numpy(x).to(torch.float)
        qx = torch.quantize_per_tensor(x, scale=scale, zero_point=zero_point,
                                       dtype=qtype)
        x = qx.dequantize()

        with torch.no_grad():
            for bias, batch_first, bidirectional in itertools.product(
                    Bias, Batch_first, Bidirectional):
                # Assume 12dB is sufficient for functional equivalence
                # Without the bias, linear performs poorly
                min_power = 10 if bias else 5
                max_mse = 5e-6 if bias else 5e-1

                if batch_first:
                    x = x.reshape(batch_size, seq_len, input_size)
                    qx = qx.reshape(batch_size, seq_len, input_size)
                else:
                    x = x.reshape(seq_len, batch_size, input_size)
                    qx = qx.reshape(seq_len, batch_size, input_size)

                lstm = torch.nn.Sequential(
                    torch.nn.LSTM(input_size, hidden_size,
                                  num_layers=num_layers,
                                  bias=bias, batch_first=batch_first,
                                  dropout=dropout,
                                  bidirectional=bidirectional))
                lstm.eval()
                y_ref = lstm(x)

                # Prepare
                lstm.qconfig = torch.ao.quantization.get_default_qconfig(qengine)
                lstm_prepared = torch.ao.quantization.prepare(lstm)
                self.assertTrue(hasattr(lstm_prepared[0], 'layers'))
                self.assertEqual(num_layers, len(lstm_prepared[0].layers))
                assert type(lstm_prepared[0]) == torch.ao.nn.quantizable.LSTM

                # Calibrate
                y = lstm_prepared(x)
                self.assertEqual(y_ref, y)

                # Quantize
                lstm_quantized = torch.ao.quantization.convert(lstm_prepared)
                assert type(lstm_quantized[0]) == torch.ao.nn.quantized.LSTM
                qy = lstm_quantized(qx)

                snr = _snr(y, qy)
                snr = [snr[0]] + snr[1]

                for signal, mse, power in snr:
                    self.assertTrue(
                        power > min_power or mse < max_mse,
                        msg=(f"Error is too high: SNR(dB): {power}, "
                             f"Signal: {signal}, MSE: {mse}"))

                # Trace
                jit_qmodule = torch.jit.trace(lstm_quantized, qx)

                # Script
                jit_qmodule = torch.jit.script(lstm_quantized)

    @override_qengines
    def test_custom_module_multi_head_attention(self):
        class MultiheadAttentionModel(torch.nn.Module):
            def __init__(self, *args, **kwargs):
                super().__init__()
                self.layer = torch.nn.MultiheadAttention(*args, **kwargs)

            def forward(
                self,
                query,
                key,
                value,
                key_padding_mask: Optional[torch.Tensor] = None,
                need_weights: bool = True,
                attn_mask: Optional[torch.Tensor] = None,
            ):
                return self.layer(query, key, value, key_padding_mask, need_weights, attn_mask)

        qengine = torch.backends.quantized.engine

        min_power = 30
        max_mse = 2

        num_heads = 16
        batch_size = 4
        target_seq_length = 128
        source_seq_length = 64
        qembed_dim = 512  # Must be divisible by the number of heads
        kembed_dim = 128
        vembed_dim = 256

        dropout = 0.0  # This is not supported

        Bias = [False, True]
        Add_bias_kv = [False, True]
        Add_zero_attn = [False, True]

        dtype = np.uint8
        qtype = torch.quint8

        for kdim, vdim in ((kembed_dim, vembed_dim), (None, None)):
            fp_data = [
                torch.randn(target_seq_length, batch_size, qembed_dim),  # Q
                torch.randn(source_seq_length, batch_size,
                            qembed_dim if kdim is None else kembed_dim),  # K
                torch.randn(source_seq_length, batch_size,
                            qembed_dim if vdim is None else vembed_dim)   # V
            ]

            q_data = []
            reduce_range = (qengine in ('x86', 'fbgemm', 'onednn'))
            for idx, x in enumerate(fp_data):
                scale, zero_point = _calculate_dynamic_qparams(
                    x, dtype=dtype, reduce_range=reduce_range)
                x = x.to(torch.float)
                qx = torch.quantize_per_tensor(x, scale=scale,
                                               zero_point=zero_point, dtype=qtype)
                q_data.append(qx)

                # Dequantize the data back for reference
                fp_data[idx] = qx.dequantize()

            with torch.no_grad():
                for bias, add_bias_kv, add_zero_attn in itertools.product(
                        Bias, Add_bias_kv, Add_zero_attn):
                    mha = MultiheadAttentionModel(qembed_dim, num_heads, dropout,
                                                  bias, add_bias_kv, add_zero_attn,
                                                  kdim=kdim, vdim=vdim)
                    mha.eval()

                    # Prepare
                    if qengine_is_onednn():
                        # `reduce_range` is False by default for ONEDNN backend
                        # but the test fails on earlier CPUs without VNNI.
                        # So we use a default qconfig with `reduce_range=True` here
                        mha.qconfig = torch.ao.quantization.get_default_qconfig()
                    else:
                        mha.qconfig = torch.ao.quantization.get_default_qconfig(qengine)
                    mha_prepared = torch.ao.quantization.prepare(
                        mha)

                    # Calibrate
                    y = mha_prepared(*fp_data)
                    y_ref = mha(*fp_data)
                    # Check the result of the prepare
                    self.assertEqual(y_ref[0], y[0])  # Attention
                    self.assertEqual(y_ref[1], y[1])  # Weight

                    # Quantize
                    mha_quantized = torch.ao.quantization.convert(mha_prepared)

                    for name, param in mha_quantized.named_parameters():
                        self.assertTrue("in_proj_weight" not in name)

                    qy = mha_quantized(*q_data)

                    # Reference result
                    mha.layer = mha_quantized.layer.dequantize()
                    y_ref = mha(*fp_data)

                    snr = _snr(y, qy)
                    for signal, mse, power in snr:
                        self.assertTrue(
                            power > min_power or mse < max_mse,
                            msg=(f"Error is too high: SNR(dB): {power}, "
                                 f"Signal: {signal}, MSE: {mse}; "
                                 f"Run with bias={bias}, "
                                 f"add_bias_kv={add_bias_kv}, "
                                 f"add_zero_attn={add_zero_attn}"))

                    # Verify the result is scriptable
                    mha_quantized_scripted = torch.jit.script(mha_quantized)


class TestDynamicQuantizedOps(TestCase):
    """Tests the correctness of the dynamic quantized linear and linear_relu op."""
    @override_qengines
    @given(
        batch_size=st.integers(1, 4),
        input_channels=st.integers(16, 32),
        output_channels=st.integers(4, 8),
        use_bias=st.booleans(),
        use_relu=st.booleans(),
        use_multi_dim_input=st.booleans(),
        use_channelwise=st.booleans(),
        reduce_range=st.booleans())
    def test_qlinear(self, batch_size, input_channels, output_channels,
                     use_bias, use_relu, use_multi_dim_input, use_channelwise, reduce_range):
        if torch.backends.quantized.engine == 'qnnpack':
            reduce_range = False

        qlinear_prepack = torch.ops.quantized.linear_prepack
        if use_relu:
            qlinear_dynamic = torch.ops.quantized.linear_relu_dynamic
        else:
            qlinear_dynamic = torch.ops.quantized.linear_dynamic

        if use_multi_dim_input:
            batch_size *= 3  # Test the multi-dim input tensor

        X_scale = 1.0
        X_zp = 0
        X_value_min = 0
        X_value_max = 255
        if reduce_range:
            X_value_max = 127
        X_q0 = np.round(np.random.rand(batch_size, input_channels) *
                        (X_value_max - X_value_min) + X_value_min).astype(np.uint8)
        X_q0[0, 0] = X_value_min
        X_q0[0, 1] = X_value_max

        # W_scale = 1.0
        # W_zp = 0
        W_scales = np.ones(output_channels)
        W_zps = np.zeros(output_channels).astype(int)
        W_value_min = -128
        W_value_max = 127
        W_q0 = np.round(
            np.random.rand(output_channels, input_channels)
            * (W_value_max - W_value_min)
            + W_value_min
        ).astype(np.int8)
        W_q0[0, 0] = W_value_min
        W_q0[1, 0] = W_value_max

        b_value_min = -10
        b_value_max = 10
        b_q0 = np.round(
            np.random.rand(output_channels) *
            (b_value_max - b_value_min) + b_value_min
        ).astype(np.int32) if use_bias else None

        if torch.backends.quantized.engine in ('x86', 'fbgemm', 'onednn'):
            avoid_vpmaddubsw_overflow_linear(
                batch_size,
                input_channels,
                output_channels,
                X_q0,
                X_value_min,
                X_value_max,
                W_q0,
                W_value_min,
                W_value_max,
            )

        X_fp32 = torch.from_numpy(_dequantize(X_q0, X_scale, X_zp)).to(dtype=torch.float)
        if use_multi_dim_input:
            X_fp32 = X_fp32.view(3, int(batch_size / 3), input_channels)

        # W_scale, W_zp = _calculate_dynamic_qparams(W_fp32, torch.qint8)
        # We currently only check the case where W_scale = 1.0, W_zp = 0.

        if use_channelwise:
            W_fp32 = torch.from_numpy(_dequantize(W_q0, W_scales.reshape(
                (-1, 1)), W_zps.reshape((-1, 1)))).to(dtype=torch.float)
            W_q = torch.quantize_per_channel(W_fp32, scales=torch.from_numpy(W_scales),
                                             zero_points=torch.from_numpy(W_zps), axis=0, dtype=torch.qint8)
            b_fp32 = torch.from_numpy(
                _dequantize(b_q0, X_scale * W_scales, 0)
            ).to(dtype=torch.float) if use_bias else None
        else:
            W_fp32 = torch.from_numpy(_dequantize(
                W_q0, W_scales[0], W_zps[0])).to(dtype=torch.float)
            W_q = torch.quantize_per_tensor(W_fp32, scale=W_scales[0], zero_point=(
                W_zps[0].astype(int).item()), dtype=torch.qint8)
            b_fp32 = torch.from_numpy(
                _dequantize(b_q0, X_scale * int(W_scales[0].item()), 0)
            ).to(dtype=torch.float) if use_bias else None

        # Observe X_fp32 and determine X_scale and X_zero_point, this should match
        # internals of dynamic linear.
        X_scale, X_zp = _calculate_dynamic_qparams(X_fp32, torch.quint8, reduce_range)
        X_q = torch.quantize_per_tensor(X_fp32, scale=X_scale, zero_point=X_zp, dtype=torch.quint8)

        # Weight prepacking operator for dynamic quantized Linear
        W_prepack = qlinear_prepack(W_q, b_fp32)
        # Dynamic quantized Linear operator with prepacked weight
        Y_fp32 = qlinear_dynamic(X_q.dequantize(), W_prepack, reduce_range)
        # Y_fp32 = qlinear_dynamic(X_fp32, W_prepack, b_fp32)

        Y_fp32_ref = F.linear(X_q.dequantize(), W_q.dequantize(), b_fp32)
        # Y_fp32_ref = F.linear(X_fp32, W_fp32, b_fp32)
        # if use_multi_dim_input:
        #     Y_fp32_ref = Y_fp32_ref.view(3, int(batch_size / 3), output_channels)

        if use_relu:
            Y_fp32_ref[Y_fp32_ref < 0.0] = 0.0
        self.assertEqual(Y_fp32, Y_fp32_ref,
                         msg="torch.ops.quantized.linear_dynamic results are off")

    @skipIfNoFBGEMM
    @given(
        batch_size=st.integers(1, 4),
        input_channels=st.integers(16, 32),
        output_channels=st.integers(4, 8),
    )
    def test_qlinear_legacy(self, batch_size, input_channels, output_channels):
        X_scale = 1.0
        X_zp = 0
        X_value_min = 0
        X_value_max = 255
        X_q0 = np.round(np.random.rand(batch_size, input_channels) * (
            X_value_max - X_value_min) + X_value_min
        ).astype(np.uint8)
        X_q0[0, 0] = X_value_min
        X_q0[0, 1] = X_value_max

        W_scale = 1.0
        W_zp = 0
        W_value_min = -128
        W_value_max = 127
        W_q0 = np.round(
            np.random.rand(output_channels, input_channels)
            * (W_value_max - W_value_min)
            + W_value_min
        ).astype(np.int8)
        W_q0[0, 0] = W_value_min
        W_q0[1, 0] = W_value_max

        b_value_min = -10
        b_value_max = 10
        b_q0 = np.round(
            np.random.rand(output_channels) * (b_value_max - b_value_min) +
            b_value_min
        ).astype(np.int32)

        avoid_vpmaddubsw_overflow_linear(
            batch_size,
            input_channels,
            output_channels,
            X_q0,
            X_value_min,
            X_value_max,
            W_q0,
            W_value_min,
            W_value_max,
        )

        X_fp32 = torch.from_numpy(_dequantize(X_q0, X_scale, X_zp)).to(dtype=torch.float)
        W_fp32 = torch.from_numpy(_dequantize(W_q0, W_scale, W_zp)).to(dtype=torch.float)
        b_fp32 = torch.from_numpy(
            _dequantize(b_q0, X_scale * W_scale, 0)
        ).to(dtype=torch.float)

        W_scale, W_zp = _calculate_dynamic_qparams(W_fp32, torch.qint8)
        W_q = torch.quantize_per_tensor(W_fp32, scale=W_scale, zero_point=W_zp, dtype=torch.qint8)

        # Observe X_fp32 and determine X_scale and X_zero_point, this should match
        # internals of dynamic linear.
        X_scale, X_zp = _calculate_dynamic_qparams(X_fp32, torch.quint8)
        X_q = torch.quantize_per_tensor(X_fp32, scale=X_scale, zero_point=X_zp, dtype=torch.quint8)

        W_int8, col_offsets, W_scale, W_zp = torch.fbgemm_linear_quantize_weight(W_q.dequantize())
        W_prepack = torch.fbgemm_pack_quantized_matrix(W_int8.clone(), W_int8.size(1), W_int8.size(0))
        # Quantized Linear operator with prepacked weight
        Y_fp32 = torch.fbgemm_linear_int8_weight(
            X_q.dequantize(), W_q.dequantize(), W_prepack, col_offsets,
            W_scale, W_zp, b_fp32)

        Y_fp32_ref = F.linear(X_q.dequantize(), W_q.dequantize(), b_fp32)
        # Y_fp32_ref = F.linear(X_fp32, W_fp32, b_fp32)

        self.assertEqual(Y_fp32, Y_fp32_ref,
                         msg="torch.ops.quantized.fbgemm_linear_dynamic results are off")

    @skipIfNoFBGEMM
    @given(
        input_channels=st.integers(16, 32),
        output_channels=st.integers(4, 8),
        exponent=st.integers(0, 8))
    def test_linear_prepack_fp16_numerics(self, input_channels, output_channels, exponent):
        w = torch.randn(output_channels, input_channels) * 10**exponent
        bias = None
        w_packed_fp16 = torch.ops.quantized.linear_prepack_fp16(w, bias)
        w_unpacked_fp16 = torch.ops.quantized.linear_unpack_fp16(w_packed_fp16)
        w_fp16 = w.to(torch.float16).to(torch.float32)
        self.assertTrue(torch.equal(w_fp16, w_unpacked_fp16[0]))

    @skipIfNoFBGEMM
    def test_qlinear_dynamic_fp16(self):

        options = itertools.product(
            (2, 4),         # batch_size
            (4, 5, 12),     # input_channels
            (4, 7, 8),      # output_channels
            (True, False),  # use_bias
            (True, False),  # use_relu
        )
        for batch_size, input_channels, output_channels, use_bias, use_relu in options:
            qlinear_prepack = torch.ops.quantized.linear_prepack_fp16
            if use_relu:
                qlinear_dynamic = torch.ops.quantized.linear_relu_dynamic_fp16
            else:
                qlinear_dynamic = torch.ops.quantized.linear_dynamic_fp16

            x = torch.randn(batch_size, input_channels)
            w = torch.randn(output_channels, input_channels)
            bias = torch.randn(output_channels) if use_bias else None

            w_packed = qlinear_prepack(w, bias)
            out = qlinear_dynamic(x, w_packed)

            # qlinear_dynamic_fp16 uses FP32 activation tensors and FP16 weight tensors
            # output is FP32
            w_fp16 = w.to(torch.float16).to(torch.float32)
            ref = F.linear(x, w_fp16, bias)
            if use_relu:
                ref.relu_()

            self.assertEqual(out, ref)

    @skipIfNoFBGEMM
    def test_unpacked_qlinear_dynamic_fp16(self):

        options = itertools.product(
            (2, 4),         # batch_size
            (4, 5, 12),     # input_channels
            (4, 7, 8),      # output_channels
        )
        for batch_size, input_channels, output_channels in options:
            qlinear_dynamic = torch.ops.quantized.linear_dynamic_fp16_unpacked_weight

            x = torch.randn(batch_size, input_channels)
            w = torch.randn(output_channels, input_channels)
            bias = torch.randn(output_channels)

            out = qlinear_dynamic(x, w, bias)

            # qlinear_dynamic_fp16 uses FP32 activation tensors and FP16 weight tensors
            # output is FP32
            w_fp16 = w.to(torch.float16).to(torch.float32)
            ref = F.linear(x, w_fp16, bias)

            self.assertEqual(out, ref)


    @skipIfNoFBGEMM
    def test_unpacked_qlinear_dynamic_fp16_opcheck(self):
        qlinear_dynamic = torch.ops.quantized.linear_dynamic_fp16_unpacked_weight.default

        x = torch.randn(4, 4, device='cpu')
        w = torch.randn(4, 4, device='cpu')
        bias = torch.randn(4, device='cpu')

        opcheck(qlinear_dynamic, (x, w, bias))

    @skipIfNoFBGEMM
    def test_wrapped_fbgemm_linear_fp16(self):
        options = itertools.product(
            (2, 4),         # batch_size
            (4, 5),     # input_channels
            (4, 7),      # output_channels
        )
        for batch_size, input_channels, output_channels in options:
            pack_op = torch.ops._quantized.wrapped_fbgemm_pack_gemm_matrix_fp16
            linear_op = torch.ops._quantized.wrapped_fbgemm_linear_fp16_weight

            x = torch.randn(batch_size, input_channels)
            w = torch.randn(output_channels, input_channels)
            bias = torch.randn(output_channels)

            w_packed = pack_op(w)
            out = linear_op(x, w_packed, bias, output_channels)

            w_fp16 = w.to(torch.float16).to(torch.float32)
            ref = F.linear(x, w_fp16, bias)

            self.assertEqual(out, ref)

<<<<<<< HEAD
    @unittest.skipIf(
        sys.version_info >= (3, 12), "torch.compile is not supported on python 3.12+"
    )
=======
>>>>>>> b279034e
    @skipIfNoFBGEMM
    def test_wrapped_fbgemm_pack_gemm_matrix_fp16_pt2_compliant(self):
        # We are not using opcheck over here because the output for the op we're testing
        # (_quantized.wrapped_fbgemm_pack_gemm_matrix_fp16) is not deterministic
        # due to the C-struct it's procuding. This would fail the check when we're trying
        # to match the result between compiled and eager version.
        #
        # This is only a temporary solution, long term, we should be able to support PT2
        # with torchbind natively.
        def func(X, W, B):
            packed_W = torch.ops._quantized.wrapped_fbgemm_pack_gemm_matrix_fp16(W)
            return torch.ops._quantized.wrapped_fbgemm_linear_fp16_weight(X, packed_W, B, W.size(0))

        x = torch.randn(1, 4, device="cpu")
        w = torch.randn(4, 4, device="cpu")
        b = torch.zeros(4, device="cpu")

        ref_out = func(x, w, b)

        compiled = torch.compile(func)
        compiled_out = compiled(x, w, b)

        self.assertEqual(ref_out, compiled_out)

    """Tests the correctness of the dynamic quantized lstm/gru."""

    def _get_rnn_inputs(self, seq_len, num_batches, input_size, hidden_size, num_directions, reduce_range):
        # For Input (seq_len, batch, input_size)
        X = torch.randn(seq_len, num_batches, input_size)
        s, z = _calculate_dynamic_qparams(X, torch.quint8, reduce_range)
        Xq = torch.quantize_per_tensor(X, s, z, torch.quint8)

        # For H and C: (num_layers(1) * num_directions, batch, hidden_size)

        if num_directions == 1:
            H = torch.randn(num_directions, num_batches, hidden_size)
            C = torch.randn(num_directions, num_batches, hidden_size)
        else:
            H = torch.zeros(num_directions, num_batches, hidden_size)
            C = torch.zeros(num_directions, num_batches, hidden_size)

        s, z = _calculate_dynamic_qparams(H, torch.quint8, reduce_range)
        Hq = torch.quantize_per_tensor(H, s, z, torch.quint8)
        s, z = _calculate_dynamic_qparams(C, torch.quint8, reduce_range)
        Cq = torch.quantize_per_tensor(C, s, z, torch.quint8)
        return Xq, Hq, Cq

    def _get_rnn_weights_and_bias(self, input_size, hidden_size, num_directions, per_channel_quant, rnn_type):
        hidden_mult_map = {'LSTM': 4, 'LSTMCell': 4, 'GRU': 3, 'GRUCell': 3, 'RNNTanh': 2, 'RNNReLU': 2}
        hidden_mult = hidden_mult_map[rnn_type]
        weights1 = torch.randn(hidden_mult * hidden_size, input_size)
        weights2 = torch.randn(hidden_mult * hidden_size, hidden_size)
        scale1 = 0.1 * torch.ones([weights1.size()[0]])
        scale2 = 0.3 * torch.ones([weights2.size()[0]])
        zero_point1 = torch.zeros(scale1.size()).to(int)
        zero_point2 = torch.zeros(scale2.size()).to(int)
        b1 = torch.zeros(hidden_mult * hidden_size)
        if per_channel_quant:
            Wq1 = torch.quantize_per_channel(weights1, scale1, zero_point1, 0, torch.qint8)
            Wq2 = torch.quantize_per_channel(weights2, scale2, zero_point2, 0, torch.qint8)

        else:
            Wq1 = torch.quantize_per_tensor(weights1, float(scale1[0]), int(zero_point1[0]), torch.qint8)
            Wq2 = torch.quantize_per_tensor(weights2, float(scale2[0]), int(zero_point2[0]), torch.qint8)
        return Wq1, Wq2, b1, b1

    @given(
        num_batches=st.integers(1, 4),
        input_size=st.integers(16, 32),
        hidden_size=st.integers(4, 8),
        num_directions=st.integers(1, 2),
        per_channel_quant=st.booleans())
    @override_qengines
    def test_qlstmGRU(self, num_batches, input_size, hidden_size,
                      num_directions, per_channel_quant):
        # We test only for seq length of 1 and num layers of 1 as dynamic quantization occurs multiple times
        # within the LSTM op and we do not model the quantization between multiple calls of the linear op within the
        # lstm op
        seq_len = 1

        for rnn_type in ['LSTM', 'GRU']:
            for dtype in [torch.qint8, torch.float16]:
                # Fp16 quantization is not supported for qnnpack or onednn
                if torch.backends.quantized.engine in ('qnnpack', 'onednn') and dtype == torch.float16:
                    continue

                if torch.backends.quantized.engine == 'qnnpack':
                    reduce_range = False
                else:
                    reduce_range = True
                Xq, Hq, Cq = self._get_rnn_inputs(seq_len, num_batches, input_size,
                                                  hidden_size, num_directions, reduce_range)
                Wq1, Wq2, b1, b2 = self._get_rnn_weights_and_bias(input_size,
                                                                  hidden_size,
                                                                  num_directions,
                                                                  per_channel_quant,
                                                                  rnn_type)
                if dtype == torch.qint8:
                    packed_ih = torch.ops.quantized.linear_prepack(Wq1, b1)
                    packed_hh = torch.ops.quantized.linear_prepack(Wq2, b2)
                    cell_params = torch.ops.quantized.make_quantized_cell_params_dynamic(
                        packed_ih, packed_hh, b1, b2, reduce_range)
                    W_ref1 = Wq1.dequantize()
                    W_ref2 = Wq2.dequantize()

                else:
                    packed_ih = torch.ops.quantized.linear_prepack_fp16(Wq1.dequantize(), b1)
                    packed_hh = torch.ops.quantized.linear_prepack_fp16(Wq2.dequantize(), b2)
                    cell_params = torch.ops.quantized.make_quantized_cell_params_fp16(packed_ih, packed_hh)
                    W_ref1 = Wq1.dequantize().to(torch.float16).to(torch.float32)
                    W_ref2 = Wq2.dequantize().to(torch.float16).to(torch.float32)

                if rnn_type == 'LSTM':
                    if num_directions > 1:
                        result_ref = _VF.lstm(Xq.dequantize(),
                                              (Hq.dequantize(), Cq.dequantize()),
                                              [W_ref1, W_ref2, b1, b2, W_ref1, W_ref2, b1, b2],
                                              True,
                                              1,
                                              0,
                                              False,
                                              num_directions > 1,
                                              False)

                        result_dynamic = torch.quantized_lstm(Xq.dequantize(),
                                                              (Hq.dequantize(), Cq.dequantize()),
                                                              ([cell_params, cell_params]),
                                                              True,
                                                              1,
                                                              0,
                                                              False,
                                                              True,
                                                              False,
                                                              dtype=torch.qint8,
                                                              use_dynamic=True)
                    else:
                        result_ref = _VF.lstm(Xq.dequantize(),
                                              (Hq.dequantize(), Cq.dequantize()),
                                              [W_ref1, W_ref2, b1, b2],
                                              True,
                                              1,
                                              0,
                                              False,
                                              num_directions > 1,
                                              False)

                        result_dynamic = torch.quantized_lstm(Xq.dequantize(),
                                                              (Hq.dequantize(), Cq.dequantize()),
                                                              ([cell_params]),
                                                              True,
                                                              1,
                                                              0,
                                                              False,
                                                              num_directions > 1,
                                                              False,
                                                              dtype=torch.qint8,
                                                              use_dynamic=True)

                if rnn_type == 'GRU':
                    if num_directions > 1:
                        result_ref = _VF.gru(Xq.dequantize(),
                                             Hq.dequantize(),
                                             [W_ref1, W_ref2, b1, b2, W_ref1, W_ref2, b1, b2],
                                             True,
                                             1,
                                             0,
                                             False,
                                             True,
                                             False)

                        result_dynamic = torch.quantized_gru(Xq.dequantize(),
                                                             Hq.dequantize(),
                                                             ([cell_params, cell_params]),
                                                             True,
                                                             1,
                                                             0,
                                                             False,
                                                             True,
                                                             False)
                    else:
                        result_ref = _VF.gru(Xq.dequantize(),
                                             Hq.dequantize(),
                                             [W_ref1, W_ref2, b1, b2],
                                             True,
                                             1,
                                             0,
                                             False,
                                             False,
                                             False)

                        result_dynamic = torch.quantized_gru(Xq.dequantize(),
                                                             Hq.dequantize(),
                                                             ([cell_params]),
                                                             True,
                                                             1,
                                                             0,
                                                             False,
                                                             False,
                                                             False)

                self.assertEqual(result_ref[0], result_dynamic[0], msg="torch.quantized_lstm results are off")

    @given(
        num_batches=st.integers(1, 4),
        input_size=st.integers(16, 32),
        hidden_size=st.integers(4, 8),
        per_channel_quant=st.booleans())
    @override_qengines
    def test_qrnncell(self, num_batches, input_size, hidden_size, per_channel_quant):
        # We test only for seq length of 1 and num layers of 1 as dynamic quantization occurs multiple times
        # within the LSTM op and we do not model the quantization between multiple calls of the linear op within the
        # lstm op
        seq_len = 1

        for rnn_type in ['LSTMCell', 'GRUCell', 'RNNTanh', 'RNNReLU']:
            for dtype in [torch.qint8, torch.float16]:
                # Fp16 quantization is not supported for qnnpack or onednn
                if torch.backends.quantized.engine in ('qnnpack', 'onednn') and dtype == torch.float16:
                    continue

                if torch.backends.quantized.engine == 'qnnpack':
                    reduce_range = False
                else:
                    reduce_range = True

                Xq, Hq, Cq = self._get_rnn_inputs(seq_len, num_batches, input_size, hidden_size, 1, reduce_range)
                Wq1, Wq2, b1, b2 = self._get_rnn_weights_and_bias(
                    input_size, hidden_size, 1, per_channel_quant, rnn_type)
                if dtype == torch.qint8:
                    packed_ih = torch.ops.quantized.linear_prepack(Wq1, b1)
                    packed_hh = torch.ops.quantized.linear_prepack(Wq2, b2)
                    W_ref1 = Wq1.dequantize()
                    W_ref2 = Wq2.dequantize()
                else:
                    packed_ih = torch.ops.quantized.linear_prepack_fp16(Wq1.dequantize(), b1)
                    packed_hh = torch.ops.quantized.linear_prepack_fp16(Wq2.dequantize(), b2)
                    W_ref1 = Wq1.dequantize().to(torch.float16).to(torch.float32)
                    W_ref2 = Wq2.dequantize().to(torch.float16).to(torch.float32)

                state = {'LSTMCell': (Hq.dequantize()[0], Cq.dequantize()[0]),
                         'GRUCell': Hq.dequantize()[0],
                         'RNNTanh': Hq.dequantize()[0],
                         'RNNReLU': Hq.dequantize()[0]}
                fn_dict = {'LSTMCell': torch._VF.lstm_cell,
                           'GRUCell': torch._VF.gru_cell,
                           'RNNTanh': torch._VF.rnn_tanh_cell,
                           'RNNReLU': torch._VF.rnn_relu_cell}
                qfn_dict = {'LSTMCell': torch.ops.quantized.quantized_lstm_cell_dynamic,
                            'GRUCell': torch.ops.quantized.quantized_gru_cell_dynamic,
                            'RNNTanh': torch.ops.quantized.quantized_rnn_tanh_cell_dynamic,
                            'RNNReLU': torch.ops.quantized.quantized_rnn_relu_cell_dynamic}
                W_ref_dict = {torch.float16: (Wq1.dequantize().to(torch.float16).to(torch.float32),
                                              Wq2.dequantize().to(torch.float16).to(torch.float32)),
                              torch.qint8: (Wq1.dequantize(), Wq2.dequantize())}

                result_ref = fn_dict[rnn_type](Xq.dequantize()[0], state[rnn_type], W_ref1, W_ref2, b1, b2)
                result_dynamic = qfn_dict[rnn_type](Xq.dequantize()[0], state[rnn_type], packed_ih, packed_hh, b1, b2)
                self.assertEqual(result_ref[0], result_dynamic[0], msg="torch.quantized_rnncell results are off")

    def _test_qconv_op_impl(self, q_mod, dq_op, dim, dtype):
        # The goal here is to show that the dynamic op is the same as
        # calc params->quantize_input->quantized op->dequantize output

        if qengine_is_qnnpack() and (IS_PPC or TEST_WITH_UBSAN):
            return  # not supported by QNNPACK

        if qengine_is_qnnpack():
            reduce_range = False
        else:
            reduce_range = True

        X_fp32 = torch.randn(*([2] * dim))
        s, z = _calculate_dynamic_qparams(X_fp32, dtype, reduce_range)

        quantized_module = q_mod(2, 3, 1)
        packed_params = quantized_module._packed_params

        quantized_module.scale, quantized_module.zero_point = s, z

        X_q = torch.quantize_per_tensor(X_fp32, s, z, dtype)
        Y_q_ref = quantized_module(X_q)
        Y_ref = torch.dequantize(Y_q_ref)

        X_dq = torch.dequantize(X_q)
        Y = dq_op(X_dq, packed_params, reduce_range)

        self.assertEqual(Y, Y_ref)

    @override_qengines
    def test_dynamic_conv1d(self):
        q_mod = torch.ao.nn.quantized.Conv1d
        dq_op = torch.ops.quantized.conv1d_dynamic
        dim = 3
        dtype = torch.quint8

        self._test_qconv_op_impl(q_mod, dq_op, dim, dtype)

    @override_qengines
    def test_dynamic_conv2d(self):
        q_mod = torch.ao.nn.quantized.Conv2d
        dq_op = torch.ops.quantized.conv2d_dynamic
        dim = 4
        dtype = torch.quint8

        self._test_qconv_op_impl(q_mod, dq_op, dim, dtype)

    @override_qengines
    def test_dynamic_conv3d(self):
        q_mod = torch.ao.nn.quantized.Conv3d
        dq_op = torch.ops.quantized.conv3d_dynamic
        dim = 5
        dtype = torch.quint8

        self._test_qconv_op_impl(q_mod, dq_op, dim, dtype)

    @override_qengines
    def test_dynamic_convtranspose1d(self):
        q_mod = torch.ao.nn.quantized.ConvTranspose1d
        dq_op = torch.ops.quantized.conv_transpose1d_dynamic
        dim = 3
        dtype = torch.quint8

        self._test_qconv_op_impl(q_mod, dq_op, dim, dtype)

    @override_qengines
    def test_dynamic_convtranspose2d(self):
        q_mod = torch.ao.nn.quantized.ConvTranspose2d
        dq_op = torch.ops.quantized.conv_transpose2d_dynamic
        dim = 4
        dtype = torch.quint8

        self._test_qconv_op_impl(q_mod, dq_op, dim, dtype)

    @override_qengines
    def test_dynamic_convtranspose3d(self):
        q_mod = torch.ao.nn.quantized.ConvTranspose3d
        dq_op = torch.ops.quantized.conv_transpose3d_dynamic
        dim = 5
        dtype = torch.quint8

        if qengine_is_qnnpack():
            return  # TODO: fix MakeDeConvOutputShape overflowing for convT3d with qnnpack
        self._test_qconv_op_impl(q_mod, dq_op, dim, dtype)


class TestQuantizedLinear(TestCase):
    def _test_qlinear_impl(self, batch_size, input_channels, output_channels, use_bias,
                           post_op, use_multi_dim_input, use_channelwise, **post_op_kwargs):
        decimal_val = 4
        dtypes = [torch.quint8]
        if torch.backends.quantized.engine == 'qnnpack':
            # QNNPACK supports uint8 in the kernels. In the op we shift the int8
            # weight values to uint8 to be on par with fbgemm. However, this causes
            # some rounding issues in rare cases. So, we relax the check to allow
            # off by one results.
            decimal_val = 0

            # only qnnpack qengine supports qint8 when xnnpack is available
            if torch.backends.xnnpack.enabled:
                dtypes.append(torch.qint8)

        for dtype in dtypes:
            # No support for channelwise in xnnpack (int8)
            # ONEDNN does not support qint8
            if dtype == torch.qint8 and (use_channelwise or qengine_is_onednn()):
                return

            nptype = np_dtype[dtype]
            qlinear_prepack = torch.ops.quantized.linear_prepack
            if post_op == 'relu':
                qlinear = torch.ops.quantized.linear_relu
            elif post_op == 'leaky_relu':
                qlinear = torch.ops.quantized.linear_leaky_relu
            else:
                qlinear = torch.ops.quantized.linear
            if use_multi_dim_input:
                batch_size *= 3  # Test the multi-dim input tensor
            X_scale = 1.5
            X_zp = 5
            X_value_min = -128 if dtype == torch.qint8 else 0
            X_value_max = 127 if dtype == torch.qint8 else 255
            X_q0 = np.round(
                np.random.rand(batch_size, input_channels) *
                (X_value_max - X_value_min)
                + X_value_min
            ).astype(nptype)

            W_scales = np.random.rand(output_channels)
            # xnnpack forces W_zp to 0 when using symmetric quantization
            # ONEDNN only supports symmetric quantization of weight
            if dtype == torch.qint8 or qengine_is_onednn():
                W_zps = np.zeros(output_channels).astype(int)
            else:
                W_zps = np.round(np.random.rand(output_channels) * 100 - 50).astype(int)
            # when using symmetric quantization
            # special restriction for xnnpack fully connected op weight
            # [-127, 127] instead of [-128, 127]
            W_value_min = -127 if dtype == torch.qint8 else -128
            W_value_max = 127
            W_q0 = np.round(
                np.random.rand(output_channels, input_channels)
                * (W_value_max - W_value_min)
                + W_value_min
            ).astype(np.int8)  # weight is always int8_t
            b_value_min = -10
            b_value_max = 10
            b_q0 = np.round(
                np.random.rand(output_channels) *
                (b_value_max - b_value_min) + b_value_min
            ).astype(np.int32) if use_bias else None
            if torch.backends.quantized.engine in ('x86', 'fbgemm', 'onednn'):
                avoid_vpmaddubsw_overflow_linear(
                    batch_size,
                    input_channels,
                    output_channels,
                    X_q0,
                    X_value_min,
                    X_value_max,
                    W_q0,
                    W_value_min,
                    W_value_max,
                )
            X = torch.from_numpy(_dequantize(
                X_q0, X_scale, X_zp)).to(dtype=torch.float)
            X_q = torch.quantize_per_tensor(
                X, scale=X_scale, zero_point=X_zp, dtype=dtype)
            if use_channelwise:
                W = torch.from_numpy(_dequantize(W_q0, W_scales.reshape(
                    (-1, 1)), W_zps.reshape((-1, 1)))).to(dtype=torch.float)
                W_q = torch.quantize_per_channel(W, scales=torch.from_numpy(W_scales),
                                                 zero_points=torch.from_numpy(W_zps), axis=0, dtype=torch.qint8)
                b = torch.from_numpy(_dequantize(
                    b_q0, X_scale * W_scales, 0)).to(dtype=torch.float) if use_bias else None
                b_q = torch.quantize_per_channel(b, scales=torch.from_numpy(X_scale * W_scales),
                                                 zero_points=torch.zeros(output_channels, dtype=torch.long),
                                                 axis=0, dtype=torch.qint32) if use_bias else None
            else:
                W = torch.from_numpy(_dequantize(
                    W_q0, W_scales[0], W_zps[0])).to(dtype=torch.float)
                W_q = torch.quantize_per_tensor(W, scale=W_scales[0], zero_point=(
                    W_zps[0].astype(int).item()), dtype=torch.qint8)
                b = torch.from_numpy(_dequantize(
                    b_q0, X_scale * (W_scales[0].item()), 0)).to(dtype=torch.float) if use_bias else None
                b_q = torch.quantize_per_tensor(
                    b, scale=X_scale * (W_scales[0].item()), zero_point=0, dtype=torch.qint32) if use_bias else None
            # Compare X_scale * W_scale * input_channels * X_value_max * W_value_max with
            # Y_scale * 255 (max for uint8).
            Y_scale = 12.34
            Y_zp = 5
            # Weight prepacking operator for quantized Linear
            float_bias = b if use_bias else None
            W_prepack = qlinear_prepack(W_q, float_bias)
            if use_multi_dim_input:
                X_q = X_q.view(3, int(batch_size / 3), input_channels)
            # Quantized Linear operator with prepacked weight
            Y_q = qlinear(X_q, W_prepack, Y_scale, Y_zp, **post_op_kwargs)
            if not use_channelwise and post_op in ('none', 'relu'):
                # Test the per-tensor quantization only
                # Reference quantized Linear operator
                Y_q_ref = qlinear_ref(X_q0, X_scale, X_zp, W_q0,
                                      W_scales[0], W_zps[0], b_q0, Y_scale, Y_zp, dtype=nptype)
                if post_op == 'relu':
                    Y_q_ref[Y_q_ref < Y_zp] = Y_zp
                if use_multi_dim_input:
                    Y_q_ref = np.reshape(
                        Y_q_ref, (3, int(batch_size / 3), output_channels))
                # Assert equal
                np.testing.assert_array_almost_equal(Y_q_ref, Y_q.int_repr().numpy(), decimal=decimal_val)
            # Test both per-tensor and per-channel quantization
            # Reference quantized result from PyTorch Linear operator
            W_fp32 = W_q.dequantize().to(dtype=torch.float)
            X_fp32 = X_q.dequantize().to(dtype=torch.float)
            b_fp32 = b_q.dequantize().to(dtype=torch.float) if use_bias else None
            Y_fp32_ref = F.linear(X_fp32, W_fp32, b_fp32)
            if post_op == 'relu':
                Y_fp32_ref[Y_fp32_ref < 0.0] = 0.0
            elif post_op == 'leaky_relu':
                Y_fp32_ref = F.leaky_relu(Y_fp32_ref, **post_op_kwargs)
            Y_q_ref2 = torch.quantize_per_tensor(
                Y_fp32_ref, Y_scale, Y_zp, dtype)
            # Assert equal
            np.testing.assert_array_almost_equal(
                Y_q_ref2.int_repr().numpy(), Y_q.int_repr().numpy(), decimal=decimal_val)

    """Tests the correctness of the quantized linear op."""
    @override_qengines
    def test_qlinear(self):
        batch_size_list = [1, 4]
        input_channels_list = [16, 32]
        output_channels_list = [4, 8]
        use_bias_list = [True, False]
        use_multi_dim_input_list = [True, False]
        use_channelwise_list = [True, False]
        post_op = 'none'
        cases = itertools.product(batch_size_list, input_channels_list, output_channels_list,
                                  use_bias_list, use_multi_dim_input_list, use_channelwise_list)
        for batch_size, input_channels, output_channels, use_bias, \
                use_multi_dim_input, use_channelwise in cases:
            self._test_qlinear_impl(batch_size, input_channels, output_channels,
                                    use_bias, post_op, use_multi_dim_input, use_channelwise)

    """Tests the correctness of the quantized linear_relu op."""
    @override_qengines
    def test_qlinear_relu(self):
        batch_size_list = [1, 4]
        input_channels_list = [16, 32]
        output_channels_list = [4, 8]
        use_bias_list = [True, False]
        use_multi_dim_input_list = [True, False]
        use_channelwise_list = [True, False]
        post_op = 'relu'
        cases = itertools.product(batch_size_list, input_channels_list, output_channels_list,
                                  use_bias_list, use_multi_dim_input_list, use_channelwise_list)
        for batch_size, input_channels, output_channels, use_bias, \
                use_multi_dim_input, use_channelwise in cases:
            self._test_qlinear_impl(batch_size, input_channels, output_channels,
                                    use_bias, post_op, use_multi_dim_input, use_channelwise)

    @given(batch_size=st.integers(1, 4),
           input_channels=st.integers(16, 32),
           output_channels=st.integers(4, 8),
           use_bias=st.booleans(),
           use_relu=st.booleans(),
           use_multi_dim_input=st.booleans(),
           use_channelwise=st.booleans())
    @skipIfNoFBGEMM
    def test_qlinear_with_input_q_dq_qweight_dq_output_fp32(
            self, batch_size, input_channels, output_channels, use_bias,
            use_relu, use_multi_dim_input, use_channelwise):
        decimal_val = 4
        dtypes = [torch.quint8]
        for dtype in dtypes:
            # No support for channelwise in xnnpack (int8)
            # ONEDNN does not support qint8
            if dtype == torch.qint8 and (use_channelwise or qengine_is_onednn()):
                return

            nptype = np_dtype[dtype]
            qlinear_prepack = torch.ops.quantized.linear_prepack
            if use_relu:
                qlinear = torch.ops.quantized.linear_with_input_q_dq_qweight_dq_relu_output_fp32
            else:
                qlinear = torch.ops.quantized.linear_with_input_q_dq_qweight_dq_output_fp32
            if use_multi_dim_input:
                batch_size *= 3  # Test the multi-dim input tensor
            X_scale = 1.5
            X_zp = 5
            X_value_min = -128 if dtype == torch.qint8 else 0
            X_value_max = 127 if dtype == torch.qint8 else 255
            X_q0 = np.round(
                np.random.rand(batch_size, input_channels) *
                (X_value_max - X_value_min)
                + X_value_min
            ).astype(nptype)

            W_scales = np.random.rand(output_channels)
            # xnnpack forces W_zp to 0 when using symmetric quantization
            # ONEDNN only supports symmetric quantization of weight
            if dtype == torch.qint8 or qengine_is_onednn():
                W_zps = np.zeros(output_channels).astype(int)
            else:
                W_zps = np.round(np.random.rand(output_channels) * 100 - 50).astype(int)
            # when using symmetric quantization
            # special restriction for xnnpack fully connected op weight
            # [-127, 127] instead of [-128, 127]
            W_value_min = -127 if dtype == torch.qint8 else -128
            W_value_max = 127
            W_q0 = np.round(
                np.random.rand(output_channels, input_channels)
                * (W_value_max - W_value_min)
                + W_value_min
            ).astype(np.int8)  # weight is always int8_t
            b_value_min = -10
            b_value_max = 10
            b_q0 = np.round(
                np.random.rand(output_channels) *
                (b_value_max - b_value_min) + b_value_min
            ).astype(np.int32) if use_bias else None
            if torch.backends.quantized.engine in ('x86', 'fbgemm', 'onednn'):
                avoid_vpmaddubsw_overflow_linear(
                    batch_size,
                    input_channels,
                    output_channels,
                    X_q0,
                    X_value_min,
                    X_value_max,
                    W_q0,
                    W_value_min,
                    W_value_max,
                )
            X = torch.from_numpy(_dequantize(
                X_q0, X_scale, X_zp)).to(dtype=torch.float)
            X_q = torch.quantize_per_tensor(
                X, scale=X_scale, zero_point=X_zp, dtype=dtype)
            if use_channelwise:
                W = torch.from_numpy(_dequantize(W_q0, W_scales.reshape(
                    (-1, 1)), W_zps.reshape((-1, 1)))).to(dtype=torch.float)
                W_q = torch.quantize_per_channel(W, scales=torch.from_numpy(W_scales),
                                                 zero_points=torch.from_numpy(W_zps), axis=0, dtype=torch.qint8)
                b = torch.from_numpy(_dequantize(
                    b_q0, X_scale * W_scales, 0)).to(dtype=torch.float) if use_bias else None
                b_q = torch.quantize_per_channel(b, scales=torch.from_numpy(X_scale * W_scales),
                                                 zero_points=torch.zeros(output_channels, dtype=torch.long),
                                                 axis=0, dtype=torch.qint32) if use_bias else None
            else:
                W = torch.from_numpy(_dequantize(
                    W_q0, W_scales[0], W_zps[0])).to(dtype=torch.float)
                W_q = torch.quantize_per_tensor(W, scale=W_scales[0], zero_point=(
                    W_zps[0].astype(int).item()), dtype=torch.qint8)
                b = torch.from_numpy(_dequantize(
                    b_q0, X_scale * (W_scales[0].item()), 0)).to(dtype=torch.float) if use_bias else None
                b_q = torch.quantize_per_tensor(
                    b, scale=X_scale * (W_scales[0].item()), zero_point=0, dtype=torch.qint32) if use_bias else None
            # Compare X_scale * W_scale * input_channels * X_value_max * W_value_max with
            # Y_scale * 255 (max for uint8).
            Y_scale = 125.1234
            Y_zp = 5
            # Weight prepacking operator for quantized Linear
            float_bias = b if use_bias else None
            W_prepack = qlinear_prepack(W_q, float_bias)
            if use_multi_dim_input:
                X = X.view(3, int(batch_size / 3), input_channels)
                X_q = X_q.view(3, int(batch_size / 3), input_channels)
            # Quantized Linear operator with prepacked weight
            Y_q_dq = qlinear(X, X_scale, X_zp, W_prepack)
            # Test both per-tensor and per-channel quantization
            # Reference quantized result from PyTorch Linear operator
            W_fp32 = W_q.dequantize().to(dtype=torch.float)
            X_fp32 = X_q.dequantize().to(dtype=torch.float)
            b_fp32 = b_q.dequantize().to(dtype=torch.float) if use_bias else None
            Y_fp32_ref = F.linear(X_fp32, W_fp32, b_fp32)
            if use_relu:
                Y_fp32_ref[Y_fp32_ref < 0.0] = 0.0
            decimal_val = 1
            np.testing.assert_array_almost_equal(Y_fp32_ref.numpy(), Y_q_dq.numpy(), decimal=decimal_val)

    @given(batch_size=st.integers(1, 4),
           # in cudnn v. 8.4.0, there is a limitation that input channels
           # should be a multiple of 4 for int8 tensors. in cudnn v.8.3.3
           # this should be a multiple of 16
           input_channels=st.sampled_from([4, 8, 12, 16, 32]),
           # constraints on output channels appear to be relax, as it seems we can use any positive integer here
           # except 1. It is not clear why 1 will not work. TODO: check with Yang
           output_channels=st.integers(2, 36),
           use_bias=st.booleans(),
           use_relu=st.booleans(),
           use_multi_dim_input=st.booleans(),
           use_channelwise=st.sampled_from([False]))  # channelwise currently not supported for qlinear cudnn
    @skipIfNoFBGEMM
    @unittest.skipIf(not TEST_CUDNN, "cudnn is not enabled.")
    @unittest.skip("Local only - currently the qlinear_cudnn op is bulid "
                   "with USE_EXPERIMENTAL_CUDNN_V8_API, we can enable the test "
                   "after it is built by default")
    # TODO: check with yang regarding CUDNN flags
    def test_qlinear_cudnn(self, batch_size, input_channels, output_channels, use_bias,
                           use_relu, use_multi_dim_input, use_channelwise):
        qlinear_prepack = torch.ops.quantized.linear_prepack
        if use_relu:
            qlinear_op = torch.ops.quantized.linear_relu
        else:
            qlinear_op = torch.ops.quantized.linear
        X_scale = 1.5
        X_zp = 0
        X_value_min = -128
        X_value_max = 127
        X_q0 = np.round(
            np.random.rand(batch_size, input_channels) *
            (X_value_max - X_value_min)
            + X_value_min).astype(np.int8)
        W_scale = 2.5
        W_zp = 0
        W_value_min = -128
        W_value_max = 127
        W_q0 = np.round(
            np.random.rand(output_channels, input_channels)
            * (W_value_max - W_value_min)
            + W_value_min
        ).astype(np.int8)
        b_value_min = -10
        b_value_max = 10
        b_q0 = np.round(
            np.random.rand(output_channels) *
            (b_value_max - b_value_min) + b_value_min
        ).astype(np.int32) if use_bias else None
        if use_bias:
            b_value_min = -10
            b_value_max = 10
            b_q0 = np.round(
                np.random.rand(output_channels) *
                (b_value_max - b_value_min) + b_value_min
            ).astype(np.int32)
        else:
            bias = None
        avoid_vpmaddubsw_overflow_linear(
            batch_size,
            input_channels,
            output_channels,
            X_q0,
            X_value_min,
            X_value_max,
            W_q0,
            W_value_min,
            W_value_max,
        )
        quant_dtype = torch.qint8
        X = torch.from_numpy(_dequantize(
            X_q0, X_scale, X_zp)).to(dtype=torch.float).to(device="cuda")
        X_q = torch.quantize_per_tensor(
            X, scale=X_scale, zero_point=X_zp, dtype=quant_dtype)
        W = torch.from_numpy(_dequantize(
            W_q0, W_scale, W_zp)).to(dtype=torch.float).to(device="cuda")
        W_q = torch.quantize_per_tensor(W, scale=W_scale, zero_point=W_zp, dtype=quant_dtype)
        b = torch.from_numpy(_dequantize(
            b_q0, X_scale * (W_zp), 0)).to(dtype=torch.float).to(device="cuda") if use_bias else None
        b_q = torch.quantize_per_tensor(
            b, scale=X_scale * W_scale, zero_point=0, dtype=quant_dtype) if use_bias else None
        Y_scale = 0.5
        Y_zp = 0
        # Weight prepacking operator for quantized Linear
        float_bias = b if use_bias else None
        W_prepack = qlinear_prepack(W_q, float_bias if use_bias else None)
        # Quantized Linear operator with prepacked weight
        Y_q = qlinear_op(X_q, W_prepack, Y_scale, Y_zp).to(device="cpu")
        Y_q_ref = qlinear_ref(X_q0, X_scale, X_zp, W_q0,
                              W_scale, W_zp, b_q0, Y_scale, Y_zp, dtype=np.int8)
        if use_relu:
            Y_q_ref[Y_q_ref < Y_zp] = Y_zp
        decimal_val = 0
        np.testing.assert_array_almost_equal(Y_q_ref, Y_q.int_repr().numpy(), decimal=decimal_val)

    """Tests the correctness of the quantized::linear_unpack op."""
    @given(W=hu.tensor(shapes=hu.array_shapes(2, 2,),
                       qparams=hu.qparams(dtypes=torch.qint8)),
           use_channelwise=st.booleans())
    @override_qengines
    def test_qlinear_unpack(self, W, use_channelwise):
        W, (W_scale, W_zp, torch_type) = W
        if use_channelwise:
            output_channels = W.shape[0]
            W_scales = torch.rand(output_channels).to(torch.double)
            W_zps = torch.round(torch.rand(output_channels)
                                * 100 - 50).to(torch.int64)
        qlinear_prepack = torch.ops.quantized.linear_prepack
        qlinear_unpack = torch.ops.quantized.linear_unpack

        # ONEDNN only supports symmetric quantization of weight
        if qengine_is_onednn():
            if use_channelwise:
                W_zps = torch.zeros(output_channels).to(torch.int64)
            else:
                W_zp = 0

        W = torch.from_numpy(W)
        if use_channelwise:
            W_q = torch.quantize_per_channel(
                W, W_scales, W_zps, 0, dtype=torch_type)
        else:
            W_q = torch.quantize_per_tensor(W, scale=W_scale, zero_point=W_zp,
                                            dtype=torch_type)
        # Weight prepacking operator for quantized Linear
        W_prepack = qlinear_prepack(W_q)
        # Weight unpack operator for quantized Linear (Used for serialization)
        W_q_origin = qlinear_unpack(W_prepack)[0]
        # Assert equal
        np.testing.assert_equal(W_q.int_repr(), W_q_origin.int_repr().numpy())
        if use_channelwise:
            np.testing.assert_array_almost_equal(np.float32(W_q.q_per_channel_scales().numpy()),
                                                 np.float32(
                                                     W_q_origin.q_per_channel_scales().numpy()),
                                                 decimal=4)
            np.testing.assert_equal(W_q.q_per_channel_zero_points(
            ).numpy(), W_q_origin.q_per_channel_zero_points().numpy())
        else:
            np.testing.assert_equal(np.float32(
                W_q.q_scale()), np.float32(W_q_origin.q_scale()))
            np.testing.assert_equal(
                W_q.q_zero_point(), W_q_origin.q_zero_point())

    """Tests the correctness of the quantized::linear_unpack after freeing original tensor op."""
    @skipIfNoQNNPACK
    @given(W=hu.tensor(shapes=hu.array_shapes(2, 2,),
                       qparams=hu.qparams(dtypes=torch.qint8)))
    @override_qengines
    def test_qlinear_qnnpack_free_memory_and_unpack(self, W):
        assert qengine_is_qnnpack
        W, (W_scale, W_zp, torch_type) = W
        qlinear_prepack = torch.ops.quantized.linear_prepack
        qlinear_unpack = torch.ops.quantized.linear_unpack

        W = torch.from_numpy(W)
        # ONEDNN only supports symmetric quantization of weight
        if qengine_is_onednn():
            W_zp = 0
        W_q = torch.quantize_per_tensor(W, scale=W_scale, zero_point=W_zp, dtype=torch_type)
        # Weight prepacking operator for quantized Linear
        W_prepack = qlinear_prepack(W_q)
        dummy_input = torch.randn((1, W.shape[1]))
        # Make sure we free original tensor by running matrix multiplication in backend.
        torch.ops.quantized.linear_dynamic(dummy_input, W_prepack)
        torch.ops.quantized.linear_dynamic(dummy_input, W_prepack)
        # At this step, original tensor should be recovered from a data_ptr
        W_q_origin = qlinear_unpack(W_prepack)[0]
        # Assert equal
        np.testing.assert_equal(W_q.int_repr(), W_q_origin.int_repr().numpy())
        np.testing.assert_equal(np.float32(
            W_q.q_scale()), np.float32(W_q_origin.q_scale()))
        np.testing.assert_equal(
            W_q.q_zero_point(), W_q_origin.q_zero_point())

    @skipIfNoONEDNN
    def test_qlinear_leaky_relu(self):
        with override_quantized_engine('onednn'):
            batch_size_list = [1, 4]
            input_channels_list = [16, 32]
            output_channels_list = [4, 8]
            use_bias_list = [True, False]
            use_multi_dim_input_list = [True, False]
            use_channelwise_list = [True, False]
            negative_slopes_list = [0.01, 0.05]
            post_op = 'leaky_relu'
            cases = itertools.product(batch_size_list, input_channels_list, output_channels_list,
                                      use_bias_list, use_multi_dim_input_list,
                                      use_channelwise_list, negative_slopes_list)
            for batch_size, input_channels, output_channels, use_bias, \
                    use_multi_dim_input, use_channelwise, neg_slope in cases:
                self._test_qlinear_impl(batch_size, input_channels, output_channels,
                                        use_bias, post_op, use_multi_dim_input,
                                        use_channelwise, negative_slope=neg_slope)

    @skipIfNoONEDNN
    def test_qlinear_tanh(self):
        with override_quantized_engine('onednn'):
            batch_size_list = [1, 4]
            input_channels_list = [16, 32]
            output_channels_list = [4, 8]
            use_bias_list = [True, False]
            use_multi_dim_input_list = [True, False]
            use_channelwise_list = [True, False]
            post_op = 'tanh'
            cases = itertools.product(batch_size_list, input_channels_list,
                                      output_channels_list, use_bias_list,
                                      use_multi_dim_input_list, use_channelwise_list)
            for batch_size, input_channels, output_channels, use_bias, \
                    use_multi_dim_input, use_channelwise in cases:
                self._test_qlinear_impl(batch_size, input_channels, output_channels,
                                        use_bias, post_op, use_multi_dim_input,
                                        use_channelwise)

    def _test_qlinear_pt2e_helper(self, post_op_to_qlinear_ref_dict, supported_post_ops, post_op_algorithms):
        qlinear_prepack = torch.ops.onednn.qlinear_prepack
        qlinear = torch.ops.onednn.qlinear_pointwise
        qlinear_prepack_ref = torch.ops.quantized.linear_prepack
        in_channels_list = [4, 8]
        out_channels_list = [16, 32]
        batch_size = 1
        use_bias_list = [True, False]
        weight_quant_per_channel_list = [True, False]
        output_dtype_list = [None, torch.float32, torch.bfloat16]
        x_scale, x_zp = 1.2, 1
        w_scale, w_zp = 0.8, 0
        y_scale, y_zp = 4.7, 2
        post_op_args = []
        input_dim_list = [2, 3]
        cases = itertools.product(
            in_channels_list, out_channels_list, use_bias_list,
            supported_post_ops, weight_quant_per_channel_list, output_dtype_list, post_op_algorithms, input_dim_list)
        with override_quantized_engine('onednn'):
            for ic, oc, use_bias, post_op, weight_quant_per_channel, output_dtype, post_op_algo, input_dim in cases:
                used_y_scale = y_scale
                used_y_zp = y_zp
                fp32_out = output_dtype == torch.float32
                bfloat16_out = output_dtype == torch.bfloat16
                if fp32_out or bfloat16_out:
                    used_y_scale, used_y_zp = 1.0, 0
                x = torch.rand(batch_size, (ic + 1), ic) * 10 if input_dim == 3 else torch.rand(batch_size, ic) * 10
                w = torch.rand(oc, ic) * 10
                qx = torch.quantize_per_tensor(x, x_scale, x_zp, torch.quint8)
                if weight_quant_per_channel:
                    w_scales = torch.Tensor([w_scale] * oc)
                    w_zps = torch.zeros(oc).to(dtype=torch.int)
                    qw = torch.quantize_per_channel(w, w_scales, w_zps, 0, torch.qint8)
                else:
                    w_scales = torch.Tensor([w_scale])
                    w_zps = torch.Tensor([w_zp]).to(dtype=torch.int)
                    qw = torch.quantize_per_tensor(w, w_scale, w_zp, torch.qint8)
                if use_bias:
                    b = torch.rand(oc) * 10
                else:
                    b = None

                # compute with CPU tensors
                qx_cpu = qx.int_repr()
                qw_cpu = qw.int_repr()
                qw_packed = qlinear_prepack(qw_cpu, x.shape)
                qy_cpu = qlinear(qx_cpu, x_scale, x_zp, qw_packed, w_scales, w_zps,
                                 b, 1.0 / used_y_scale, used_y_zp, output_dtype, post_op, post_op_args, post_op_algo)

                # Reference
                qw_packed_ref = qlinear_prepack_ref(qw, b)
                if post_op == 'gelu':
                    qlinear_ref = torch.ops.quantized.linear(qx, qw_packed_ref, used_y_scale, used_y_zp)
                    qy_ref = torch.nn.functional.gelu(qlinear_ref, approximate=post_op_algo)
                else:
                    qlinear_ref = post_op_to_qlinear_ref_dict[post_op]
                    qy_ref = qlinear_ref(qx, qw_packed_ref, used_y_scale, used_y_zp)

                # Compare results
                if fp32_out or bfloat16_out:
                    qy_cpu = torch.quantize_per_tensor(
                        qy_cpu.to(torch.float32),
                        used_y_scale,
                        used_y_zp, dtype=torch.quint8
                    ).int_repr()

                self.assertEqual(x.dim(), qy_cpu.dim())

                np.testing.assert_array_almost_equal(
                    qy_ref.int_repr().cpu().numpy(),
                    qy_cpu.cpu().numpy(),
                    decimal=0,
                    err_msg=f"""X: {x}, W: {w}, b: {b},
                    x_s: {x_scale}, x_zp: {x_zp},
                    w_s: {w_scale}, w_zp: {w_zp},
                    y_s: {y_scale}, y_zp: {y_zp}""",
                )

    @skipIfNoONEDNN
    def test_qlinear_linear_relu_pt2e(self):
        post_op_to_qlinear_ref_dict = {
            'none': torch.ops.quantized.linear,
            'relu': torch.ops.quantized.linear_relu,
        }
        supported_post_ops = ['none', 'relu']
        post_op_algorithms = []
        self._test_qlinear_pt2e_helper(post_op_to_qlinear_ref_dict, supported_post_ops, post_op_algorithms)

    @skipIfNoONEDNN
    def test_qlinear_gelu_pt2e(self):
        post_op_to_qlinear_ref_dict = {}
        supported_post_ops = ['gelu']
        post_op_algorithms = ['none', 'tanh']
        self._test_qlinear_pt2e_helper(post_op_to_qlinear_ref_dict, supported_post_ops, post_op_algorithms)

@unittest.skipIf(IS_MACOS, "Known test failure on Mac.")
class TestQuantizedEmbeddingOps(TestCase):

    def _test_embedding_bag_unpack_impl(self, pack_fn, unpack_fn, bit_rate, optimized_qparams, weights):
        data_type = weights.dtype

        qtype = torch.quint8
        if bit_rate == 8:
            w_packed = pack_fn(weights)
        else:
            w_packed = pack_fn(weights, optimized_qparams=optimized_qparams)
        w_unpacked = unpack_fn(w_packed)

        if (bit_rate == 8 or bit_rate == 4) and data_type != torch.float16:
            # torch.quantize_per_channel does not support float16 yet.

            obs_weights = weights
            # Combine 3D embeddings (e.g. stacked combination of embeddings)
            # in a dimension orthogonal to channels.
            if (len(obs_weights.shape) > 2):
                stacked_shape = list(weights.size())
                stacked_shape[1] *= stacked_shape[0]
                obs_weights = weights.reshape(stacked_shape[1:])

            # Check numerics of prepack function that accepts qtensor as input.
            # We use min-max observer to mimic the quantization performed in the original function.
            obs = PerChannelMinMaxObserver(dtype=torch.quint8, qscheme=torch.per_channel_affine_float_qparams, ch_axis=0)
            obs(obs_weights)
            # Get the scale and zero point for the weight tensor
            qparams = obs.calculate_qparams()
            if bit_rate == 4:
                qtype = torch.quint4x2
            # Quantize the weights to 8bits
            qweight = torch.quantize_per_channel(obs_weights, qparams[0], qparams[1], axis=0, dtype=qtype)
            real_packed_weight = torch.ops.quantized.embedding_bag_prepack(qweight)
            self.assertEqual(isinstance(real_packed_weight, torch._C.ScriptObject), True)
            unpacked_weight = torch.ops.quantized.embedding_bag_unpack(real_packed_weight)
            self.assertEqual(unpacked_weight.int_repr().numpy(), qweight.int_repr().numpy())
            self.assertEqual(unpacked_weight.q_per_channel_scales(), qweight.q_per_channel_scales())
            self.assertEqual(unpacked_weight.q_per_channel_zero_points(), qweight.q_per_channel_zero_points())

        # compare against C2 to ensure numerical equivalency.
        from caffe2.python import core, workspace
        conversion_op = "FloatToFused8BitRowwiseQuantized" if data_type == torch.float32 else "HalfFloatToFused8BitRowwiseQuantized"
        reverse_conversion_op = None
        if bit_rate == 4:
            conversion_op = "FloatToFused4BitRowwiseQuantized" if data_type == torch.float32 else "HalfToFused4BitRowwiseQuantized"
            reverse_conversion_op = "Fused4BitRowwiseQuantizedToFloat"
        elif bit_rate == 2:
            conversion_op = "FloatToFused2BitRowwiseQuantized" if data_type == torch.float32 else "HalfToFused2BitRowwiseQuantized"
            reverse_conversion_op = "Fused2BitRowwiseQuantizedToFloat"

        def get_c2_weights(weights, engine_str):
            workspace.ResetWorkspace()

            workspace.FeedBlob("weights", weights)
            workspace.RunOperatorOnce(
                core.CreateOperator(
                    conversion_op, ["weights"], ["quantized_weights"], engine=engine_str
                )
            )
            emb_q = workspace.FetchBlob("quantized_weights")
            if bit_rate == 4 or bit_rate == 2:
                workspace.RunOperatorOnce(
                    core.CreateOperator(
                        reverse_conversion_op, ["quantized_weights"], ["dequantized_weights"]
                    )
                )
                dequantized_data = torch.from_numpy(workspace.FetchBlob("dequantized_weights"))
            else:
                dequantized_data = torch.ops._caffe2.Fused8BitRowwiseQuantizedToFloat(
                    torch.tensor(emb_q)
                )
            return torch.from_numpy(emb_q), dequantized_data

        if optimized_qparams:
            engine = "GREEDY"
        else:
            engine = ""

        # C2 quantization needs the memory format of Tensor to be `continuous`, otherwise it will
        # throw exceptions. torch.clone() will make the memory format to be `continuous`
        c2_copy = torch.clone(weights)
        w_packed_c2, w_unpacked_c2 = get_c2_weights(c2_copy, engine)

        # Compare packed weights against C2.
        np.testing.assert_allclose(w_packed.numpy(), w_packed_c2.numpy(), atol=1e-6, rtol=1e-6)
        # Compare unpacked weights against C2
        np.testing.assert_allclose(w_unpacked.numpy(), w_unpacked_c2.numpy(), atol=1e-6, rtol=1e-6)


    def _test_embedding_bag_unpack_fn(self, pack_fn, unpack_fn, num_embeddings, embedding_dim, bit_rate,
                                      optimized_qparams, num_batches, data_type=np.float32):

        # when num_batches = 1, it will create a 2D tensor
        unsplit_weight = torch.from_numpy((np.random.random_sample((
            num_batches, num_embeddings, embedding_dim)).squeeze() + 1).astype(np.float32))

        # test unsplit weight (memory format is `contiguous`)
        self._test_embedding_bag_unpack_impl(pack_fn, unpack_fn, bit_rate, optimized_qparams, unsplit_weight)

        # test split weights (memory format is not `contiguous`)
        split_dim = len(unsplit_weight.shape) - 2
        split_weights = torch.split(unsplit_weight, 1, dim=split_dim)
        for weight in split_weights:
            self._test_embedding_bag_unpack_impl(pack_fn, unpack_fn, bit_rate, optimized_qparams, weight)


    """ Tests the correctness of the embedding_bag_8bit pack/unpack op against C2 """
    @unittest.skipIf(not BUILD_WITH_CAFFE2, "Test needs Caffe2")
    @given(num_embeddings=st.integers(10, 100),
           embedding_dim=st.integers(5, 50).filter(lambda x: x % 4 == 0),
           num_batches=st.integers(1, 5),
           data_type=st.sampled_from([np.float32, np.float16]),)
    def test_embedding_bag_byte_unpack(self, num_embeddings, embedding_dim, num_batches, data_type):
        pack_fn = torch.ops.quantized.embedding_bag_byte_prepack
        unpack_fn = torch.ops.quantized.embedding_bag_byte_unpack

        self._test_embedding_bag_unpack_fn(
            pack_fn, unpack_fn, num_embeddings, embedding_dim, 8, False, num_batches, data_type=data_type)

    """ Tests the correctness of the embedding_bag_4bit pack/unpack op against C2 """
    @unittest.skipIf(not BUILD_WITH_CAFFE2, "Test needs Caffe2")
    @given(num_embeddings=st.integers(10, 100),
           embedding_dim=st.integers(5, 50).filter(lambda x: x % 4 == 0),
           optimized_qparams=st.booleans(),
           data_type=st.sampled_from([np.float32, np.float16]),)
    def test_embedding_bag_4bit_unpack(self, num_embeddings, embedding_dim, optimized_qparams, data_type):
        pack_fn = torch.ops.quantized.embedding_bag_4bit_prepack
        unpack_fn = torch.ops.quantized.embedding_bag_4bit_unpack

        # 4bit and 2bit quantization right now only works for 2D Tensor so we set the num_batches to 1
        self._test_embedding_bag_unpack_fn(
            pack_fn, unpack_fn, num_embeddings, embedding_dim, 4, optimized_qparams, 1, data_type=data_type)

    """ Tests the correctness of the embedding_bag_2bit pack/unpack op against C2 """
    @unittest.skipIf(not BUILD_WITH_CAFFE2, "Test needs Caffe2")
    @given(num_embeddings=st.integers(10, 100),
           embedding_dim=st.integers(5, 50).filter(lambda x: x % 8 == 0),
           optimized_qparams=st.booleans(),
           data_type=st.sampled_from([np.float32, np.float16]),)
    def test_embedding_bag_2bit_unpack(self, num_embeddings, embedding_dim, optimized_qparams, data_type):
        pack_fn = torch.ops.quantized.embedding_bag_2bit_prepack
        unpack_fn = torch.ops.quantized.embedding_bag_2bit_unpack

        # 4bit and 2bit quantization right now only works for 2D Tensor so we set the num_batches to 1
        self._test_embedding_bag_unpack_fn(
            pack_fn, unpack_fn, num_embeddings, embedding_dim, 2, optimized_qparams, 1, data_type=data_type)


    def embedding_bag_rowwise_offsets_run(
            self, bit_rate, num_embeddings,
            embedding_dim, num_offsets,
            use_32bit_indices, use_32bit_offsets,
            enable_per_sample_weights,
            include_last_offset, fallback_to_no_sparse, sparsity, atol, rtol):
        pt_op = torch.ops.quantized.embedding_bag_byte_rowwise_offsets
        pt_prepack_op = torch.ops.quantized.embedding_bag_byte_prepack
        if bit_rate == 4:
            pt_op = torch.ops.quantized.embedding_bag_4bit_rowwise_offsets
            pt_prepack_op = torch.ops.quantized.embedding_bag_4bit_prepack
        elif bit_rate == 2:
            pt_op = torch.ops.quantized.embedding_bag_2bit_rowwise_offsets
            pt_prepack_op = torch.ops.quantized.embedding_bag_2bit_prepack

        weights = torch.from_numpy((np.random.random_sample((
            num_embeddings, embedding_dim)) + 1).astype(np.float32))

        max_segments = 5
        max_segment_length = 20
        num_lengths = np.random.randint(1, max_segments + 1)
        lengths = np.random.randint(0, max_segment_length + 1,
                                    size=num_lengths).astype(np.int32)
        num_indices = np.sum(lengths)

        def lengths_to_offsets(t, offset_type=np.int64, use_begin_offset=True):
            """
            Convert lengths to offsets
            """
            tt = np.zeros((t.shape[0] + 1,), dtype=offset_type)
            tt[1:] = t
            tt = torch.from_numpy(np.cumsum(tt, dtype=offset_type))
            if use_begin_offset:
                return tt[:-1]
            return tt[1:]

        offsets = lengths_to_offsets(lengths)
        indices = torch.from_numpy(np.random.randint(
            low=0, high=num_embeddings, size=num_indices, dtype=np.int64))

        q_weights = pt_prepack_op(weights)
        per_sample_weights = torch.from_numpy(np.random.uniform(
            low=0.01, high=0.5, size=[len(indices)]).astype(np.float32)) if \
            enable_per_sample_weights else None
        if include_last_offset:
            offsets = torch.cat(
                (offsets, torch.tensor([indices.size(0)], dtype=torch.long)), 0
            )

        # Reference result will be the floating point torch.nn.EmbeddingBag.
        def get_reference_result(
                num_embeddings, embedding_dim,
                include_last_offset, weights, per_sample_weights,
                indices, offsets):
            embedding_bag = torch.nn.EmbeddingBag(
                num_embeddings=num_embeddings,
                embedding_dim=embedding_dim,
                include_last_offset=include_last_offset, _weight=weights,
                scale_grad_by_freq=False, mode='sum'
            )
            return embedding_bag(indices, offsets,
                                 per_sample_weights=per_sample_weights)

        mapping_table = np.zeros(num_embeddings, dtype=np.int32)
        pruned_weights = weights
        prune_weights = sparsity > 0
        if prune_weights:
            if fallback_to_no_sparse:
                # Testing that prune_weight with mapping_table {0} will
                # fallback to non sparse embedding look up kernel.
                mapping_table = np.zeros(1, dtype=np.int32)
            else:
                # Prune and generate mapping table
                num_compressed_rows = 0
                unpruned_ids = []
                for i in range(num_embeddings):
                    if np.random.uniform() < sparsity:
                        mapping_table[i] = -1
                        q_weights[i, :] = 0
                        weights[i, :] = 0
                    else:
                        mapping_table[i] = num_compressed_rows
                        num_compressed_rows += 1
                        unpruned_ids.append(i)
                q_weights = q_weights[unpruned_ids]
                pruned_weights = weights[unpruned_ids]

        result = pt_op(q_weights,
                       indices.int() if use_32bit_indices else indices,
                       offsets.int() if use_32bit_offsets else offsets,
                       mode=0,
                       pruned_weights=prune_weights,
                       per_sample_weights=per_sample_weights,
                       compressed_indices_mapping=torch.tensor(mapping_table),
                       include_last_offset=include_last_offset)

        reference_result = get_reference_result(
            num_embeddings, embedding_dim, include_last_offset, weights,
            per_sample_weights, indices, offsets)

        torch.testing.assert_close(reference_result, result, atol=atol, rtol=rtol)


        if bit_rate == 8 or bit_rate == 4:
            # Test operator that accepts TorchBind packed weights.
            if bit_rate == 4:
                qdtype = torch.quint4x2
                op = torch.ops.quantized.embedding_bag_4bit
            else:
                qdtype = torch.quint8
                op = torch.ops.quantized.embedding_bag_byte
            obs = PerChannelMinMaxObserver(dtype=qdtype, qscheme=torch.per_channel_affine_float_qparams, ch_axis=0)
            obs(pruned_weights)
            # Get the scale and zero point for the weight tensor
            qparams = obs.calculate_qparams()
            # Quantize the weights to 8bits
            qweight = torch.quantize_per_channel(pruned_weights, qparams[0], qparams[1], axis=0, dtype=qdtype)
            packed_weight = torch.ops.quantized.embedding_bag_prepack(qweight)
            result = op(packed_weight, indices, offsets, mode=0,
                        pruned_weights=prune_weights,
                        per_sample_weights=per_sample_weights,
                        compressed_indices_mapping=torch.tensor(mapping_table),
                        include_last_offset=include_last_offset)
            torch.testing.assert_close(reference_result, result, atol=atol, rtol=rtol)

    """ Tests the correctness of the embedding_bag_8bit quantized operator """
    @given(num_embeddings=st.integers(10, 100),
           embedding_dim=st.integers(5, 50).filter(lambda x: x % 4 == 0),
           num_offsets=st.integers(1, 20),
           use_32bit_indices=st.booleans(),
           use_32bit_offsets=st.booleans(),
           enable_per_sample_weights=st.booleans(),
           include_last_offset=st.booleans(),
           fallback_to_no_sparse=st.booleans(),
           sparsity=st.sampled_from([0.0, 0.5, 0.7]))
    def test_embedding_bag_byte(self, num_embeddings,
                                embedding_dim, num_offsets,
                                use_32bit_indices,
                                use_32bit_offsets,
                                enable_per_sample_weights,
                                include_last_offset,
                                fallback_to_no_sparse,
                                sparsity):
        self.embedding_bag_rowwise_offsets_run(
            8, num_embeddings, embedding_dim, num_offsets,
            use_32bit_indices, use_32bit_offsets,
            enable_per_sample_weights, include_last_offset,
            fallback_to_no_sparse,
            sparsity=sparsity, atol=0.005, rtol=1e-3)

    """ Tests the correctness of the embedding_bag_4bit quantized operator """
    @given(num_embeddings=st.integers(10, 100),
           embedding_dim=st.integers(5, 50).filter(lambda x: x % 4 == 0),
           num_offsets=st.integers(1, 20),
           use_32bit_indices=st.booleans(),
           use_32bit_offsets=st.booleans(),
           enable_per_sample_weights=st.booleans(),
           include_last_offset=st.booleans(),
           fallback_to_no_sparse=st.booleans(),
           sparsity=st.sampled_from([0.0, 0.5, 0.7]))
    def test_embedding_bag_4bit(self, num_embeddings,
                                embedding_dim, num_offsets,
                                use_32bit_indices,
                                use_32bit_offsets,
                                enable_per_sample_weights,
                                include_last_offset,
                                fallback_to_no_sparse,
                                sparsity):
        self.embedding_bag_rowwise_offsets_run(4, num_embeddings,
                                               embedding_dim, num_offsets,
                                               use_32bit_indices, use_32bit_offsets,
                                               enable_per_sample_weights,
                                               include_last_offset,
                                               fallback_to_no_sparse,
                                               sparsity=sparsity,
                                               atol=0.1, rtol=1e-2)

    """ Tests the correctness of the embedding_bag_2bit quantized operator """
    @given(num_embeddings=st.integers(10, 100),
           embedding_dim=st.integers(5, 50).filter(lambda x: x % 8 == 0),
           num_offsets=st.integers(1, 20),
           use_32bit_indices=st.booleans(),
           use_32bit_offsets=st.booleans(),
           enable_per_sample_weights=st.booleans(),
           include_last_offset=st.booleans(),
           fallback_to_no_sparse=st.booleans(),
           sparsity=st.sampled_from([0.0, 0.5, 0.7]))
    def test_embedding_bag_2bit(self, num_embeddings,
                                embedding_dim, num_offsets,
                                use_32bit_indices,
                                use_32bit_offsets,
                                enable_per_sample_weights,
                                include_last_offset,
                                fallback_to_no_sparse,
                                sparsity):
        self.embedding_bag_rowwise_offsets_run(2, num_embeddings,
                                               embedding_dim, num_offsets,
                                               use_32bit_indices, use_32bit_offsets,
                                               enable_per_sample_weights,
                                               include_last_offset,
                                               fallback_to_no_sparse,
                                               sparsity=sparsity,
                                               atol=1.0, rtol=1e-1)

    """ Tests the correctness of the quantized 8 bit embedding lookup operator """
    @given(num_embeddings=st.integers(10, 100),
           embedding_dim=st.integers(5, 50).filter(lambda x: x % 4 == 0))
    def test_embedding(self, num_embeddings, embedding_dim):
        dtypes = [torch.quint8, torch.quint4x2]
        quant_ops = [torch.ops.quantized.embedding_byte, torch.ops.quantized.embedding_4bit]
        atols = [0.005, 0.1]
        rtols = [1e-3, 1e-2]
        prepack_op = torch.ops.quantized.embedding_bag_prepack
        for quant_op, dtype, atol, rtol in zip(quant_ops, dtypes, atols, rtols):
            weights = torch.from_numpy((np.random.random_sample((
                num_embeddings, embedding_dim)) + 1).astype(np.float32))

            obs = PerChannelMinMaxObserver(dtype=dtype, qscheme=torch.per_channel_affine_float_qparams, ch_axis=0)
            obs(weights)
            # Get the scale and zero point for the weight tensor
            qparams = obs.calculate_qparams()

            # Quantize the weights to 8bits
            qweight = torch.quantize_per_channel(weights, qparams[0], qparams[1], axis=0, dtype=dtype)
            max_segments = 5
            max_segment_length = 20
            num_lengths = np.random.randint(1, max_segments + 1)
            lengths = np.random.randint(1, max_segment_length + 1,
                                        size=num_lengths).astype(np.int32)
            num_indices = np.sum(lengths)
            indices = torch.from_numpy(np.random.randint(
                low=0, high=num_embeddings, size=num_indices, dtype=np.int64))

            packed_weight = prepack_op(qweight)
            qresult = quant_op(packed_weight, indices, pruned_weights=False)

            ref = torch.embedding(weights, indices, padding_idx=-1, scale_grad_by_freq=False, sparse=False)
            torch.testing.assert_close(ref, qresult, atol=atol, rtol=rtol)

    def test_embedding_2d_indices(self):
        """
        Tests the case where 2D indices are passed into the operator
        In this case the operator computes the correct offsets argument.
        Output shape is dependent on the indices dimension.
        """
        quant_op = torch.ops.quantized.embedding_byte
        prepack_op = torch.ops.quantized.embedding_bag_prepack

        indices = torch.tensor([[9, 6, 5, 7, 8, 8, 9, 2, 8, 6, 6, 9, 1, 6, 8, 8], [3, 2, 3, 6, 3, 6, 5, 7, 0, 8, 4, 6, 5, 8, 2, 3]])
        weights = torch.randn(10, 12, dtype=torch.float32)

        ref = torch.embedding(weights, indices, padding_idx=-1, scale_grad_by_freq=False, sparse=False)
        obs = PerChannelMinMaxObserver(dtype=torch.quint8, qscheme=torch.per_channel_affine_float_qparams, ch_axis=0)
        obs(weights)
        qparams = obs.calculate_qparams()

        qweight = torch.quantize_per_channel(weights, qparams[0], qparams[1], axis=0, dtype=torch.quint8)
        packed_weight = prepack_op(qweight)
        qresult = quant_op(packed_weight, indices, pruned_weights=False)
        torch.testing.assert_close(ref, qresult, atol=0.05, rtol=1e-3)

    def test_embedding_bag_2d_indices(self):
        """
        Tests the case where 2D indices are passed into the operator
        In this case the operator computes the correct offsets argument.
        """
        indices = torch.tensor([[9, 6, 5, 7, 8, 8, 9, 2, 8, 6, 6, 9, 1, 6, 8, 8], [3, 2, 3, 6, 3, 6, 5, 7, 0, 8, 4, 6, 5, 8, 2, 3]])
        weights = torch.randn(10, 12, dtype=torch.float32)

        embedding_bag = torch.nn.EmbeddingBag(
            num_embeddings=10,
            embedding_dim=12,
            include_last_offset=False, _weight=weights,
            scale_grad_by_freq=False, mode='sum'
        )
        result = embedding_bag(indices)

        pt_op = torch.ops.quantized.embedding_bag_byte_rowwise_offsets
        pt_prepack_op = torch.ops.quantized.embedding_bag_byte_prepack
        q_weights = pt_prepack_op(weights)
        qresult = pt_op(q_weights, indices, mode=0, pruned_weights=False)
        torch.testing.assert_close(result, qresult, atol=0.05, rtol=1e-3)

        # Test TorchBind based embedding_bag operator
        obs = PerChannelMinMaxObserver(dtype=torch.quint8, qscheme=torch.per_channel_affine_float_qparams, ch_axis=0)
        obs(weights)
        # Get the scale and zero point for the weight tensor
        qparams = obs.calculate_qparams()

        # Quantize the weights to 8bits
        qweight = torch.quantize_per_channel(weights, qparams[0], qparams[1], axis=0, dtype=torch.quint8)

        packed_weight = torch.ops.quantized.embedding_bag_prepack(qweight)
        qresult = torch.ops.quantized.embedding_bag_byte(packed_weight, indices, mode=0)

        torch.testing.assert_close(result, qresult, atol=0.05, rtol=1e-3)


class TestQuantizedConv(TestCase):
    def _test_qconv_unpack_impl(self, qconv_prepack_fn, qconv_unpack_fn, inputs,
                                strides, i_pads, o_pads, channelwise):
        (X_data, W_data, bias_data, groups, transposed) = inputs
        (X, (X_scale, X_zero_point, X_qtype)) = X_data
        (W, (W_scale, W_zero_point, W_qtype)) = W_data
        (bias, (bias_scale, bias_zero_point, bias_qtype)) = bias_data

        W = torch.from_numpy(W).float()
        bias = torch.from_numpy(bias).float()
        if channelwise and transposed:
            # currently transposed conv and per-channel per quantization does not work
            return
        # ONEDNN only supports symmetric quantization of weight and zero output padding
        if qengine_is_onednn():
            W_zero_point = 0
            o_pads = len(o_pads) * [0] if o_pads is not None else None
        if channelwise:
            if transposed:
                output_channels = W.shape[1]  # IC OC/G
            else:
                output_channels = W.shape[0]  # OC IC/G
            W_scale = torch.tensor([W_scale] * output_channels)
            W_zero_point = torch.tensor([W_zero_point] * output_channels)
            W_q = torch.quantize_per_channel(
                W, scales=W_scale, zero_points=W_zero_point,
                axis=int(transposed), dtype=W_qtype)
        else:
            W_q = torch.quantize_per_tensor(
                W, scale=W_scale, zero_point=W_zero_point, dtype=W_qtype)

        if isinstance(strides, int):
            dilations = [1]
        else:
            dilations = (1,) * len(strides)

        if transposed:
            W_packed = qconv_prepack_fn(W_q, bias, strides, i_pads, o_pads,
                                        dilations, groups)
        else:
            W_packed = qconv_prepack_fn(W_q, bias, strides, i_pads, dilations,
                                        groups)
        (W_unpacked, bias) = qconv_unpack_fn(W_packed)

        # Assert equal
        np.testing.assert_equal(W_q.int_repr().numpy(),
                                W_unpacked.int_repr().numpy())
        if channelwise:
            np.testing.assert_array_almost_equal(
                np.float32(W_q.q_per_channel_scales().numpy()),
                np.float32(W_unpacked.q_per_channel_scales().numpy()),
                decimal=4)
            np.testing.assert_equal(W_q.q_per_channel_zero_points(
            ).numpy(), W_unpacked.q_per_channel_zero_points().numpy())
        else:
            np.testing.assert_equal(np.float32(
                W_q.q_scale()), np.float32(W_unpacked.q_scale()))
            np.testing.assert_equal(
                W_q.q_zero_point(), W_unpacked.q_zero_point())

    def _make_qconv_tensors(
        self, batch_size, input_channels_per_group, input_feature_map_shape,
        output_channels_per_group, groups, kernels, strides, pads, dilations,
        X_scale, X_zero_point, W_scale, W_zero_point,
        use_bias, use_channelwise, use_transpose,
        device=torch.device("cpu"),
        input_dtype=torch.quint8,
        weight_dtype=torch.qint8,
    ):
        assert not (use_channelwise and use_transpose), \
               "Cannot generate channelwise qconv_transpose_tensors "
        input_channels = input_channels_per_group * groups
        output_channels = output_channels_per_group * groups
        # Padded input size should be at least as big as dilated kernel
        kernels = _single(kernels)
        strides = _single(strides)
        pads = _single(pads)
        dilations = _single(dilations)
        for i in range(len(kernels)):
            assume(input_feature_map_shape[i] + 2 * pads[i]
                   >= dilations[i] * (kernels[i] - 1) + 1)
        W_scale = W_scale * output_channels
        W_zero_point = W_zero_point * output_channels
        # Resize W_scale and W_zero_points arrays equal to output_channels
        W_scale = W_scale[:output_channels]
        W_zero_point = W_zero_point[:output_channels]
        # For testing, we use small values for weights and for activations
        # so that no overflow occurs in vpmaddubsw instruction. If the
        # overflow occurs in qconv implementation and if there is no
        # overflow
        # In reference we can't exactly match the results with reference.
        # Please see the comment in qconv implementation file
        # aten/src/ATen/native/quantized/cpu/qconv.cpp for more details.
        (W_value_min, W_value_max) = (-5, 5)
        # the operator expects them in the format
        # (output_channels, input_channels/groups, kernel_d, kernel_h, kernel_w)
        # (input_channels, output_channels/groups, kernel_d, kernel_h, kernel_w)
        if use_transpose:
            output_shape = (input_channels, output_channels_per_group,)
        else:
            output_shape = (output_channels, input_channels_per_group,)
        W_init = torch.randint(
            W_value_min,
            W_value_max,
            output_shape + kernels,
            device=device,
        )
        b_init = torch.randint(0, 10, (output_channels,), device=device)

        (X_value_min, X_value_max) = (0, 4)
        X_init = torch.randint(
            X_value_min,
            X_value_max,
            (batch_size, input_channels,) + input_feature_map_shape,
            device=device
        )
        X = X_scale * (X_init - X_zero_point).float()

        if use_channelwise:
            W_shape = (-1, 1) + (1,) * len(kernels)
            W_scales_tensor = torch.tensor(W_scale, dtype=torch.float, device=device)
            W_zero_points_tensor = torch.tensor(W_zero_point, dtype=torch.float, device=device)
            W = W_scales_tensor.reshape(*W_shape) * (
                W_init.float() - W_zero_points_tensor.reshape(*W_shape)).float()
            b = X_scale * W_scales_tensor * b_init.float()
        else:
            W = W_scale[0] * (W_init - W_zero_point[0]).float()
            b = X_scale * W_scale[0] * b_init.float()

        X_q = torch.quantize_per_tensor(
            X, scale=X_scale, zero_point=X_zero_point, dtype=input_dtype)
        if use_channelwise:
            W_q = torch.quantize_per_channel(
                W, W_scales_tensor, W_zero_points_tensor.long(), 0,
                dtype=weight_dtype)
        else:
            W_q = torch.quantize_per_tensor(
                W, scale=W_scale[0], zero_point=W_zero_point[0],
                dtype=weight_dtype)

        bias_float = b if use_bias else None

        return (X, W), (X_q, W_q), bias_float

    def _test_qconv_impl(
        self, qconv_fn, qconv_prepack_fn, conv_op, batch_size,
        input_channels_per_group, input_feature_map_shape,
        output_channels_per_group, groups, kernels, strides, pads, o_pads,
        dilations, X_scale, X_zero_point, W_scale, W_zero_point, Y_scale,
        Y_zero_point, use_bias, post_op, use_channelwise, use_transpose,
        device=torch.device("cpu"),
        input_dtype=torch.quint8,
        weight_dtype=torch.qint8,
        output_dtype=torch.quint8,
        X2_scale=1.0,
        X2_zero_point=128
    ):
        # ONEDNN only supports symmetric quantization of weight
        if qengine_is_onednn() and W_zero_point is not None:
            W_zero_point = len(W_zero_point) * [0]
        (X, W), (X_q, W_q), bias_float = self._make_qconv_tensors(
            batch_size, input_channels_per_group, input_feature_map_shape,
            output_channels_per_group, groups, kernels,
            strides, pads, dilations, X_scale, X_zero_point, W_scale,
            W_zero_point, use_bias, use_channelwise, use_transpose,
            device=device, input_dtype=input_dtype, weight_dtype=weight_dtype)
        if bias_float is not None:
            bias_float = bias_float.to(device)
        # Assign weights
        W = W_q.dequantize()
        X = X_q.dequantize()
        conv_op.weight = torch.nn.Parameter(W, requires_grad=False)
        conv_op.bias = torch.nn.Parameter(
            bias_float, requires_grad=False) if use_bias else None
        result_ref = conv_op(X)
        if post_op == 'relu':
            assert not use_transpose, "Cannot fuse ReLU with ConvTranspose"
            relu = torch.nn.ReLU()
            result_ref = relu(result_ref)
        elif post_op == 'add':
            (X_value_min, X_value_max) = (0, 4)
            X2_init = torch.randint(
                X_value_min,
                X_value_max,
                result_ref.size(),
                device=device
            )
            X2 = X2_scale * (X2_init - X2_zero_point).float()
            X2_q = torch.quantize_per_tensor(
                X2, scale=X2_scale, zero_point=X2_zero_point, dtype=input_dtype)
            result_ref = result_ref + X2
        elif post_op == 'add_relu':
            (X_value_min, X_value_max) = (0, 4)
            X2_init = torch.randint(
                X_value_min,
                X_value_max,
                result_ref.size(),
                device=device
            )
            X2 = X2_scale * (X2_init - X2_zero_point).float()
            X2_q = torch.quantize_per_tensor(
                X2, scale=X2_scale, zero_point=X2_zero_point, dtype=input_dtype)
            result_ref = result_ref + X2
            relu = torch.nn.ReLU()
            result_ref = relu(result_ref)
        # Quantize reference results for comparison
        result_ref_q = torch.quantize_per_tensor(
            result_ref, scale=Y_scale, zero_point=Y_zero_point,
            dtype=output_dtype)

        if qconv_prepack_fn is not None:
            if use_transpose:
                W_prepack = qconv_prepack_fn(
                    W_q, bias_float, strides, pads, o_pads, dilations, groups)
            else:
                W_prepack = qconv_prepack_fn(
                    W_q, bias_float, strides, pads, dilations, groups)
            if post_op == 'add' or post_op == 'add_relu':
                Y_q = qconv_fn(
                    X_q,
                    X2_q,
                    W_prepack,
                    Y_scale,
                    Y_zero_point,
                )
            else:
                Y_q = qconv_fn(
                    X_q,
                    W_prepack,
                    Y_scale,
                    Y_zero_point,
                )
        else:
            # quantized conv op without prepacking
            Y_q = qconv_fn(X_q, W_q, bias_float, strides, pads, dilations, groups, Y_scale, Y_zero_point)

        # Make sure the results match
        # assert_array_almost_equal compares using the following formula:
        #     abs(desired-actual) < 1.5 * 10**(-decimal)
        # (https://docs.scipy.org/doc/numpy/reference/generated/numpy.testing.assert_almost_equal.html)
        # We use decimal = 0 to ignore off-by-1 differences between
        # reference and test. Off-by-1 differences arise due to the order of
        # round and zero_point addition operation, i.e., if addition
        # followed by round is used by reference and round followed by
        # addition is used by test, the results may differ by 1.
        # For example, the result of round(2.5) + 1 is 3 while
        # round(2.5 + 1) is 4 assuming the rounding mode is
        # round-to-nearest, ties-to-even.
        np.testing.assert_array_almost_equal(
            result_ref_q.int_repr().cpu().numpy(), Y_q.int_repr().cpu().numpy(), decimal=0,
            err_msg=f'''X: {X_q}, W: {W_q}, b: {bias_float}, strides: {strides},
            pads: {pads}, o_pads: {o_pads}, dilations: {dilations},
            groups: {groups}, y_s: {Y_scale}, y_zp: {Y_zero_point}''')

        # Return the quantized data for later reuse
        return X_q, W_q, bias_float

    """Tests the correctness of quantized convolution op."""
    @given(batch_size=st.integers(1, 3),
           input_channels_per_group=st.sampled_from([2, 4, 5, 8, 16, 32]),
           height=st.integers(10, 16),
           width=st.integers(7, 14),
           output_channels_per_group=st.sampled_from([2, 4, 5, 8, 16, 32]),
           groups=st.integers(1, 300),
           kernel_h=st.integers(1, 7),
           kernel_w=st.integers(1, 7),
           stride_h=st.integers(1, 2),
           stride_w=st.integers(1, 2),
           pad_h=st.integers(0, 2),
           pad_w=st.integers(0, 2),
           dilation=st.integers(1, 2),
           X_scale=st.floats(1.2, 1.6),
           X_zero_point=st.integers(0, 4),
           W_scale=st.lists(st.floats(0.2, 1.6), min_size=1, max_size=2),
           W_zero_point=st.lists(st.integers(-5, 5), min_size=1, max_size=2),
           Y_scale=st.floats(4.2, 5.6),
           Y_zero_point=st.integers(0, 4),
           use_bias=st.booleans(),
           use_channelwise=st.booleans())
    @override_qengines
    def test_qconv2d(
            self,
            batch_size,
            input_channels_per_group,
            height,
            width,
            output_channels_per_group,
            groups,
            kernel_h,
            kernel_w,
            stride_h,
            stride_w,
            pad_h,
            pad_w,
            dilation,
            X_scale,
            X_zero_point,
            W_scale,
            W_zero_point,
            Y_scale,
            Y_zero_point,
            use_bias,
            use_channelwise,
    ):
        input_channels = input_channels_per_group * groups
        output_channels = output_channels_per_group * groups
        kernels = (kernel_h, kernel_w)
        strides = (stride_h, stride_w)
        pads = (pad_h, pad_w)
        dilations = (dilation, dilation)

        qconv = torch.ops.quantized.conv2d
        qconv_prepack = torch.ops.quantized.conv2d_prepack
        conv_op = torch.nn.Conv2d(
            input_channels,
            output_channels,
            kernels,
            strides,
            pads,
            dilations,
            groups,
        )

        act_qdtypes = [torch.quint8]
        # Only qnnpack qengine supportes qint8
        if qengine_is_qnnpack() and torch.backends.xnnpack.enabled:
            act_qdtypes.append(torch.qint8)

        for X_qdtype in act_qdtypes:
            if X_qdtype == torch.qint8:
                W_zero_point = [0 for i in range(len(W_zero_point))]

            self._test_qconv_impl(
                qconv, qconv_prepack, conv_op, batch_size,
                input_channels_per_group, (height, width),
                output_channels_per_group, groups, kernels, strides, pads, None,
                dilations, X_scale, X_zero_point, W_scale, W_zero_point,
                Y_scale, Y_zero_point, use_bias, "none", use_channelwise, False, input_dtype=X_qdtype, output_dtype=X_qdtype)

    @given(batch_size=st.integers(1, 3),
           input_channels_per_group=st.sampled_from([2, 4, 5, 8, 16, 32]),
           height=st.integers(10, 16),
           width=st.integers(7, 14),
           output_channels_per_group=st.sampled_from([2, 4, 5, 8, 16, 32]),
           groups=st.integers(1, 300),
           kernel_h=st.integers(1, 7),
           kernel_w=st.integers(1, 7),
           stride_h=st.integers(1, 2),
           stride_w=st.integers(1, 2),
           pad_h=st.integers(0, 2),
           pad_w=st.integers(0, 2),
           dilation=st.integers(1, 2),
           X_scale=st.floats(1.2, 1.6),
           X_zero_point=st.integers(0, 4),
           W_scale=st.lists(st.floats(0.2, 1.6), min_size=1, max_size=2),
           W_zero_point=st.lists(st.integers(-5, 5), min_size=1, max_size=2),
           Y_scale=st.floats(4.2, 5.6),
           Y_zero_point=st.integers(0, 4),
           use_bias=st.booleans(),
           use_channelwise=st.booleans())
    @override_qengines
    def test_qconv2d_relu(
            self,
            batch_size,
            input_channels_per_group,
            height,
            width,
            output_channels_per_group,
            groups,
            kernel_h,
            kernel_w,
            stride_h,
            stride_w,
            pad_h,
            pad_w,
            dilation,
            X_scale,
            X_zero_point,
            W_scale,
            W_zero_point,
            Y_scale,
            Y_zero_point,
            use_bias,
            use_channelwise,
    ):
        input_channels = input_channels_per_group * groups
        output_channels = output_channels_per_group * groups
        kernels = (kernel_h, kernel_w)
        strides = (stride_h, stride_w)
        pads = (pad_h, pad_w)
        dilations = (dilation, dilation)

        qconv = torch.ops.quantized.conv2d_relu
        qconv_prepack = torch.ops.quantized.conv2d_prepack
        conv_op = torch.nn.Conv2d(
            input_channels,
            output_channels,
            kernels,
            strides,
            pads,
            dilations,
            groups,
        )

        act_qdtypes = [torch.quint8]
        # Only qnnpack qengine supportes qint8
        if qengine_is_qnnpack() and torch.backends.xnnpack.enabled:
            act_qdtypes.append(torch.qint8)

        for X_qdtype in act_qdtypes:
            if X_qdtype == torch.qint8:
                W_zero_point = [0 for i in range(len(W_zero_point))]

            self._test_qconv_impl(
                qconv, qconv_prepack, conv_op, batch_size,
                input_channels_per_group, (height, width),
                output_channels_per_group, groups, kernels, strides, pads, None,
                dilations, X_scale, X_zero_point, W_scale, W_zero_point,
                Y_scale, Y_zero_point, use_bias, "relu", use_channelwise, False, input_dtype=X_qdtype, output_dtype=X_qdtype)

    @skipIfNoONEDNN
    def test_qconv2d_add(self):
        batch_size = 3
        groups_list = [1, 10]
        input_channels_per_group = 2
        output_channels_per_group = 2
        height = 10
        width = 10
        kernel_h = 3
        kernel_w = 3
        stride_h = 2
        stride_w = 2
        pad_h = 1
        pad_w = 1
        dilation = 1
        X_scale = 1.5
        X_zero_point = 2
        W_scale = [1.5]
        W_zero_point = [-3]
        Y_scale = 4.2
        Y_zero_point = 0
        use_bias_list = [False, True]
        use_channelwise_list = [False, True]
        X2_scale = 1.2
        X2_zero_point_list = [0, 4]
        options = itertools.product(groups_list, use_bias_list, use_channelwise_list, X2_zero_point_list)
        for groups, use_bias, use_channelwise, X2_zero_point in options:
            with override_quantized_engine('onednn'):
                input_channels = input_channels_per_group * groups
                output_channels = output_channels_per_group * groups
                kernels = (kernel_h, kernel_w)
                strides = (stride_h, stride_w)
                pads = (pad_h, pad_w)
                dilations = (dilation, dilation)

                qconv = torch.ops.quantized.conv2d_add
                qconv_prepack = torch.ops.quantized.conv2d_prepack
                conv_op = torch.nn.Conv2d(
                    input_channels,
                    output_channels,
                    kernels,
                    strides,
                    pads,
                    dilations,
                    groups,
                )

                X_qdtype = torch.quint8
                self._test_qconv_impl(
                    qconv, qconv_prepack, conv_op, batch_size,
                    input_channels_per_group, (height, width),
                    output_channels_per_group, groups, kernels, strides, pads, None,
                    dilations, X_scale, X_zero_point, W_scale, W_zero_point,
                    Y_scale, Y_zero_point, use_bias, "add", use_channelwise, False,
                    input_dtype=X_qdtype, output_dtype=X_qdtype, X2_scale=X2_scale, X2_zero_point=X2_zero_point)

    @skipIfNoONEDNN
    def test_qconv2d_add_relu(self):
        batch_size = 3
        height = 10
        width = 10
        groups_list = [1, 10]
        input_channels_per_group = 2
        output_channels_per_group = 2
        kernel_h = 3
        kernel_w = 3
        stride_h = 2
        stride_w = 2
        pad_h = 1
        pad_w = 1
        dilation = 1
        X_scale = 1.5
        X_zero_point = 2
        W_scale = [1.5]
        W_zero_point = [-3]
        Y_scale = 4.2
        Y_zero_point = 0
        use_bias_list = [False, True]
        use_channelwise_list = [False, True]
        X2_scale = 1.2
        X2_zero_point_list = [0, 4]

        options = itertools.product(groups_list, use_bias_list, use_channelwise_list, X2_zero_point_list)
        for groups, use_bias, use_channelwise, X2_zero_point in options:
            with override_quantized_engine('onednn'):
                input_channels = input_channels_per_group * groups
                output_channels = output_channels_per_group * groups
                kernels = (kernel_h, kernel_w)
                strides = (stride_h, stride_w)
                pads = (pad_h, pad_w)
                dilations = (dilation, dilation)

                qconv = torch.ops.quantized.conv2d_add_relu
                qconv_prepack = torch.ops.quantized.conv2d_prepack
                conv_op = torch.nn.Conv2d(
                    input_channels,
                    output_channels,
                    kernels,
                    strides,
                    pads,
                    dilations,
                    groups,
                )

                X_qdtype = torch.quint8
                self._test_qconv_impl(
                    qconv, qconv_prepack, conv_op, batch_size,
                    input_channels_per_group, (height, width),
                    output_channels_per_group, groups, kernels, strides, pads, None,
                    dilations, X_scale, X_zero_point, W_scale, W_zero_point,
                    Y_scale, Y_zero_point, use_bias, "add_relu", use_channelwise, False,
                    input_dtype=X_qdtype, output_dtype=X_qdtype, X2_scale=X2_scale, X2_zero_point=X2_zero_point)

    # TODO: merge this test with test_qconv2d when CUDNN runtime flags becomes available
    """Tests the correctness of quantized 2D convolution cudnn op."""
    @given(batch_size=st.integers(1, 3),
           # cudnn only supports multiples of 4, but we have explicitly added padding on the backend
           input_channels_per_group=st.integers(1, 32),
           height=st.integers(10, 16),
           width=st.integers(7, 14),
           # cudnn only supports multiples of 4, but we have explicitly added padding on the backend
           output_channels_per_group=st.integers(1, 32),
           groups=st.integers(1, 1),  # currently padding only supports groups=1
           kernel_h=st.integers(1, 7),
           kernel_w=st.integers(1, 7),
           stride_h=st.integers(1, 2),
           stride_w=st.integers(1, 2),
           pad_h=st.integers(0, 2),
           pad_w=st.integers(0, 2),
           # result for dilation == 2 is not correct
           # dilation=st.integers(1, 2),
           # currently cudnn has only been verified to work for dilation = 1
           # TODO: check backend works for dilation > 1
           dilation=st.integers(1, 1),
           X_scale=st.floats(1.2, 1.6),
           X_zero_point=st.sampled_from([0]),
           W_scale=st.lists(st.floats(0.2, 1.6), min_size=1, max_size=2),
           W_zero_point=st.lists(st.integers(0, 0), min_size=1, max_size=2),
           Y_scale=st.floats(4.2, 5.6),
           Y_zero_point=st.sampled_from([0]),
           use_bias=st.booleans(),
           # TODO: enable channelwise
           use_channelwise=st.sampled_from([False]))
    @skipIfNoFBGEMM
    @unittest.skipIf(not TEST_CUDNN, "cudnn is not enabled.")
    @unittest.skip("Local only - currently the qconv2d_cudnn op is bulid "
                   "with USE_EXPERIMENTAL_CUDNN_V8_API, we can enable the test "
                   "after it is built by default")
    def test_qconv2d_cudnn(
            self,
            batch_size,
            input_channels_per_group,
            height,
            width,
            output_channels_per_group,
            groups,
            kernel_h,
            kernel_w,
            stride_h,
            stride_w,
            pad_h,
            pad_w,
            dilation,
            X_scale,
            X_zero_point,
            W_scale,
            W_zero_point,
            Y_scale,
            Y_zero_point,
            use_bias,
            use_channelwise,
    ):
        input_channels = input_channels_per_group * groups
        output_channels = output_channels_per_group * groups
        kernels = (kernel_h, kernel_w)
        strides = (stride_h, stride_w)
        pads = (pad_h, pad_w)
        dilations = (dilation, dilation)

        qconv = torch.ops.quantized.conv2d
        conv_op = torch.nn.Conv2d(
            input_channels,
            output_channels,
            kernels,
            strides,
            pads,
            dilations,
            groups,
        ).to(torch.device("cuda"))
        self._test_qconv_impl(
            qconv, torch.ops.quantized.conv2d_prepack, conv_op, batch_size,
            input_channels_per_group, (height, width),
            output_channels_per_group, groups, kernels, strides, pads, None,
            dilations, X_scale, X_zero_point, W_scale, W_zero_point,
            Y_scale, Y_zero_point, use_bias, "none", use_channelwise, False,
            device=torch.device("cuda"),
            input_dtype=torch.qint8, weight_dtype=torch.qint8, output_dtype=torch.qint8)

    @given(batch_size=st.integers(1, 3),
           # cudnn only supports multiples of 4, but we have explicitly added padding on the backend
           input_channels_per_group=st.integers(1, 32),
           height=st.integers(10, 16),
           width=st.integers(7, 14),
           # cudnn only supports multiples of 4, but we have explicitly added padding on the backend
           output_channels_per_group=st.integers(1, 32),
           groups=st.integers(1, 1),  # currently padding only supports groups=1
           kernel_h=st.integers(1, 7),
           kernel_w=st.integers(1, 7),
           stride_h=st.integers(1, 2),
           stride_w=st.integers(1, 2),
           pad_h=st.integers(0, 2),
           pad_w=st.integers(0, 2),
           # result for dilation == 2 is not correct
           # dilation=st.integers(1, 2),
           # currently cudnn has only been verified to work for dilation = 1
           # TODO: check backend works for dilation > 1
           dilation=st.integers(1, 1),
           X_scale=st.floats(1.2, 1.6),
           X_zero_point=st.sampled_from([0]),
           W_scale=st.lists(st.floats(0.2, 1.6), min_size=1, max_size=2),
           W_zero_point=st.lists(st.integers(0, 0), min_size=1, max_size=2),
           Y_scale=st.floats(4.2, 5.6),
           Y_zero_point=st.sampled_from([0]),
           use_bias=st.booleans(),
           # TODO: enable channelwise
           use_channelwise=st.sampled_from([False]))
    @skipIfNoFBGEMM
    @unittest.skipIf(not TEST_CUDNN, "cudnn is not enabled.")
    @unittest.skip("Local only - currently the qconv2d_cudnn op is bulid "
                   "with USE_EXPERIMENTAL_CUDNN_V8_API, we can enable the test "
                   "after it is built by default")
    def test_qconv2d_relu_cudnn(
            self,
            batch_size,
            input_channels_per_group,
            height,
            width,
            output_channels_per_group,
            groups,
            kernel_h,
            kernel_w,
            stride_h,
            stride_w,
            pad_h,
            pad_w,
            dilation,
            X_scale,
            X_zero_point,
            W_scale,
            W_zero_point,
            Y_scale,
            Y_zero_point,
            use_bias,
            use_channelwise,
    ):
        input_channels = input_channels_per_group * groups
        output_channels = output_channels_per_group * groups
        kernels = (kernel_h, kernel_w)
        strides = (stride_h, stride_w)
        pads = (pad_h, pad_w)
        dilations = (dilation, dilation)

        qconv = torch.ops.quantized.conv2d_relu
        conv_op = torch.nn.Conv2d(
            input_channels,
            output_channels,
            kernels,
            strides,
            pads,
            dilations,
            groups,
        ).to(torch.device("cuda"))
        self._test_qconv_impl(
            qconv, torch.ops.quantized.conv2d_prepack, conv_op, batch_size,
            input_channels_per_group, (height, width),
            output_channels_per_group, groups, kernels, strides, pads, None,
            dilations, X_scale, X_zero_point, W_scale, W_zero_point,
            Y_scale, Y_zero_point, use_bias, "relu", use_channelwise, False,
            device=torch.device("cuda"),
            input_dtype=torch.qint8, weight_dtype=torch.qint8, output_dtype=torch.qint8)

    @unittest.skip("used for local benchmarking, comment when we want to run it")
    def test_benchmark(self):
        batch_size = 16
        in_channel = 64
        out_channel = 64
        kernel_size = 3
        height = 256
        width = 256
        print(
            "parameters:",
            "batch_size:", batch_size,
            "in_channel:", in_channel,
            "out_channel:", out_channel,
            "kernel_size:", kernel_size,
            "height:", height,
            "widht:", width
        )
        conv = torch.nn.Conv2d(in_channel, out_channel, kernel_size).cuda()
        input = torch.randn((batch_size, in_channel, height, width), device='cuda')
        weight = conv.weight.detach()
        stride = (1, 1)
        padding = (0, 0)
        dilation = (1, 1)
        groups = 1
        conv_op = torch.nn.functional.conv2d
        # profile
        from torch.profiler import profile, ProfilerActivity

        def trace_handler(p):
            output = p.key_averages().table(sort_by="self_cpu_time_total", row_limit=10)
            p.export_chrome_trace("/tmp/trace_" + str(p.step_num) + ".json")

        my_schedule = torch.profiler.schedule(
            wait=5,
            warmup=5,
            active=20)

        # fp32 benchmark
        with profile(
                activities=[ProfilerActivity.CPU, ProfilerActivity.CUDA],
                schedule=my_schedule,
                on_trace_ready=trace_handler) as prof:
            for i in range(30):
                conv_op(input, weight, None, stride, padding, dilation, groups)
                prof.step()

        print("fp32 benchmark result:")
        print(prof.key_averages().table(sort_by="self_cpu_time_total", row_limit=10))

        # fp16 benchmark
        input_fp16 = input.to(torch.float16)
        weight_fp16 = input.to(torch.float16)

        with profile(
                activities=[ProfilerActivity.CPU, ProfilerActivity.CUDA],
                schedule=my_schedule,
                on_trace_ready=trace_handler) as prof:
            for i in range(30):
                conv_op(input_fp16, weight_fp16, None, stride, padding, dilation, groups)
                prof.step()

        print("fp16 benchmark result:")
        print(prof.key_averages().table(sort_by="self_cpu_time_total", row_limit=10))

        input_int8 = torch.quantize_per_tensor(input, 1, 0, torch.qint8).contiguous(memory_format=torch.channels_last)
        weight_int8 = torch.quantize_per_tensor(weight, 1, 0, torch.qint8).contiguous(memory_format=torch.channels_last)
        scale = 1.0
        zero_point = 0
        conv_op = torch.ops.quantized.conv2d
        weight_prepacked = torch.ops.quantized.conv2d_prepack(weight_int8, None, stride, padding, dilation, groups)
        with profile(
                activities=[ProfilerActivity.CPU, ProfilerActivity.CUDA],
                schedule=my_schedule,
                on_trace_ready=trace_handler) as prof:
            for i in range(30):
                conv_op(input_int8, weight_prepacked, scale, zero_point)
                prof.step()

        print("int8 benchmark result:")
        print(prof.key_averages().table(sort_by="self_cpu_time_total", row_limit=10))

    """Tests the correctness of quantized convolution op."""
    @override_qengines
    def test_qconv_transpose1d(self):
        if not qengine_is_qnnpack():
            return  # Currently only the QNNPACK is supported
        if qengine_is_qnnpack() and (IS_PPC or TEST_WITH_UBSAN):
            return  # QNNPACK doesn't support these
        batch_size = 2
        input_channels_per_group_list = [2, 32]
        width = 14
        output_channels_per_group_list = [2, 8]
        groups_list = [1, 3]
        kernel_list = [1, 7]
        stride_list = [1, 2]
        pad = 2
        o_pad = 0
        dilation = 1
        X_scale = 1.2
        X_zero_point = 1
        W_scale = [1.2]
        W_zero_point = [1]
        Y_scale = 4.2
        Y_zero_point = 2
        use_bias_list = [True, False]

        test_cases = itertools.product(
            input_channels_per_group_list, output_channels_per_group_list,
            groups_list, kernel_list, stride_list, use_bias_list)
        for input_channels_per_group, output_channels_per_group, \
                groups, kernel, stride, use_bias in test_cases:

            input_channels = input_channels_per_group * groups
            output_channels = output_channels_per_group * groups
            kernels = (kernel,)
            strides = (stride,)
            pads = (pad,)
            o_pads = (o_pad,)
            dilations = (dilation,)

            qconv = torch.ops.quantized.conv_transpose1d
            qconv_prepack = torch.ops.quantized.conv_transpose1d_prepack
            conv_op = torch.nn.ConvTranspose1d(
                in_channels=input_channels,
                out_channels=output_channels,
                kernel_size=kernels,
                stride=strides,
                padding=pads,
                output_padding=o_pads,
                groups=groups,
                dilation=dilations,
                bias=use_bias
            )

            act_qdtypes = [torch.quint8]
            # Only qnnpack qengine supportes qint8
            if qengine_is_qnnpack() and torch.backends.xnnpack.enabled:
                act_qdtypes.append(torch.qint8)

            for X_qdtype in act_qdtypes:
                if X_qdtype == torch.qint8:
                    W_zero_point = [0 for i in range(len(W_zero_point))]

                X_q, W_q, bias_float = self._test_qconv_impl(
                    qconv, qconv_prepack, conv_op, batch_size,
                    input_channels_per_group, (width, ),
                    output_channels_per_group, groups, kernels, strides, pads, o_pads,
                    dilations, X_scale, X_zero_point, W_scale, W_zero_point,
                    Y_scale, Y_zero_point, use_bias, post_op="none",
                    use_channelwise=False, use_transpose=True, input_dtype=X_qdtype, output_dtype=X_qdtype)

                # check that this doesn't error
                test_conv = torch.ao.nn.quantized.ConvTranspose1d(input_channels, output_channels, 1)
                test_conv.scale = Y_scale
                test_conv(X_q)

                # Test the module implementation
                qconv_op = torch.ao.nn.quantized.ConvTranspose1d(
                    in_channels=input_channels,
                    out_channels=output_channels,
                    kernel_size=kernels,
                    stride=strides,
                    padding=pads,
                    output_padding=o_pads,
                    groups=groups,
                    dilation=dilations,
                    bias=use_bias
                )
                qconv_op.scale = Y_scale
                qconv_op.zero_point = Y_zero_point
                qconv_op.set_weight_bias(W_q, bias_float)

                Y_dq_ref = conv_op(X_q.dequantize())
                Y_q_ref = torch.quantize_per_tensor(Y_dq_ref, scale=Y_scale,
                                                    zero_point=Y_zero_point,
                                                    dtype=X_qdtype)
                Y_q = qconv_op(X_q)
                self.assertEqual(Y_q_ref, Y_q)


    """Tests the correctness of quantized convolution op."""
    @given(batch_size=st.integers(1, 3),
           input_channels_per_group=st.sampled_from([2, 4, 5, 8, 16, 32]),
           height=st.integers(10, 16),
           width=st.integers(7, 14),
           output_channels_per_group=st.sampled_from([2, 4, 5, 8, 16, 32]),
           groups=st.integers(1, 300),
           kernel_h=st.integers(1, 7),
           kernel_w=st.integers(1, 7),
           stride_h=st.integers(1, 2),
           stride_w=st.integers(1, 2),
           pad_h=st.integers(0, 2),
           pad_w=st.integers(0, 2),
           o_pad_h=st.integers(0, 2),
           o_pad_w=st.integers(0, 2),
           dilation=st.integers(1, 2),
           X_scale=st.floats(1.2, 1.6),
           X_zero_point=st.integers(0, 4),
           W_scale=st.lists(st.floats(0.2, 1.6), min_size=1, max_size=2),
           W_zero_point=st.lists(st.integers(-5, 5), min_size=1, max_size=2),
           Y_scale=st.floats(4.2, 5.6),
           Y_zero_point=st.integers(0, 4),
           use_bias=st.booleans())
    @override_qengines
    @unittest.skip(
        "this is broken without changes to any relevant code, "
        "we need to remove hypothesis testing in CI")
    def test_qconv_transpose2d(
            self,
            batch_size,
            input_channels_per_group,
            height,
            width,
            output_channels_per_group,
            groups,
            kernel_h,
            kernel_w,
            stride_h,
            stride_w,
            pad_h,
            pad_w,
            o_pad_h,
            o_pad_w,
            dilation,
            X_scale,
            X_zero_point,
            W_scale,
            W_zero_point,
            Y_scale,
            Y_zero_point,
            use_bias):
        if qengine_is_qnnpack() and (IS_PPC or TEST_WITH_UBSAN):
            return  # QNNPACK doesn't support these
        # ONEDNN does not support output paddings
        if qengine_is_onednn() and (o_pad_h, o_pad_w) != (0, 0):
            return
        assume(o_pad_h < stride_h and o_pad_h < dilation)
        assume(o_pad_w < stride_w and o_pad_w < dilation)

        input_channels = input_channels_per_group * groups
        output_channels = output_channels_per_group * groups
        kernels = (kernel_h, kernel_w)
        strides = (stride_h, stride_w)
        pads = (pad_h, pad_w)
        o_pads = (o_pad_h, o_pad_w)
        dilations = (dilation, dilation)

        qconv = torch.ops.quantized.conv_transpose2d
        qconv_prepack = torch.ops.quantized.conv_transpose2d_prepack
        conv_op = torch.nn.ConvTranspose2d(
            in_channels=input_channels,
            out_channels=output_channels,
            kernel_size=kernels,
            stride=strides,
            padding=pads,
            output_padding=o_pads,
            groups=groups,
            dilation=dilations,
            bias=use_bias
        )
        act_qdtypes = [torch.quint8]
        # Only qnnpack qengine supportes qint8
        if qengine_is_qnnpack() and torch.backends.xnnpack.enabled:
            act_qdtypes.append(torch.qint8)

        for X_qdtype in act_qdtypes:
            if X_qdtype == torch.qint8:
                W_zero_point = [0 for i in range(len(W_zero_point))]

            X_q, W_q, bias_float = self._test_qconv_impl(
                qconv, qconv_prepack, conv_op, batch_size,
                input_channels_per_group, (height, width),
                output_channels_per_group, groups, kernels, strides, pads, o_pads,
                dilations, X_scale, X_zero_point, W_scale, W_zero_point,
                Y_scale, Y_zero_point, use_bias, post_op="none",
                use_channelwise=False, use_transpose=True, input_dtype=X_qdtype, output_dtype=X_qdtype)

            # check that this doesn't error
            test_conv = torch.ao.nn.quantized.ConvTranspose2d(input_channels, output_channels, 1)
            test_conv.scale = Y_scale
            test_conv(X_q)

            # Test the module implementation
            qconv_op = torch.ao.nn.quantized.ConvTranspose2d(
                in_channels=input_channels,
                out_channels=output_channels,
                kernel_size=kernels,
                stride=strides,
                padding=pads,
                output_padding=o_pads,
                groups=groups,
                dilation=dilations,
                bias=use_bias
            )
            qconv_op.scale = Y_scale
            qconv_op.zero_point = Y_zero_point
            qconv_op.set_weight_bias(W_q, bias_float)

            Y_dq_ref = conv_op(X_q.dequantize())
            Y_q_ref = torch.quantize_per_tensor(Y_dq_ref, scale=Y_scale,
                                                zero_point=Y_zero_point,
                                                dtype=X_qdtype)
            Y_q = qconv_op(X_q)
            self.assertEqual(Y_q_ref, Y_q)

    """Tests the correctness of quantized convolution op."""
    @given(batch_size=st.integers(1, 3),
           input_channels_per_group=st.sampled_from([2, 4, 5, 8, 16, 32]),
           time=st.integers(2, 5),
           height=st.integers(10, 16),
           width=st.integers(7, 14),
           output_channels_per_group=st.sampled_from([2, 4, 5, 8, 16, 32]),
           groups=st.integers(1, 300),
           kernel_t=st.integers(1, 7),
           kernel_h=st.integers(1, 7),
           kernel_w=st.integers(1, 7),
           stride_t=st.integers(1, 2),
           stride_h=st.integers(1, 2),
           stride_w=st.integers(1, 2),
           pad_t=st.integers(0, 2),
           pad_h=st.integers(0, 2),
           pad_w=st.integers(0, 2),
           o_pad_t=st.integers(0, 2),
           o_pad_h=st.integers(0, 2),
           o_pad_w=st.integers(0, 2),
           dilation=st.integers(1, 2),
           X_scale=st.floats(1.2, 1.6),
           X_zero_point=st.integers(0, 4),
           W_scale=st.lists(st.floats(0.2, 1.6), min_size=1, max_size=2),
           W_zero_point=st.lists(st.integers(-5, 5), min_size=1, max_size=2),
           Y_scale=st.floats(4.2, 5.6),
           Y_zero_point=st.integers(0, 4),
           use_bias=st.booleans())
    @override_qengines
    @unittest.skip(
        "this is broken without changes to any relevant code, "
        "we need to remove hypothesis testing in CI")
    def test_qconv_transpose3d(
            self,
            batch_size,
            input_channels_per_group,
            time,
            height,
            width,
            output_channels_per_group,
            groups,
            kernel_t,
            kernel_h,
            kernel_w,
            stride_t,
            stride_h,
            stride_w,
            pad_t,
            pad_h,
            pad_w,
            o_pad_t,
            o_pad_h,
            o_pad_w,
            dilation,
            X_scale,
            X_zero_point,
            W_scale,
            W_zero_point,
            Y_scale,
            Y_zero_point,
            use_bias):
        if qengine_is_qnnpack():
            return  # QNNPACK doesn't support this
        # ONEDNN doesn't support output paddings
        if qengine_is_onednn() and (o_pad_t, o_pad_h, o_pad_w) != (0, 0, 0):
            return
        assume(o_pad_t < stride_t or o_pad_t < dilation)
        assume(o_pad_h < stride_h or o_pad_h < dilation)
        assume(o_pad_w < stride_w or o_pad_w < dilation)

        input_channels = input_channels_per_group * groups
        output_channels = output_channels_per_group * groups
        kernels = (kernel_t, kernel_h, kernel_w)
        strides = (stride_t, stride_h, stride_w)
        pads = (pad_t, pad_h, pad_w)
        o_pads = (o_pad_t, o_pad_h, o_pad_w)
        dilations = (dilation, dilation, dilation)

        qconv = torch.ops.quantized.conv_transpose3d
        qconv_prepack = torch.ops.quantized.conv_transpose3d_prepack
        conv_op = torch.nn.ConvTranspose3d(
            in_channels=input_channels,
            out_channels=output_channels,
            kernel_size=kernels,
            stride=strides,
            padding=pads,
            output_padding=o_pads,
            groups=groups,
            dilation=dilations,
            bias=use_bias
        )
        X_q, W_q, bias_float = self._test_qconv_impl(
            qconv, qconv_prepack, conv_op, batch_size,
            input_channels_per_group, (time, height, width),
            output_channels_per_group, groups, kernels, strides, pads, o_pads,
            dilations, X_scale, X_zero_point, W_scale, W_zero_point,
            Y_scale, Y_zero_point, use_bias, post_op="none",
            use_channelwise=False, use_transpose=True)

        # check that this doesn't error
        test_conv = torch.ao.nn.quantized.ConvTranspose3d(input_channels, output_channels, 1)
        test_conv.scale = Y_scale
        test_conv(X_q)

        # Test the module implementation
        qconv_op = torch.ao.nn.quantized.ConvTranspose3d(
            in_channels=input_channels,
            out_channels=output_channels,
            kernel_size=kernels,
            stride=strides,
            padding=pads,
            output_padding=o_pads,
            groups=groups,
            dilation=dilations,
            bias=use_bias
        )
        qconv_op.scale = Y_scale
        qconv_op.zero_point = Y_zero_point
        qconv_op.set_weight_bias(W_q, bias_float)

        Y_dq_ref = conv_op(X_q.dequantize())
        Y_q_ref = torch.quantize_per_tensor(Y_dq_ref, scale=Y_scale,
                                            zero_point=Y_zero_point,
                                            dtype=torch.quint8)
        Y_q = qconv_op(X_q)
        self.assertEqual(Y_q_ref, Y_q)

    @given(
        inputs=hu.tensor_conv(
            spatial_dim=1, batch_size_range=(1, 3),
            input_channels_per_group_range=(1, 4),
            output_channels_per_group_range=(1, 4), feature_map_range=(4, 8),
            kernel_range=(1, 4), max_groups=4,
            can_be_transposed=False,
            qparams=[hu.qparams(dtypes=torch.quint8,
                                zero_point_min=0,
                                zero_point_max=0),
                     hu.qparams(dtypes=torch.qint8,
                                zero_point_min=0,
                                zero_point_max=0),
                     hu.qparams(dtypes=torch.qint32,
                                zero_point_min=0,
                                zero_point_max=0)]),
        stride=st.integers(1, 3),
        pad=st.integers(1, 2),
        o_pad=st.integers(1, 2),
        channelwise=st.booleans())
    @override_qengines
    def test_qconv1d_unpack(self, inputs, stride, pad, o_pad, channelwise):
        transposed = inputs[-1]
        qengine = torch.backends.quantized.engine
        if qengine not in supported_qengines:
            return
        if qengine == 'qnnpack':
            assume(not channelwise)  # QNNPACK doesn't support channelwise
        else:
            assume(not transposed)  # Only QNNPACK supports transposed conv
        if transposed:
            qconv_prepack = torch.ops.quantized.conv_transpose1d_prepack
            qconv_unpack = torch.ops.quantized.conv_transpose1d_unpack
        else:
            qconv_prepack = torch.ops.quantized.conv1d_prepack
            qconv_unpack = torch.ops.quantized.conv1d_unpack
        self._test_qconv_unpack_impl(
            qconv_prepack, qconv_unpack, inputs, [stride],
            [pad], [o_pad], channelwise)

    @given(
        inputs=hu.tensor_conv(
            spatial_dim=2, batch_size_range=(1, 3),
            input_channels_per_group_range=(1, 4),
            output_channels_per_group_range=(1, 4), feature_map_range=(4, 8),
            kernel_range=(1, 4), max_groups=4,
            can_be_transposed=True,
            qparams=[hu.qparams(dtypes=torch.quint8,
                                zero_point_min=0,
                                zero_point_max=0),
                     hu.qparams(dtypes=torch.qint8,
                                zero_point_min=0,
                                zero_point_max=0),
                     hu.qparams(dtypes=torch.qint32,
                                zero_point_min=0,
                                zero_point_max=0)]),
        stride=st.integers(1, 3),
        pad=st.integers(0, 2),
        o_pad=st.integers(0, 2),
        channelwise=st.booleans())
    @override_qengines
    def test_qconv2d_unpack(self, inputs, stride, pad, o_pad, channelwise):
        transposed = inputs[-1]
        qengine = torch.backends.quantized.engine
        if qengine not in supported_qengines:
            return
        if qengine == 'qnnpack':
            assume(not channelwise)  # QNNPACK doesn't support channelwise
        if transposed:
            qconv_prepack = torch.ops.quantized.conv_transpose2d_prepack
            qconv_unpack = torch.ops.quantized.conv_transpose2d_unpack
        else:
            qconv_prepack = torch.ops.quantized.conv2d_prepack
            qconv_unpack = torch.ops.quantized.conv2d_unpack
        self._test_qconv_unpack_impl(
            qconv_prepack, qconv_unpack, inputs, [stride, stride],
            [pad, pad], [o_pad, o_pad], channelwise)

    """Tests the correctness of quantized 1D convolution op."""
    @given(batch_size=st.integers(1, 6),
           input_channels_per_group=st.sampled_from((2, 4, 5, 8, 16, 32)),
           output_channels_per_group=st.sampled_from((2, 4, 5, 8, 16, 32)),
           groups=st.integers(1, 3),
           length=st.integers(4, 16),
           kernel=st.integers(1, 7),
           stride=st.integers(1, 2),
           pad=st.integers(0, 2),
           dilation=st.integers(1, 2),
           X_scale=st.floats(1.2, 1.6),
           X_zero_point=st.integers(0, 4),
           W_scale=st.lists(st.floats(0.2, 1.6), min_size=1, max_size=2),
           W_zero_point=st.lists(st.integers(-5, 5), min_size=1, max_size=2),
           Y_scale=st.floats(4.2, 5.6),
           Y_zero_point=st.integers(0, 4),
           use_bias=st.booleans(),
           use_channelwise=st.booleans())
    @override_qengines
    def test_qconv1d(
        self,
        batch_size,
        input_channels_per_group,
        output_channels_per_group,
        groups,
        length,
        kernel,
        stride,
        pad,
        dilation,
        X_scale,
        X_zero_point,
        W_scale,
        W_zero_point,
        Y_scale,
        Y_zero_point,
        use_bias,
        use_channelwise,
    ):
        input_channels = input_channels_per_group * groups
        output_channels = output_channels_per_group * groups
        if torch.backends.quantized.engine == 'qnnpack':
            use_channelwise = False
        conv1d = torch.nn.Conv1d(
            input_channels,
            output_channels,
            kernel,
            stride,
            pad,
            dilation,
            groups,
        )
        qconv_prepack = torch.ops.quantized.conv1d_prepack
        qconv = torch.ops.quantized.conv1d

        act_qdtypes = [torch.quint8]
        # Only qnnpack qengine supportes qint8
        if qengine_is_qnnpack() and torch.backends.xnnpack.enabled:
            act_qdtypes.append(torch.qint8)

        for X_qdtype in act_qdtypes:
            if X_qdtype == torch.qint8:
                W_zero_point = [0 for i in range(len(W_zero_point))]

            self._test_qconv_impl(
                qconv, qconv_prepack, conv1d, batch_size,
                input_channels_per_group, (length, ),
                output_channels_per_group, groups, kernel, [stride], [pad], None,
                [dilation], X_scale, X_zero_point, W_scale, W_zero_point,
                Y_scale, Y_zero_point, use_bias, "none", use_channelwise, False,
                input_dtype=X_qdtype, output_dtype=X_qdtype)

    @given(batch_size=st.integers(1, 6),
           input_channels_per_group=st.sampled_from((2, 4, 5, 8, 16, 32)),
           output_channels_per_group=st.sampled_from((2, 4, 5, 8, 16, 32)),
           groups=st.integers(1, 3),
           length=st.integers(4, 16),
           kernel=st.integers(1, 7),
           stride=st.integers(1, 2),
           pad=st.integers(0, 2),
           dilation=st.integers(1, 2),
           X_scale=st.floats(1.2, 1.6),
           X_zero_point=st.integers(0, 4),
           W_scale=st.lists(st.floats(0.2, 1.6), min_size=1, max_size=2),
           W_zero_point=st.lists(st.integers(-5, 5), min_size=1, max_size=2),
           Y_scale=st.floats(4.2, 5.6),
           Y_zero_point=st.integers(0, 4),
           use_bias=st.booleans(),
           use_channelwise=st.booleans())
    @override_qengines
    def test_qconv1d_relu(
        self,
        batch_size,
        input_channels_per_group,
        output_channels_per_group,
        groups,
        length,
        kernel,
        stride,
        pad,
        dilation,
        X_scale,
        X_zero_point,
        W_scale,
        W_zero_point,
        Y_scale,
        Y_zero_point,
        use_bias,
        use_channelwise,
    ):
        input_channels = input_channels_per_group * groups
        output_channels = output_channels_per_group * groups
        if torch.backends.quantized.engine == 'qnnpack':
            use_channelwise = False
        conv1d = torch.nn.Conv1d(
            input_channels,
            output_channels,
            kernel,
            stride,
            pad,
            dilation,
            groups,
        )
        qconv_prepack = torch.ops.quantized.conv1d_prepack
        qconv = torch.ops.quantized.conv1d_relu

        act_qdtypes = [torch.quint8]
        # Only qnnpack qengine supportes qint8
        if qengine_is_qnnpack() and torch.backends.xnnpack.enabled:
            act_qdtypes.append(torch.qint8)

        for X_qdtype in act_qdtypes:
            if X_qdtype == torch.qint8:
                W_zero_point = [0 for i in range(len(W_zero_point))]

            self._test_qconv_impl(
                qconv, qconv_prepack, conv1d, batch_size,
                input_channels_per_group, (length, ),
                output_channels_per_group, groups, kernel, [stride], [pad], None,
                [dilation], X_scale, X_zero_point, W_scale, W_zero_point,
                Y_scale, Y_zero_point, use_bias, "relu", use_channelwise, False,
                input_dtype=X_qdtype, output_dtype=X_qdtype)

    # TODO: merge this test with test_qconv1d when CUDNN runtime flags becomes available
    """Tests the correctness of quantized 1D convolution cudnn op."""
    @given(batch_size=st.integers(1, 6),
           # cudnn only supports multiples of 4, but we have explicitly added padding on the backend
           input_channels_per_group=st.integers(1, 32),
           # cudnn only supports multiples of 4, but we have explicitly added padding on the backend
           output_channels_per_group=st.integers(1, 32),
           groups=st.integers(1, 1),  # currently padding only supports groups=1
           length=st.integers(4, 16),
           kernel=st.integers(1, 7),
           stride=st.integers(1, 2),
           pad=st.integers(0, 2),
           # currently cudnn has only been verified to work for dilation = 1
           # TODO: check backend works for dilation > 1
           dilation=st.integers(1, 1),
           X_scale=st.floats(1.2, 1.6),
           # currently conv cudnn backend is only implemented for int8 symmetric
           X_zero_point=st.sampled_from([0]),
           W_scale=st.lists(st.floats(0.2, 1.6), min_size=1, max_size=2),
           # currently conv cudnn backend is only implemented for int8 symmetric
           W_zero_point=st.lists(st.integers(0, 0), min_size=1, max_size=2),
           Y_scale=st.floats(4.2, 5.6),
           # currently conv cudnn backend is only implemented for int8 symmetric
           Y_zero_point=st.sampled_from([0]),
           use_bias=st.booleans(),
           # TODO: enable channelwise
           use_channelwise=st.sampled_from([False]))
    @skipIfNoFBGEMM
    @unittest.skipIf(not TEST_CUDNN, "cudnn is not enabled.")
    @unittest.skip("Local only - currently the qconv1d_cudnn op is bulid "
                   "with USE_EXPERIMENTAL_CUDNN_V8_API, we can enable the test "
                   "after it is built by default")
    def test_qconv1d_cudnn(
        self,
        batch_size,
        input_channels_per_group,
        output_channels_per_group,
        groups,
        length,
        kernel,
        stride,
        pad,
        dilation,
        X_scale,
        X_zero_point,
        W_scale,
        W_zero_point,
        Y_scale,
        Y_zero_point,
        use_bias,
        use_channelwise,
    ):
        input_channels = input_channels_per_group * groups
        output_channels = output_channels_per_group * groups

        conv1d = torch.nn.Conv1d(
            input_channels,
            output_channels,
            kernel,
            stride,
            pad,
            dilation,
            groups,
        ).to(torch.device("cuda"))
        qconv_prepack = torch.ops.quantized.conv1d_prepack
        qconv = torch.ops.quantized.conv1d

        self._test_qconv_impl(
            qconv, qconv_prepack, conv1d, batch_size,
            input_channels_per_group, (length, ),
            output_channels_per_group, groups, kernel, [stride], [pad], None,
            [dilation], X_scale, X_zero_point, W_scale, W_zero_point,
            Y_scale, Y_zero_point, use_bias, "none", use_channelwise, False,
            device=torch.device("cuda"),
            input_dtype=torch.qint8, weight_dtype=torch.qint8, output_dtype=torch.qint8)

    @given(batch_size=st.integers(1, 6),
           # cudnn only supports multiples of 4, but we have explicitly added padding on the backend
           input_channels_per_group=st.integers(1, 32),
           # cudnn only supports multiples of 4, but we have explicitly added padding on the backend
           output_channels_per_group=st.integers(1, 32),
           groups=st.integers(1, 1),  # currently padding only supports groups=1
           length=st.integers(4, 16),
           kernel=st.integers(1, 7),
           stride=st.integers(1, 2),
           pad=st.integers(0, 2),
           # currently cudnn has only been verified to work for dilation = 1
           # TODO: check backend works for dilation > 1
           dilation=st.integers(1, 1),
           X_scale=st.floats(1.2, 1.6),
           # currently conv cudnn backend is only implemented for int8 symmetric
           X_zero_point=st.sampled_from([0]),
           W_scale=st.lists(st.floats(0.2, 1.6), min_size=1, max_size=2),
           # currently conv cudnn backend is only implemented for int8 symmetric
           W_zero_point=st.lists(st.integers(0, 0), min_size=1, max_size=2),
           Y_scale=st.floats(4.2, 5.6),
           # currently conv cudnn backend is only implemented for int8 symmetric
           Y_zero_point=st.sampled_from([0]),
           use_bias=st.booleans(),
           # TODO: enable channelwise
           use_channelwise=st.sampled_from([False]))
    @skipIfNoFBGEMM
    @unittest.skipIf(not TEST_CUDNN, "cudnn is not enabled.")
    @unittest.skip("Local only - currently the qconv1d_cudnn op is bulid "
                   "with USE_EXPERIMENTAL_CUDNN_V8_API, we can enable the test "
                   "after it is built by default")
    def test_qconv1d_relu_cudnn(
        self,
        batch_size,
        input_channels_per_group,
        output_channels_per_group,
        groups,
        length,
        kernel,
        stride,
        pad,
        dilation,
        X_scale,
        X_zero_point,
        W_scale,
        W_zero_point,
        Y_scale,
        Y_zero_point,
        use_bias,
        use_channelwise,
    ):
        input_channels = input_channels_per_group * groups
        output_channels = output_channels_per_group * groups

        conv1d = torch.nn.Conv1d(
            input_channels,
            output_channels,
            kernel,
            stride,
            pad,
            dilation,
            groups,
        ).to(torch.device("cuda"))
        qconv_prepack = torch.ops.quantized.conv1d_prepack
        qconv = torch.ops.quantized.conv1d_relu

        self._test_qconv_impl(
            qconv, qconv_prepack, conv1d, batch_size,
            input_channels_per_group, (length, ),
            output_channels_per_group, groups, kernel, [stride], [pad], None,
            [dilation], X_scale, X_zero_point, W_scale, W_zero_point,
            Y_scale, Y_zero_point, use_bias, "relu", use_channelwise, False,
            device=torch.device("cuda"),
            input_dtype=torch.qint8, weight_dtype=torch.qint8, output_dtype=torch.qint8)

    @given(batch_size=st.integers(1, 4),
           input_channels_per_group=st.sampled_from([2, 4, 5, 8, 16]),
           D=st.integers(4, 8),
           H=st.integers(4, 8),
           W=st.integers(4, 8),
           output_channels_per_group=st.sampled_from([2, 4, 5, 8, 16]),
           groups=st.integers(1, 3),
           kernel_d=st.integers(1, 4),
           kernel_h=st.integers(1, 4),
           kernel_w=st.integers(1, 4),
           stride_d=st.integers(1, 2),
           stride_h=st.integers(1, 2),
           stride_w=st.integers(1, 2),
           pad_d=st.integers(0, 2),
           pad_h=st.integers(0, 2),
           pad_w=st.integers(0, 2),
           dilation=st.integers(1, 2),
           X_scale=st.floats(1.2, 1.6),
           X_zero_point=st.integers(0, 4),
           W_scale=st.lists(st.floats(0.2, 1.6), min_size=1, max_size=2),
           W_zero_point=st.lists(st.integers(-5, 5), min_size=1, max_size=2),
           Y_scale=st.floats(4.2, 5.6),
           Y_zero_point=st.integers(0, 4),
           use_bias=st.booleans(),
           use_channelwise=st.booleans(),
           qengine=st.sampled_from(("qnnpack", "fbgemm")))
    def test_qconv3d(
        self,
        batch_size,
        input_channels_per_group,
        D,
        H,
        W,
        output_channels_per_group,
        groups,
        kernel_d,
        kernel_h,
        kernel_w,
        stride_d,
        stride_h,
        stride_w,
        pad_d,
        pad_h,
        pad_w,
        dilation,
        X_scale,
        X_zero_point,
        W_scale,
        W_zero_point,
        Y_scale,
        Y_zero_point,
        use_bias,
        use_channelwise,
        qengine
    ):
        if qengine not in supported_qengines:
            return

        input_channels = input_channels_per_group * groups
        output_channels = output_channels_per_group * groups
        kernels = (kernel_d, kernel_h, kernel_w)
        strides = (stride_d, stride_h, stride_w)
        pads = (pad_d, pad_h, pad_w)
        dilations = (dilation, dilation, dilation)

        with override_quantized_engine(qengine):
            qconv = torch.ops.quantized.conv3d
            qconv_prepack = torch.ops.quantized.conv3d_prepack
            conv_op = torch.nn.Conv3d(
                input_channels,
                output_channels,
                kernels,
                strides,
                pads,
                dilations,
                groups,
            )
            self._test_qconv_impl(
                qconv, qconv_prepack, conv_op, batch_size,
                input_channels_per_group, (D, H, W), output_channels_per_group,
                groups, kernels, strides, pads, None, dilations, X_scale,
                X_zero_point, W_scale, W_zero_point, Y_scale, Y_zero_point,
                use_bias, "none", use_channelwise, use_transpose=False)

    @given(batch_size=st.integers(1, 4),
           input_channels_per_group=st.sampled_from([2, 4, 5, 8, 16]),
           D=st.integers(4, 8),
           H=st.integers(4, 8),
           W=st.integers(4, 8),
           output_channels_per_group=st.sampled_from([2, 4, 5, 8, 16]),
           groups=st.integers(1, 3),
           kernel_d=st.integers(1, 4),
           kernel_h=st.integers(1, 4),
           kernel_w=st.integers(1, 4),
           stride_d=st.integers(1, 2),
           stride_h=st.integers(1, 2),
           stride_w=st.integers(1, 2),
           pad_d=st.integers(0, 2),
           pad_h=st.integers(0, 2),
           pad_w=st.integers(0, 2),
           dilation=st.integers(1, 2),
           X_scale=st.floats(1.2, 1.6),
           X_zero_point=st.integers(0, 4),
           W_scale=st.lists(st.floats(0.2, 1.6), min_size=1, max_size=2),
           W_zero_point=st.lists(st.integers(-5, 5), min_size=1, max_size=2),
           Y_scale=st.floats(4.2, 5.6),
           Y_zero_point=st.integers(0, 4),
           use_bias=st.booleans(),
           use_channelwise=st.booleans(),
           qengine=st.sampled_from(("qnnpack", "fbgemm")))
    def test_qconv3d_relu(
        self,
        batch_size,
        input_channels_per_group,
        D,
        H,
        W,
        output_channels_per_group,
        groups,
        kernel_d,
        kernel_h,
        kernel_w,
        stride_d,
        stride_h,
        stride_w,
        pad_d,
        pad_h,
        pad_w,
        dilation,
        X_scale,
        X_zero_point,
        W_scale,
        W_zero_point,
        Y_scale,
        Y_zero_point,
        use_bias,
        use_channelwise,
        qengine
    ):
        if qengine not in supported_qengines:
            return

        input_channels = input_channels_per_group * groups
        output_channels = output_channels_per_group * groups
        kernels = (kernel_d, kernel_h, kernel_w)
        strides = (stride_d, stride_h, stride_w)
        pads = (pad_d, pad_h, pad_w)
        dilations = (dilation, dilation, dilation)

        with override_quantized_engine(qengine):
            qconv = torch.ops.quantized.conv3d_relu
            qconv_prepack = torch.ops.quantized.conv3d_prepack
            conv_op = torch.nn.Conv3d(
                input_channels,
                output_channels,
                kernels,
                strides,
                pads,
                dilations,
                groups,
            )
            self._test_qconv_impl(
                qconv, qconv_prepack, conv_op, batch_size,
                input_channels_per_group, (D, H, W), output_channels_per_group,
                groups, kernels, strides, pads, None, dilations, X_scale,
                X_zero_point, W_scale, W_zero_point, Y_scale, Y_zero_point,
                use_bias, "relu", use_channelwise, use_transpose=False)

    """Tests the correctness of the quantized::qconv3d_unpack op."""
    @given(
        inputs=hu.tensor_conv(
            spatial_dim=3, batch_size_range=(1, 3),
            input_channels_per_group_range=(1, 3),
            output_channels_per_group_range=(1, 3), feature_map_range=(3, 6),
            kernel_range=(1, 3), max_groups=3,
            qparams=[hu.qparams(dtypes=torch.quint8,
                                zero_point_min=0,
                                zero_point_max=0),
                     hu.qparams(dtypes=torch.qint8,
                                zero_point_min=0,
                                zero_point_max=0),
                     hu.qparams(dtypes=torch.qint32,
                                zero_point_min=0,
                                zero_point_max=0)]),
        stride_d=st.integers(1, 2), stride_h=st.integers(1, 2),
        stride_w=st.integers(1, 2),
        pad_d=st.integers(1, 2), pad_h=st.integers(1, 2),
        pad_w=st.integers(1, 2),
        o_pad=st.integers(0, 2),
        channelwise=st.booleans())
    @override_qengines
    def test_qconv3d_unpack(
        self, inputs, stride_d, stride_h, stride_w, pad_d, pad_h, pad_w, o_pad,
        channelwise
    ):
        if qengine_is_qnnpack():
            return  # QNNPACK doesn't support this
        transposed = inputs[-1]
        if transposed:
            qconv_prepack = torch.ops.quantized.conv_transpose3d_prepack
            qconv_unpack = torch.ops.quantized.conv_transpose3d_unpack
        else:
            qconv_prepack = torch.ops.quantized.conv3d_prepack
            qconv_unpack = torch.ops.quantized.conv3d_unpack
        self._test_qconv_unpack_impl(
            qconv_prepack, qconv_unpack, inputs,
            (stride_d, stride_h, stride_w), (pad_d, pad_h, pad_w), (o_pad, o_pad, o_pad),
            channelwise)

    def test_conv_reorder_issue_onednn(self):
        """ Ensure reorder failure issue in conv is fixed for onednn backend.
            Onednn backend used to encounter reorder failure
            when running conv with dynamic input shapes.
            Solved by https://github.com/pytorch/pytorch/pull/86876
        """
        if 'onednn' not in supported_qengines:
            return
        with override_quantized_engine('onednn'):
            bs = 1
            ic, oc = 128, 512
            kh, kw = 1, 1
            bias = None
            strides, paddings, dilates = (1, 1), (0, 0), (1, 1)
            for groups in [1, 2]:
                ih, iw = 28, 28
                w = torch.randn((oc * groups, ic, kh, kw))
                qw = torch.quantize_per_tensor(w, scale=1.0, zero_point=0, dtype=torch.qint8)
                x = torch.randn((bs, ic * groups, ih, iw))
                qx = torch.quantize_per_tensor(x, scale=1.0, zero_point=0, dtype=torch.quint8)
                w_packed = torch.ops.quantized.conv2d_prepack(
                    qw, bias, strides, paddings, dilates, groups
                )
                torch.ops.quantized.conv2d(qx, w_packed, output_scale=1.0, output_zero_point=0)
                ih, iw = 5, 4
                x = torch.randn((bs, ic * groups, ih, iw))
                qx = torch.quantize_per_tensor(x, scale=1.0, zero_point=0, dtype=torch.quint8)
                # The following should pass when input shape is changed
                torch.ops.quantized.conv2d(qx, w_packed, output_scale=1.0, output_zero_point=0)

    @skipIfNoONEDNN
    def test_conv_transpose_reorder_issue_onednn(self):
        with override_quantized_engine('onednn'):
            bs = 1
            ic, oc = 16, 33
            kh, kw = 3, 3
            ih, iw = 50, 100
            bias = None
            strides, paddings, output_paddings, dilates, groups = [2, 2], [0, 0], [0, 0], [1, 1], 1
            w = torch.randn((ic, oc, kh, kw))
            qw = torch.quantize_per_tensor(w, scale=1.0, zero_point=0, dtype=torch.qint8)
            x = torch.randn((bs, ic, ih, iw))
            qx = torch.quantize_per_tensor(x, scale=1.0, zero_point=0, dtype=torch.quint8)
            w_packed = torch.ops.quantized.conv_transpose2d_prepack(
                qw, bias, strides, paddings, output_paddings, dilates, groups
            )
            torch.ops.quantized.conv_transpose2d(qx, w_packed, output_scale=1.0, output_zero_point=0)
            ih, iw = 5, 4
            x = torch.randn((bs, ic, ih, iw))
            qx = torch.quantize_per_tensor(x, scale=1.0, zero_point=0, dtype=torch.quint8)
            # The following should pass when input shape is changed
            torch.ops.quantized.conv_transpose2d(qx, w_packed, output_scale=1.0, output_zero_point=0)

    def _test_qconv_impl_cpu_tensor(
        self,
        qconv,
        qconv_prepack,
        conv_op,
        input_channels_per_group=2,
        input_feature_map_shape=(),
        output_channels_per_group=2,
        groups=1,
        kernels=3,
        strides=(),
        pads=(),
        dilations=(),
        X_scale=1.3,
        X_zero_point=2,
        W_scale=(1.0,),
        W_zero_point=(0,),
        Y_scale=3.2,
        Y_zero_point=0,
        use_bias=True,
        post_op=PointwisePostOp(),
        use_channelwise=True,
        X2_scale=1.2,
        X2_zero_point=0,
        qconv_output_dtype=None,  # None, torch.float32, torch.bfloat16
        weight_in_channel_last_format=False,
        qconv_x2_dtype=None,
    ):
        # ONEDNN only supports symmetric quantization of weight
        if W_zero_point is not None:
            W_zero_point = len(W_zero_point) * [0]
        fp32_output = True if qconv_output_dtype is torch.float32 else False
        bfloat16_output = True if qconv_output_dtype is torch.bfloat16 else False
        if fp32_output or bfloat16_output:
            Y_scale = 1.0
            Y_zero_point = 0
            X2_scale = 1.0
            X2_zero_point = 0
        batch_size = 3
        o_pads = None
        device = torch.device("cpu")
        input_dtype = torch.quint8
        weight_dtype = torch.qint8
        output_dtype = torch.quint8
        use_transpose = False
        (X, W), (X_q, W_q), bias_float = self._make_qconv_tensors(
            batch_size,
            input_channels_per_group,
            input_feature_map_shape,
            output_channels_per_group,
            groups,
            kernels,
            strides,
            pads,
            dilations,
            X_scale,
            X_zero_point,
            W_scale,
            W_zero_point,
            use_bias,
            use_channelwise,
            use_transpose,
            device=device,
            input_dtype=input_dtype,
            weight_dtype=weight_dtype,
        )
        if bias_float is not None:
            bias_float = bias_float.to(device)
        # Assign weights
        W = W_q.dequantize()
        X = X_q.dequantize()
        conv_op.weight = torch.nn.Parameter(W, requires_grad=False)
        conv_op.bias = (
            torch.nn.Parameter(bias_float, requires_grad=False) if use_bias else None
        )
        result_ref = conv_op(X)
        X2_q = None

        if post_op.binary_attr == "sum":
            (X_value_min, X_value_max) = (0, 4)
            X2_init = torch.randint(
                X_value_min, X_value_max, result_ref.size(), device=device
            )
            X2 = X2_scale * ((X2_init - X2_zero_point).float())
            X2_q = torch.quantize_per_tensor(
                X2, scale=X2_scale, zero_point=X2_zero_point, dtype=input_dtype
            )
            result_ref = result_ref + X2
            if post_op.unary_attr == "relu":
                relu = torch.nn.ReLU()
                result_ref = relu(result_ref)
        elif post_op.unary_attr == "relu":
            assert not use_transpose, "Cannot fuse ReLU with ConvTranspose"
            relu = torch.nn.ReLU()
            result_ref = relu(result_ref)
        elif post_op.unary_attr == "hardtanh":
            assert not use_transpose, "Cannot fuse hardtanh with ConvTranspose"
            assert len(post_op.scalars) == 2, "For post op hardtanh, expect 2 parameters passed in"
            hardtanh = torch.nn.Hardtanh(min_val=post_op.scalars[0], max_val=post_op.scalars[1])
            result_ref = hardtanh(result_ref)
        elif post_op.unary_attr == "hardswish":
            assert not use_transpose, "Cannot fuse hardswish with ConvTranspose"
            hardswish = torch.nn.Hardswish()
            result_ref = hardswish(result_ref)
        elif post_op.unary_attr == "swish":
            assert not use_transpose, "Cannot fuse silu with ConvTranspose"
            silu = torch.nn.SiLU()
            result_ref = silu(result_ref)

        # Quantize reference results for comparison
        result_ref_q = torch.quantize_per_tensor(
            result_ref, scale=Y_scale, zero_point=Y_zero_point, dtype=output_dtype
        )

        # Calculate the result for 2.X path
        X_q_cpu_tensor = X_q.int_repr()
        W_q_cpu_tensor = W_q.int_repr()

        weight_scale = (
            W_q.q_per_channel_scales()
            if use_channelwise
            else torch.tensor(W_q.q_scale(), dtype=torch.double, device=device)
        )
        weight_zero_point = (
            W_q.q_per_channel_zero_points()
            if use_channelwise
            else torch.tensor(W_q.q_zero_point(), dtype=torch.int64, device=device)
        )

        if weight_in_channel_last_format:
            if W_q_cpu_tensor.dim() == 5:
                W_q_cpu_tensor = W_q_cpu_tensor.to(memory_format=torch.channels_last_3d)
            elif W_q_cpu_tensor.dim() == 4:
                W_q_cpu_tensor = W_q_cpu_tensor.to(memory_format=torch.channels_last)

        packed_weight = qconv_prepack(
            W_q_cpu_tensor,
            weight_scale,
            X_scale,
            X_zero_point,
            strides,
            pads,
            dilations,
            groups,
            X_q_cpu_tensor.size(),
        )

        if post_op.binary_attr == "sum":
            X2_cpu_tensor = (
                X2_q.int_repr()
                if qconv_output_dtype is None
                else X2_q.dequantize().to(qconv_x2_dtype)
            ).contiguous(memory_format=torch.channels_last)
            Y_q_cpu_tensor = qconv(
                X_q_cpu_tensor,
                X_scale,
                X_zero_point,
                X2_cpu_tensor,
                X2_scale,
                X2_zero_point,
                packed_weight,
                weight_scale,
                weight_zero_point,
                bias_float,
                strides,
                pads,
                dilations,
                groups,
                1.0 / Y_scale,  # Kernel expects pass in reciprocal of scale in fake quant
                Y_zero_point,
                qconv_output_dtype,
                post_op.binary_attr,
                post_op.alpha,
                post_op.unary_attr,
                post_op.scalars,
                post_op.algorithm,
            )
        else:
            Y_q_cpu_tensor = qconv(
                X_q_cpu_tensor,
                X_scale,
                X_zero_point,
                packed_weight,
                weight_scale,
                weight_zero_point,
                bias_float,
                strides,
                pads,
                dilations,
                groups,
                1.0 / Y_scale,  # Kernel expects pass in reciprocal of scale in fake quant
                Y_zero_point,
                qconv_output_dtype,
                post_op.unary_attr,
                post_op.scalars,
                post_op.algorithm,
            )
        if fp32_output or bfloat16_output:
            self.assertTrue(Y_q_cpu_tensor.dtype == qconv_output_dtype)
            Y_q_cpu_tensor = torch.quantize_per_tensor(
                Y_q_cpu_tensor
                if fp32_output
                else Y_q_cpu_tensor.to(torch.float32), scale=Y_scale, zero_point=Y_zero_point, dtype=output_dtype
            ).int_repr()

        # Make sure the results match
        # assert_array_almost_equal compares using the following formula:
        #     abs(desired-actual) < 1.5 * 10**(-decimal)
        # (https://docs.scipy.org/doc/numpy/reference/generated/numpy.testing.assert_almost_equal.html)
        # We use decimal = 0 to ignore off-by-1 differences between
        # reference and test. Off-by-1 differences arise due to the order of
        # round and zero_point addition operation, i.e., if addition
        # followed by round is used by reference and round followed by
        # addition is used by test, the results may differ by 1.
        # For example, the result of round(2.5) + 1 is 3 while
        # round(2.5 + 1) is 4 assuming the rounding mode is
        # round-to-nearest, ties-to-even.

        np.testing.assert_array_almost_equal(
            result_ref_q.int_repr().cpu().numpy(),
            Y_q_cpu_tensor.cpu().numpy(),
            decimal=0,
            err_msg=f"""X: {X_q}, W: {W_q}, b: {bias_float}, strides: {strides},
            pads: {pads}, o_pads: {o_pads}, dilations: {dilations},
            groups: {groups}, y_s: {Y_scale}, y_zp: {Y_zero_point}, X2: {X2_q}""",
        )

        # Return the quantized data for later reuse
        return X_q, W_q, bias_float

    @skipIfNoONEDNN
    def test_qconv1d_pt2e(self):
        groups_list = [1, 3]
        input_channels_per_group = 2
        output_channels_per_group = 2
        length = 4
        kernel = 3
        stride = 1
        pad = 1
        dilation = 1
        W_scale = [1.5]
        W_zero_point = [0]
        use_bias_list = [False, True]
        use_channelwise_list = [False, True]
        output_dtype_list = [None, torch.float32, torch.bfloat16]
        options = itertools.product(groups_list, use_bias_list, use_channelwise_list, output_dtype_list)
        for groups, use_bias, use_channelwise, output_dtype in options:
            if output_dtype is not None and not (use_bias and use_channelwise):
                # Remove some test combination to reduce UT test time
                continue
            conv1d = torch.nn.Conv1d(
                input_channels_per_group * groups,
                output_channels_per_group * groups,
                kernel,
                stride,
                pad,
                dilation,
                groups,
            )
            qconv = torch.ops.onednn.qconv1d_pointwise
            qconv_prepack = torch.ops.onednn.qconv_prepack
            pointwise_post_op = PointwisePostOp()
            self._test_qconv_impl_cpu_tensor(
                qconv,
                qconv_prepack,
                conv1d,
                input_channels_per_group=input_channels_per_group,
                input_feature_map_shape=(length,),
                output_channels_per_group=output_channels_per_group,
                groups=groups,
                kernels=kernel,
                strides=[stride],
                pads=[pad],
                dilations=[dilation],
                W_scale=W_scale,
                W_zero_point=W_zero_point,
                use_bias=use_bias,
                post_op=pointwise_post_op,
                use_channelwise=use_channelwise,
                qconv_output_dtype=output_dtype,
            )

    @skipIfNoONEDNN
    def test_qconv2d_pt2e(self):
        groups_list = [1, 3]
        input_channels_per_group = 2
        output_channels_per_group = 2
        input_feature_map_shape = (10, 10)
        kernels = (3, 3)
        strides = (2, 2)
        pads = (1, 1)
        dilations = (1, 1)
        W_scale = [1.5]
        W_zero_point = [0]
        use_bias_list = [False, True]
        use_channelwise_list = [False, True]
        channel_last_weight_format_list = [False, True]
        output_dtype_list = [None, torch.float32, torch.bfloat16]
        options = itertools.product(
            groups_list,
            use_bias_list,
            use_channelwise_list,
            channel_last_weight_format_list,
            output_dtype_list,
        )
        for groups, use_bias, use_channelwise, channel_last_weight_format, output_dtype in options:
            if (output_dtype is not None or channel_last_weight_format) and not (use_bias and use_channelwise):
                # Remove some test combination to reduce UT test time
                continue
            qconv = torch.ops.onednn.qconv2d_pointwise
            qconv_prepack = torch.ops.onednn.qconv_prepack
            conv_op = torch.nn.Conv2d(
                input_channels_per_group * groups,
                output_channels_per_group * groups,
                kernels,
                strides,
                pads,
                dilations,
                groups,
            )
            pointwise_post_op = PointwisePostOp()
            self._test_qconv_impl_cpu_tensor(
                qconv,
                qconv_prepack,
                conv_op,
                input_channels_per_group=input_channels_per_group,
                input_feature_map_shape=input_feature_map_shape,
                output_channels_per_group=output_channels_per_group,
                groups=groups,
                kernels=kernels,
                strides=strides,
                pads=pads,
                dilations=dilations,
                W_scale=W_scale,
                W_zero_point=W_zero_point,
                use_bias=use_bias,
                post_op=pointwise_post_op,
                use_channelwise=use_channelwise,
                qconv_output_dtype=output_dtype,
                weight_in_channel_last_format=channel_last_weight_format,
            )

    @skipIfNoONEDNN
    def test_qconv3d_pt2e(self):
        input_channels_per_group = 2
        input_feature_map_shape = (6, 6, 6)
        output_channels_per_group = 2
        groups_list = [1, 3]
        kernels = (3, 3, 3)
        strides = (2, 2, 2)
        pads = (1, 1, 1)
        dilations = (1, 1, 1)
        W_scale = [1.5]
        W_zero_point = [0]
        use_bias_list = [False, True]
        use_channelwise_list = [False, True]
        channel_last_weight_format_list = [False, True]
        output_dtype_list = [None, torch.float32, torch.bfloat16]
        options = itertools.product(
            groups_list,
            use_bias_list,
            use_channelwise_list,
            channel_last_weight_format_list,
            output_dtype_list,
        )
        for groups, use_bias, use_channelwise, channel_last_weight_format, output_dtype in options:
            if (output_dtype is not None or channel_last_weight_format) and not (use_bias and use_channelwise):
                # Remove some test combination to reduce UT test time
                continue
            qconv = torch.ops.onednn.qconv3d_pointwise
            qconv_prepack = torch.ops.onednn.qconv_prepack
            conv_op = torch.nn.Conv3d(
                input_channels_per_group * groups,
                output_channels_per_group * groups,
                kernels,
                strides,
                pads,
                dilations,
                groups,
            )
            pointwise_post_op = PointwisePostOp()
            self._test_qconv_impl_cpu_tensor(
                qconv,
                qconv_prepack,
                conv_op,
                input_channels_per_group=input_channels_per_group,
                input_feature_map_shape=input_feature_map_shape,
                output_channels_per_group=output_channels_per_group,
                groups=groups,
                kernels=kernels,
                strides=strides,
                pads=pads,
                dilations=dilations,
                W_scale=W_scale,
                W_zero_point=W_zero_point,
                use_bias=use_bias,
                post_op=pointwise_post_op,
                use_channelwise=use_channelwise,
                qconv_output_dtype=output_dtype,
                weight_in_channel_last_format=channel_last_weight_format,
            )

    # Test qconv with post op relu
    @skipIfNoONEDNN
    def test_qconv2d_relu_pt2e(self):
        input_channels_per_group = 2
        output_channels_per_group = 2
        groups_list = [1, 10]
        input_feature_map_shape = (10, 10)
        kernels = (3, 3)
        strides = (2, 2)
        pads = (1, 1)
        dilations = (1, 1)
        W_scale = [1.5]
        W_zero_point = [0]
        use_bias_list = [False, True]
        use_channelwise_list = [False, True]
        output_dtype_list = [None, torch.float32, torch.bfloat16]
        options = itertools.product(groups_list, use_bias_list, use_channelwise_list, output_dtype_list)
        for groups, use_bias, use_channelwise, output_dtype in options:
            qconv = torch.ops.onednn.qconv2d_pointwise
            qconv_prepack = torch.ops.onednn.qconv_prepack
            conv_op = torch.nn.Conv2d(
                input_channels_per_group * groups,
                output_channels_per_group * groups,
                kernels,
                strides,
                pads,
                dilations,
                groups,
            )
            pointwise_post_op = PointwisePostOp(unary_attr="relu")
            self._test_qconv_impl_cpu_tensor(
                qconv,
                qconv_prepack,
                conv_op,
                input_channels_per_group=input_channels_per_group,
                input_feature_map_shape=input_feature_map_shape,
                output_channels_per_group=output_channels_per_group,
                groups=groups,
                kernels=kernels,
                strides=strides,
                pads=pads,
                dilations=dilations,
                W_scale=W_scale,
                W_zero_point=W_zero_point,
                use_bias=use_bias,
                post_op=pointwise_post_op,
                use_channelwise=use_channelwise,
                qconv_output_dtype=output_dtype,
            )

    # Test qconv with post op hardtanh
    @skipIfNoONEDNN
    def test_qconv2d_hardtanh_pt2e(self):
        input_channels_per_group = 2
        output_channels_per_group = 2
        groups_list = [1, 10]
        input_feature_map_shape = (10, 10)
        kernels = (3, 3)
        strides = (2, 2)
        pads = (1, 1)
        dilations = (1, 1)
        W_scale = [1.5]
        W_zero_point = [0]
        use_bias_list = [False, True]
        use_channelwise_list = [False, True]
        output_dtype_list = [None, torch.float32, torch.bfloat16]
        options = itertools.product(groups_list, use_bias_list, use_channelwise_list, output_dtype_list)
        for groups, use_bias, use_channelwise, output_dtype in options:
            qconv = torch.ops.onednn.qconv2d_pointwise
            qconv_prepack = torch.ops.onednn.qconv_prepack
            conv_op = torch.nn.Conv2d(
                input_channels_per_group * groups,
                output_channels_per_group * groups,
                kernels,
                strides,
                pads,
                dilations,
                groups,
            )
            pointwise_post_op = PointwisePostOp(unary_attr="hardtanh", scalars=[0.0, 6.0])
            self._test_qconv_impl_cpu_tensor(
                qconv,
                qconv_prepack,
                conv_op,
                input_channels_per_group=input_channels_per_group,
                input_feature_map_shape=input_feature_map_shape,
                output_channels_per_group=output_channels_per_group,
                groups=groups,
                kernels=kernels,
                strides=strides,
                pads=pads,
                dilations=dilations,
                W_scale=W_scale,
                W_zero_point=W_zero_point,
                use_bias=use_bias,
                post_op=pointwise_post_op,
                use_channelwise=use_channelwise,
                qconv_output_dtype=output_dtype,
            )

    # Test qconv with post op silu
    @skipIfNoONEDNN
    def test_qconv2d_silu_pt2e(self):
        input_channels_per_group = 2
        output_channels_per_group = 2
        groups_list = [1, 10]
        input_feature_map_shape = (10, 10)
        kernels = (3, 3)
        strides = (2, 2)
        pads = (1, 1)
        dilations = (1, 1)
        W_scale = [1.5]
        W_zero_point = [0]
        use_bias_list = [False, True]
        use_channelwise_list = [False, True]
        output_dtype_list = [None, torch.float32, torch.bfloat16]
        options = itertools.product(groups_list, use_bias_list, use_channelwise_list, output_dtype_list)
        for groups, use_bias, use_channelwise, output_dtype in options:
            qconv = torch.ops.onednn.qconv2d_pointwise
            qconv_prepack = torch.ops.onednn.qconv_prepack
            conv_op = torch.nn.Conv2d(
                input_channels_per_group * groups,
                output_channels_per_group * groups,
                kernels,
                strides,
                pads,
                dilations,
                groups,
            )
            pointwise_post_op = PointwisePostOp(unary_attr="swish")
            self._test_qconv_impl_cpu_tensor(
                qconv,
                qconv_prepack,
                conv_op,
                input_channels_per_group=input_channels_per_group,
                input_feature_map_shape=input_feature_map_shape,
                output_channels_per_group=output_channels_per_group,
                groups=groups,
                kernels=kernels,
                strides=strides,
                pads=pads,
                dilations=dilations,
                W_scale=W_scale,
                W_zero_point=W_zero_point,
                use_bias=use_bias,
                post_op=pointwise_post_op,
                use_channelwise=use_channelwise,
                qconv_output_dtype=output_dtype,
            )

        # Test qconv with post op hardswish
        @skipIfNoONEDNN
        def test_qconv2d_hardswish_pt2e(self):
            input_channels_per_group = 2
            output_channels_per_group = 2
            groups_list = [1, 10]
            input_feature_map_shape = (10, 10)
            kernels = (3, 3)
            strides = (2, 2)
            pads = (1, 1)
            dilations = (1, 1)
            W_scale = [1.5]
            W_zero_point = [0]
            use_bias_list = [False, True]
            use_channelwise_list = [False, True]
            output_dtype_list = [None, torch.float32, torch.bfloat16]
            options = itertools.product(groups_list, use_bias_list, use_channelwise_list, output_dtype_list)

            for groups, use_bias, use_channelwise, output_dtype in options:
                qconv = torch.ops.onednn.qconv2d_pointwise
                qconv_prepack = torch.ops.onednn.qconv_prepack
                conv_op = torch.nn.Conv2d(
                    input_channels_per_group * groups,
                    output_channels_per_group * groups,
                    kernels,
                    strides,
                    pads,
                    dilations,
                    groups,
                )
                pointwise_post_op = PointwisePostOp(unary_attr="hardswish")
                self._test_qconv_impl_cpu_tensor(
                    qconv,
                    qconv_prepack,
                    conv_op,
                    input_channels_per_group=input_channels_per_group,
                    input_feature_map_shape=input_feature_map_shape,
                    output_channels_per_group=output_channels_per_group,
                    groups=groups,
                    kernels=kernels,
                    strides=strides,
                    pads=pads,
                    dilations=dilations,
                    W_scale=W_scale,
                    W_zero_point=W_zero_point,
                    use_bias=use_bias,
                    post_op=pointwise_post_op,
                    use_channelwise=use_channelwise,
                    qconv_output_dtype=output_dtype,
                )

    # Test qconv with post op sum
    @skipIfNoONEDNN
    def test_qconv2d_sum_pt2e(self):
        groups_list = [1, 3]
        input_channels_per_group = 2
        output_channels_per_group = 2
        input_feature_map_shape = (10, 10)
        kernels = (3, 3)
        strides = (2, 2)
        pads = (1, 1)
        dilations = (1, 1)
        W_scale = [1.5]
        W_zero_point = [-3]
        use_bias_list = [False, True]
        use_channelwise_list = [False, True]
        output_dtype_list = [None, torch.float32, torch.bfloat16]
        X2_zero_point_list = [0, 1]
        options = itertools.product(
            groups_list, use_bias_list, use_channelwise_list, X2_zero_point_list, output_dtype_list
        )
        for groups, use_bias, use_channelwise, X2_zero_point, output_dtype in options:
            qconv = torch.ops.onednn.qconv2d_pointwise.binary
            qconv_prepack = torch.ops.onednn.qconv_prepack
            conv_op = torch.nn.Conv2d(
                input_channels_per_group * groups,
                output_channels_per_group * groups,
                kernels,
                strides,
                pads,
                dilations,
                groups,
            )
            pointwise_post_op = PointwisePostOp(binary_attr="sum")
            self._test_qconv_impl_cpu_tensor(
                qconv,
                qconv_prepack,
                conv_op,
                input_channels_per_group=input_channels_per_group,
                input_feature_map_shape=input_feature_map_shape,
                output_channels_per_group=output_channels_per_group,
                groups=groups,
                kernels=kernels,
                strides=strides,
                pads=pads,
                dilations=dilations,
                W_scale=W_scale,
                W_zero_point=W_zero_point,
                use_bias=use_bias,
                post_op=pointwise_post_op,
                use_channelwise=use_channelwise,
                X2_zero_point=X2_zero_point,
                qconv_output_dtype=output_dtype,
                qconv_x2_dtype=output_dtype,
            )

    # Test qconv with post op sum relu
    @skipIfNoONEDNN
    def test_qconv2d_sum_relu_pt2e(self):
        groups_list = [1, 3]
        input_channels_per_group = 2
        output_channels_per_group = 2
        input_feature_map_shape = (10, 10)
        kernels = (3, 3)
        strides = (2, 2)
        pads = (1, 1)
        dilations = (1, 1)
        W_scale = [1.5]
        W_zero_point = [-3]
        use_bias_list = [False, True]
        use_channelwise_list = [False, True]
        X2_zero_point_list = [0, 1]
        options = itertools.product(
            groups_list, use_bias_list, use_channelwise_list, X2_zero_point_list
        )
        for groups, use_bias, use_channelwise, X2_zero_point in options:
            qconv = torch.ops.onednn.qconv2d_pointwise.binary
            qconv_prepack = torch.ops.onednn.qconv_prepack
            conv_op = torch.nn.Conv2d(
                input_channels_per_group * groups,
                output_channels_per_group * groups,
                kernels,
                strides,
                pads,
                dilations,
                groups,
            )
            pointwise_post_op = PointwisePostOp(binary_attr="sum", unary_attr="relu")
            self._test_qconv_impl_cpu_tensor(
                qconv,
                qconv_prepack,
                conv_op,
                input_channels_per_group=input_channels_per_group,
                input_feature_map_shape=input_feature_map_shape,
                output_channels_per_group=output_channels_per_group,
                groups=groups,
                kernels=kernels,
                strides=strides,
                pads=pads,
                dilations=dilations,
                W_scale=W_scale,
                W_zero_point=W_zero_point,
                use_bias=use_bias,
                post_op=pointwise_post_op,
                use_channelwise=use_channelwise,
                X2_zero_point=X2_zero_point,
            )

    # Test qconv with post op sum
    @skipIfNoONEDNN
    def test_qconv2d_sum_relu_float_output_pt2e(self):
        groups = 1
        input_channels_per_group = 2
        output_channels_per_group = 2
        input_feature_map_shape = (10, 10)
        kernels = (3, 3)
        strides = (2, 2)
        pads = (1, 1)
        dilations = (1, 1)
        W_scale = [1.5]
        W_zero_point = [-3]
        use_bias_list = [False, True]
        use_channelwise = True
        output_dtype_list = [torch.float32, torch.bfloat16]
        X2_zero_point = 0
        use_relu_list = [True, False]
        options = itertools.product(
            use_bias_list, output_dtype_list, use_relu_list
        )
        for use_bias, output_dtype, use_relu in options:
            qconv_x2_dtype = output_dtype
            qconv = torch.ops.onednn.qconv2d_pointwise.binary
            qconv_prepack = torch.ops.onednn.qconv_prepack
            conv_op = torch.nn.Conv2d(
                input_channels_per_group * groups,
                output_channels_per_group * groups,
                kernels,
                strides,
                pads,
                dilations,
                groups,
            )
            pointwise_post_op = (
                PointwisePostOp(binary_attr="sum", unary_attr="relu")
                if use_relu
                else PointwisePostOp(binary_attr="sum")
            )
            self._test_qconv_impl_cpu_tensor(
                qconv,
                qconv_prepack,
                conv_op,
                input_channels_per_group=input_channels_per_group,
                input_feature_map_shape=input_feature_map_shape,
                output_channels_per_group=output_channels_per_group,
                groups=groups,
                kernels=kernels,
                strides=strides,
                pads=pads,
                dilations=dilations,
                W_scale=W_scale,
                W_zero_point=W_zero_point,
                use_bias=use_bias,
                post_op=pointwise_post_op,
                use_channelwise=use_channelwise,
                X2_zero_point=X2_zero_point,
                qconv_output_dtype=output_dtype,
                qconv_x2_dtype=qconv_x2_dtype,
            )

class TestPadding(TestCase):
    @given(batch_size=st.integers(1, 64),
           channels=st.integers(1, 64),
           width=st.integers(16, 128),
           qtype=st.sampled_from(hu._ALL_QINT_TYPES))
    def test_reflection_pad1d(self, batch_size, channels, width, qtype):
        padding = width // 4

        x = torch.arange(batch_size * channels * width).to(torch.float)
        x = x.resize(batch_size, channels, width)
        # Per-Tensor test
        scale, zp = _calculate_dynamic_qparams(x, qtype)
        qx = torch.quantize_per_tensor(x, scale, zp, qtype)

        padding_op = torch.nn.ReflectionPad1d(padding)

        y_ref = padding_op(x)
        qy_ref = torch.quantize_per_tensor(y_ref, scale, zp, qtype)
        qy_hat = padding_op(qx)
        self.assertEqual(qy_ref, qy_hat)

        # Out variant
        qy_hat = torch._C._nn.reflection_pad1d(qx, padding, out=qy_hat)
        self.assertEqual(qy_ref, qy_hat)

    @given(batch_size=st.integers(1, 64),
           channels=st.integers(1, 64),
           height=st.integers(16, 128),
           width=st.integers(16, 128),
           qtype=st.sampled_from(hu._ALL_QINT_TYPES))
    def test_reflection_pad2d(self, batch_size, channels, height, width, qtype):
        padding = (width // 4, width // 4, height // 4, height // 4)

        x = torch.arange(batch_size * channels * height * width).to(torch.float)
        x = x.resize(batch_size, channels, height, width)
        # Per-Tensor test
        scale, zp = _calculate_dynamic_qparams(x, qtype)
        qx = torch.quantize_per_tensor(x, scale, zp, qtype)

        padding_op = torch.nn.ReflectionPad2d(padding)

        y_ref = padding_op(x)
        qy_ref = torch.quantize_per_tensor(y_ref, scale, zp, qtype)
        qy_hat = padding_op(qx)
        self.assertEqual(qy_ref, qy_hat)

        # Out variant
        qy_hat = torch._C._nn.reflection_pad2d(qx, padding, out=qy_hat)
        self.assertEqual(qy_ref, qy_hat)

    @given(batch_size=st.integers(1, 64),
           channels=st.integers(1, 64),
           hwd=st.integers(1, 16),  # For 3D, max input size would be 16x16x16
           d=st.sampled_from([1, 2, 3]),
           value=st.floats(-5, 5, allow_nan=False, allow_infinity=False),
           qtype=st.sampled_from(hu._ALL_QINT_TYPES))
    def test_constant_padNd(self, batch_size, channels, d, hwd, value, qtype):
        padding = hwd // 4

        shape = [batch_size, channels, hwd]
        op = torch.nn.ConstantPad1d
        if d >= 2:
            shape.append(hwd)
            op = torch.nn.ConstantPad2d
        if d == 3:
            shape.append(hwd)
            op = torch.nn.ConstantPad3d
        numel = np.prod(shape)

        x = torch.arange(numel).to(torch.float)
        x = x.resize(*shape)
        # Per-Tensor test
        scale, zp = _calculate_dynamic_qparams(x, qtype)
        qx = torch.quantize_per_tensor(x, scale, zp, qtype)

        padding_op = op(padding, value)

        y_ref = padding_op(x)
        qy_ref = torch.quantize_per_tensor(y_ref, scale, zp, qtype)
        qy_hat = padding_op(qx)

        self.assertEqual(qy_ref, qy_hat)


@unittest.skipUnless('qnnpack' in supported_qengines,
                     "This Pytorch Build has not been built with or does not support QNNPACK")
class TestQNNPackOps(TestCase):
    """Tests the correctness of the quantized::qnnpack_relu op."""
    @given(X=hu.tensor(shapes=hu.array_shapes(1, 5, 1, 5),
                       qparams=hu.qparams(dtypes=torch.quint8,
                                          zero_point_min=0,
                                          zero_point_max=0)))
    def test_qnnpack_relu(self, X):
        with override_quantized_engine('qnnpack'):
            X, (scale, zero_point, torch_type) = X
            relu = torch.nn.functional.relu
            X = torch.from_numpy(X)
            Y = X.clone()

            qX = torch.quantize_per_tensor(X, scale=scale, zero_point=zero_point, dtype=torch_type)
            qY_hat = relu(qX)

            Y[Y < 0] = 0
            qY = torch.quantize_per_tensor(Y, scale=scale, zero_point=zero_point, dtype=torch_type)
            self.assertEqual(qY, qY_hat)

    """Tests the correctness of the quantized::qnnpack_tanh op."""
    @skipIfNoFBGEMM
    def test_qnnpack_tanh(self):
        # Note: In QNNPACK the output scale and zero_point can only be
        #       2.0/256, 128 respectively, as it uses a LUT with 256 bins.

        shapes = ((4,), (4, 4), (4, 4, 4), (4, 4, 4, 4))
        memory_formats = (torch.channels_last, torch.contiguous_format)
        test_cases = itertools.product(shapes, memory_formats)
        for shape, memory_format in test_cases:
            X, scale, zero_point, torch_type = torch.randn(*shape), 1.0, 0, torch.quint8
            if memory_format == torch.channels_last and len(shape) != 4:
                continue
            X = X.to(memory_format=memory_format)
            qX = torch.quantize_per_tensor(X, scale=scale,
                                           zero_point=zero_point,
                                           dtype=torch_type)

            # Floating point reference
            Y = torch.tanh(qX.dequantize())
            qY = torch.quantize_per_tensor(Y, scale=1.0 / 128, zero_point=128,
                                           dtype=torch.quint8)
            with override_quantized_engine('fbgemm'):
                qYserver = torch.tanh(qX)
            with override_quantized_engine('qnnpack'):
                qY_hat = torch.tanh(qX)
                self.assertEqual(
                    qY, qY_hat,
                    msg=f"QNNPACK TanH failed (FP ref), memory_format {memory_format}")
                self.assertEqual(
                    qYserver, qY_hat,
                    msg=f"QNNPACK TanH failed (FBGEMM ref), memory_format {memory_format}")

    """Tests the correctness of the quantized::qnnpack_sigmoid op."""
    @skipIfNoFBGEMM
    def test_qnnpack_sigmoid(self):
        # Note: In QNNPACK the output scale and zero_point can only be
        #       1.0/256, 0 respectively, as it uses a LUT with 256 bins.
        shapes = ((4,), (4, 4), (4, 4, 4), (4, 4, 4, 4))
        memory_formats = (torch.channels_last, torch.contiguous_format)
        test_cases = itertools.product(shapes, memory_formats)
        for shape, memory_format in test_cases:
            X, scale, zero_point, torch_type = torch.randn(*shape), 1.0, 0, torch.quint8
            if memory_format == torch.channels_last and len(shape) != 4:
                continue
            X = X.to(memory_format=memory_format)
            qX = torch.quantize_per_tensor(X, scale=scale,
                                           zero_point=zero_point,
                                           dtype=torch_type)

            # Floating point reference
            Y = torch.sigmoid(qX.dequantize())
            qY = torch.quantize_per_tensor(Y, scale=1.0 / 256, zero_point=0,
                                           dtype=torch.quint8)
            with override_quantized_engine('fbgemm'):
                qYserver = torch.sigmoid(qX)
            with override_quantized_engine('qnnpack'):
                qY_hat = torch.sigmoid(qX)
                self.assertEqual(
                    qY, qY_hat,
                    msg=f"QNNPACK Sigmoid failed (FP ref), memory_format {memory_format}")
                self.assertEqual(
                    qYserver, qY_hat,
                    msg=f"QNNPACK Sigmoid failed (FBGEMM ref), memory_format {memory_format}")

    @skipIfNoFBGEMM
    def test_qnnpack_sigmoid_sweep(self):
        # Input parameters
        f_min = -4.0
        f_max = 4.0
        scale = (f_max - f_min) / 256.0
        zero_point = 128
        dtype = torch.quint8

        step = scale / 2.0
        x = np.arange(f_min, f_max + step, step)
        X = torch.from_numpy(x).to(torch.float32)
        qX = torch.quantize_per_tensor(X, scale=scale,
                                       zero_point=zero_point,
                                       dtype=dtype)

        dqX = qX.dequantize()
        # Floating point reference
        Y = torch.sigmoid(dqX)
        qY = torch.quantize_per_tensor(Y, scale=1.0 / 256, zero_point=0,
                                       dtype=torch.quint8)
        with override_quantized_engine('fbgemm'):
            qYserver = torch.sigmoid(qX)
        with override_quantized_engine('qnnpack'):
            qY_hat = torch.sigmoid(qX)
            self.assertEqual(qY, qY_hat,
                             msg="QNNPACK Sigmoid failed (FP ref)!")
            self.assertEqual(qYserver, qY_hat,
                             msg="QNNPACK Sigmoid failed (FBGEMM ref)!")

    """Tests the correctness of the quantized::add (qnnpack) op."""
    @settings(suppress_health_check=(HealthCheck.filter_too_much,))
    @given(A=hu.tensor(shapes=hu.array_shapes(1, 5, 1, 5),
                       qparams=hu.qparams(dtypes=[torch.quint8, torch.qint8])),
           zero_point=st.sampled_from([0, 2, 5, 15, 127]),
           scale_A=st.sampled_from([0.001, 0.057, 0.889, 12.3]),
           scale_B=st.sampled_from([0.008, 0.0821, 0.67, 7]),
           scale_C=st.sampled_from([0.003, 0.07821, 0.457, 7.34]),)
    def test_qnnpack_add(self, A, zero_point, scale_A, scale_B, scale_C):
        with override_quantized_engine('qnnpack'):
            A_temp = A
            for channels_last in [True, False]:
                if channels_last and len(A_temp[0].shape) != 4:
                    continue
                A, (scale_a, zero_point_A, torch_type) = A_temp
                B, (scale_b, zero_point_B, torch_type) = A_temp
                A = torch.from_numpy(A)
                B = torch.from_numpy(B)

                if torch_type == torch.qint8 and not torch.backends.xnnpack.enabled:
                    continue

                if channels_last:
                    A = A.to(memory_format=torch.channels_last)
                    B = B.to(memory_format=torch.channels_last)
                assume(scale_A // scale_C >= 2**-14)
                assume(scale_A // scale_C < 2**8)
                assume(scale_B // scale_C >= 2**-14)
                assume(scale_B // scale_C < 2**8)

                zero_point_C = 127
                np_dtype = np.uint8

                if torch_type == torch.qint8:
                    zero_point_C = 0
                    np_dtype = np.int8

                qA = torch.quantize_per_tensor(A, scale=scale_A, zero_point=zero_point,
                                               dtype=torch_type)
                qB = torch.quantize_per_tensor(B, scale=scale_B, zero_point=zero_point,
                                               dtype=torch_type)

                # Add ground truth
                C = (qA.dequantize() + qB.dequantize()).numpy()

                qC = _quantize(C, scale_C, zero_point_C, dtype=np_dtype)

                qC_qnnp = torch.ops.quantized.add(qA, qB, scale_C, zero_point_C)

                np.testing.assert_equal(qC, qC_qnnp.int_repr(),
                                        "Quantized addition failed.")

                Crelu = C.copy()
                Crelu[C < 0] = 0
                qCrelu = torch.quantize_per_tensor(torch.from_numpy(Crelu), scale_C,
                                                   zero_point_C, dtype=torch_type)
                qCrelu_hat = torch.ops.quantized.add_relu(qA, qB, scale=scale_C, zero_point=zero_point_C)
                np.testing.assert_equal(qCrelu.int_repr().numpy(), qCrelu_hat.int_repr(),
                                        "Quantized addition with ReLU failed.")

        """Tests the correctness of the quantized::add (qnnpack) mul."""
    @settings(suppress_health_check=(HealthCheck.filter_too_much,))
    @given(A=hu.tensor(shapes=hu.array_shapes(1, 5, 1, 5),
                       qparams=hu.qparams(dtypes=[torch.quint8, torch.qint8])),
           zero_point=st.sampled_from([0, 2, 5, 15, 127]),
           scale_A=st.sampled_from([0.3, 0.57, 0.889]),
           scale_B=st.sampled_from([0.8, 0.821, 0.67]),
           scale_C=st.sampled_from([0.3, 0.7821, 0.457]),)
    def test_qnnpack_mul(self, A, zero_point, scale_A, scale_B, scale_C):
        with override_quantized_engine('qnnpack'):
            A_temp = A
            for channels_last in [True, False]:
                if channels_last and len(A_temp[0].shape) != 4:
                    continue
                A, (scale_a, zero_point_A, torch_type) = A_temp
                B, (scale_b, zero_point_B, torch_type) = A_temp
                A = torch.from_numpy(A)
                B = torch.from_numpy(B)

                if torch_type == torch.qint8 and not torch.backends.xnnpack.enabled:
                    continue

                if channels_last:
                    A = A.to(memory_format=torch.channels_last)
                    B = B.to(memory_format=torch.channels_last)
                assume(scale_A // scale_C >= 2**-14)
                assume(scale_A // scale_C < 2**8)
                assume(scale_B // scale_C >= 2**-14)
                assume(scale_B // scale_C < 2**8)

                zero_point_C = 127
                np_dtype = np.uint8

                if torch_type == torch.qint8:
                    zero_point_C = 0
                    np_dtype = np.int8

                qA = torch.quantize_per_tensor(A, scale=scale_A, zero_point=zero_point,
                                               dtype=torch_type)
                qB = torch.quantize_per_tensor(B, scale=scale_B, zero_point=zero_point,
                                               dtype=torch_type)

                # Add ground truth
                C = (qA.dequantize() * qB.dequantize()).numpy()

                qC = _quantize(C, scale_C, zero_point_C, dtype=np_dtype)
                qC_qnnp = torch.ops.quantized.mul(qA, qB, scale_C, zero_point_C)

                np.testing.assert_equal(qC, qC_qnnp.int_repr(),
                                        "Quantized addition failed.")

                Crelu = C.copy()
                Crelu[C < 0] = 0
                qCrelu = torch.quantize_per_tensor(torch.from_numpy(Crelu), scale_C,
                                                   zero_point_C, dtype=torch_type)
                qCrelu_hat = torch.ops.quantized.mul_relu(qA, qB, scale=scale_C, zero_point=zero_point_C)
                np.testing.assert_equal(qCrelu.int_repr().numpy(), qCrelu_hat.int_repr(),
                                        "Quantized addition with ReLU failed.")


    """Tests that quantized add works with broadcasting """
    def test_qnnpack_add_broadcast(self):
        def _run_test(A, B):
            qA = torch.quantize_per_tensor(A, 0.02, 0, dtype)
            qB = torch.quantize_per_tensor(B, 0.04, 2, dtype)

            output_scale = 0.01
            output_zp = 1

            # ground truth
            C = qA.dequantize() + qB.dequantize()
            qC = torch.quantize_per_tensor(C, output_scale, output_zp, dtype)

            # quantized
            qC_hat_1 = torch.ops.quantized.add(qA, qB, output_scale, output_zp)
            qC_hat_2 = torch.ops.quantized.add(qB, qA, output_scale, output_zp)

            self.assertTrue(torch.allclose(qC.dequantize(), qC_hat_1.dequantize()))
            self.assertTrue(torch.allclose(qC.dequantize(), qC_hat_2.dequantize()))

        with override_quantized_engine("qnnpack"):
            for dtype in (torch.qint8, torch.quint8):
                if dtype == torch.qint8 and not torch.backends.xnnpack.enabled:
                    continue

                for channels_last in [True, False]:
                    # 4d
                    A = torch.randn(1, 3, 4, 4)
                    B = torch.randn(1, 1, 1, 1)
                    if channels_last:
                        A = A.to(memory_format=torch.channels_last)
                        B = B.to(memory_format=torch.channels_last)
                    _run_test(A, B)

                    # 5d
                    C = torch.randn(1, 3, 4, 4, 4)
                    D = torch.randn(1, 1, 1, 1, 1)
                    if channels_last:
                        C = C.to(memory_format=torch.channels_last_3d)
                        D = D.to(memory_format=torch.channels_last_3d)
                    _run_test(C, D)

    """Tests the correctness of quantized::qnnpack_maxpool2d op."""
    @given(A=hu.tensor(shapes=hu.array_shapes(4, 4, 3, 5),
                       qparams=hu.qparams(dtypes=torch.quint8)),
           kernel=st.sampled_from([2, 4]),
           stride=st.sampled_from([1, 2]),
           padding=st.sampled_from([1, 2]))
    def test_qnnpack_maxpool2d(self, A, kernel, stride, padding):
        import torch.nn.functional as F

        with override_quantized_engine('qnnpack'):
            A, (scale, zero_point, torch_type) = A
            X = torch.from_numpy(A)
            np_type = np.uint8
            dilation = 1

            # Check constraints
            assume(kernel // 2 >= padding)  # Kernel cannot be overhanging!

            iH, iW = X.shape[-2:]

            oH = pool_output_shape(iH, kernel, padding, stride, dilation)
            assume(oH > 0)
            oW = pool_output_shape(iW, kernel, padding, stride, dilation)
            assume(oW > 0)

            k = (kernel, kernel)
            s = (stride, stride)
            d = (dilation, dilation)
            p = (padding, padding)

            q_max_pool = torch.ops.quantized.max_pool2d

            a = scale * (X - zero_point).to(dtype=torch.float)
            qa = torch.quantize_per_tensor(a, scale=scale, zero_point=zero_point,
                                           dtype=torch_type)

            a_ref = qa.dequantize()

            a_pool = F.max_pool2d(a_ref, kernel_size=k, stride=s, padding=p,
                                  dilation=d)

            a_pool_nhwc = a_pool.permute([0, 2, 3, 1])

            qa_pool = q_max_pool(qa, k, s, p, d, ceil_mode=False)

            qa_pool_int = qa_pool.dequantize()
            np.testing.assert_equal(a_pool.numpy(), qa_pool_int.numpy())

    @given(batch_size=st.integers(1, 5),
           channels=st.sampled_from([2, 4, 5, 8, 16, 32]),
           height=st.integers(4, 10),
           width=st.integers(4, 10),
           kernel=st.integers(2, 5),
           stride=st.integers(1, 2),
           padding=st.integers(1, 2),
           scale=st.floats(0.2, 1.6),
           zero_point=st.integers(0, 25)
           )
    def test_avg_pool2d(
            self,
            batch_size,
            channels,
            height,
            width,
            kernel,
            stride,
            padding,
            scale,
            zero_point

    ):
        with override_quantized_engine('qnnpack'):
            import torch.nn.functional as F
            X_init = torch.from_numpy(np.random.randint(
                0, 50, (batch_size, channels, height, width)))

            X = scale * (X_init - zero_point).to(dtype=torch.float)

            # Check constraints
            assume(kernel // 2 >= padding)  # Kernel cannot be overhanging!

            iH, iW = X.shape[-2:]

            oH = pool_output_shape(iH, kernel, padding, stride, 1)
            assume(oH > 0)
            oW = pool_output_shape(iW, kernel, padding, stride, 1)
            assume(oW > 0)
            k = (kernel, kernel)
            s = (stride, stride)
            p = (padding, padding)

            q_avg_pool = torch.ao.nn.quantized.functional.avg_pool2d

            x_q = torch.quantize_per_tensor(X, scale=scale, zero_point=zero_point,
                                            dtype=torch.quint8)

            a_pool = F.avg_pool2d(x_q.dequantize().to(torch.float), kernel_size=k, stride=s, padding=p)
            qa_pool = q_avg_pool(x_q, k, s, p)
            # Quantize Ref Output
            a_pool_q = torch.quantize_per_tensor(a_pool, scale=scale, zero_point=zero_point,
                                                 dtype=torch.quint8)
            np.testing.assert_array_almost_equal(a_pool_q.int_repr().numpy(),
                                                 qa_pool.int_repr().numpy(), decimal=0)


    @given(batch_size=st.integers(1, 5),
           channels=st.sampled_from([2, 4, 5, 8, 16, 32]),
           height=st.integers(4, 20),
           width=st.integers(4, 20),
           output_height=st.integers(2, 10),
           output_width=st.integers(2, 10),
           scale=st.floats(0.2, 1.6),
           zero_point=st.integers(0, 25)
           )
    def test_adaptive_avg_pool2d(
            self,
            batch_size,
            channels,
            height,
            width,
            output_height,
            output_width,
            scale,
            zero_point

    ):
        with override_quantized_engine('qnnpack'):
            # Check constraints
            assume(height >= output_height)
            assume(width >= output_width)

            import torch.nn.functional as F
            X_init = torch.from_numpy(np.random.randint(
                0, 50, (batch_size, channels, height, width)))

            X = scale * (X_init - zero_point).to(dtype=torch.float)

            iH, iW = X.shape[-2:]

            q_avg_pool = torch.ao.nn.quantized.functional.adaptive_avg_pool2d

            x_q = torch.quantize_per_tensor(X, scale=scale, zero_point=zero_point,
                                            dtype=torch.quint8)

            a_pool = F.adaptive_avg_pool2d(x_q.dequantize().to(torch.float), (output_height, output_width))
            qa_pool = q_avg_pool(x_q, (output_height, output_width))
            # Quantize Ref Output
            a_pool_q = torch.quantize_per_tensor(a_pool, scale=scale, zero_point=zero_point,
                                                 dtype=torch.quint8)
            np.testing.assert_array_almost_equal(a_pool_q.int_repr().numpy(),
                                                 qa_pool.int_repr().numpy(), decimal=0)


    @given(batch_size=st.integers(1, 5),
           channels=st.sampled_from([2, 4, 5, 8, 16, 32]),
           height=st.integers(4, 10),
           width=st.integers(4, 10),
           scale=st.floats(0.02, 2.6),
           zero_point=st.integers(0, 25))
    def test_mean(self, batch_size, channels, height, width, scale, zero_point):
        with override_quantized_engine('qnnpack'):
            dim = (2, 3)
            X_init = torch.from_numpy(np.random.randint(
                0, 50, (batch_size, channels, height, width)))
            X = scale * (X_init - zero_point).to(dtype=torch.float)

            qX = torch.quantize_per_tensor(X, scale, zero_point, torch.quint8)
            Y = torch.mean(qX.dequantize(), dim)
            Y = torch.quantize_per_tensor(Y, scale, zero_point, torch.quint8)
            qY = torch.mean(qX, dim)
            np.testing.assert_array_almost_equal(Y.int_repr().numpy(), qY.int_repr().numpy(), decimal=0)

    """Tests the correctness of the quantized::hardtanh op."""
    def test_hardtanh(self):
        if 'qnnpack' not in torch.backends.quantized.supported_engines:
            return
        with override_quantized_engine('qnnpack'):
            shapes = ((4,), (4, 4), (4, 4, 4), (4, 4, 4, 4))
            memory_formats = (torch.channels_last, torch.contiguous_format)
            min_vals = (-0.5, -0.3, 0.5)
            max_vals = (-0.3, 0.3, 0.7)
            test_cases = itertools.product(shapes, memory_formats, min_vals, max_vals)
            for shape, memory_format, min_val, max_val in test_cases:
                X, scale, zero_point, torch_type = torch.randn(*shape), 1.0, 0, torch.quint8
                if memory_format == torch.channels_last and len(shape) != 4:
                    continue

                Y = X.clone()
                Y[Y < min_val] = min_val
                Y[Y > max_val] = max_val
                qY = torch.quantize_per_tensor(Y, scale=scale,
                                               zero_point=zero_point, dtype=torch_type)
                qX = torch.quantize_per_tensor(X, scale=scale, zero_point=zero_point,
                                               dtype=torch_type)

                qY_hat = torch.ao.nn.quantized.functional.hardtanh(qX, min_val, max_val)
                self.assertEqual(
                    qY, qY_hat,
                    msg=f"hardtanh failed:\nactual {qY_hat}\nexpected {qY}\nmemory_format {memory_format}")

"""Tests the correctness of the tensor comparators."""
class TestComparatorOps(TestCase):
    """Tests the element-wise equality ops."""
    @given(A=hu.tensor(shapes=((3, 4, 5),),
                       qparams=hu.qparams()),
           B=hu.tensor(shapes=((5,), (1, 5), (1, 1, 5), (4, 5), (3, 4, 5)),
                       qparams=hu.qparams()))
    def test_compare_tensor_tensor(self, A, B):
        A, (scale_a, zero_point_a, dtype_a) = A
        B, (scale_b, zero_point_b, dtype_b) = B
        tA = torch.from_numpy(A)
        tB = torch.from_numpy(B)

        qA = torch.quantize_per_tensor(tA, scale=scale_a, zero_point=zero_point_a,
                                       dtype=dtype_a)
        qB = torch.quantize_per_tensor(tB, scale=scale_b, zero_point=zero_point_b,
                                       dtype=dtype_b)
        dqA = qA.dequantize()
        dqB = qB.dequantize()

        ops_under_test = ('__eq__', '__ne__', '__ge__', '__le__', '__gt__',
                          '__lt__', 'eq', 'ne', 'ge', 'le', 'gt', 'lt')

        for op in ops_under_test:
            result_ref = getattr(dqA, op)(dqB)
            result = getattr(qA, op)(qB)
            self.assertEqual(result_ref, result,
                             msg=f"'tensor.{op}(tensor)'' failed")
            # Reversed broadcasting.
            result_ref = getattr(dqB, op)(dqA)
            result = getattr(qB, op)(qA)
            self.assertEqual(result_ref, result,
                             msg=f"'tensor.{op}(tensor)'' failed")

    @given(A=hu.tensor(shapes=((3, 4, 5),),
                       qparams=hu.qparams()),
           b=hu.floats(allow_infinity=False, allow_nan=False))
    def test_compare_tensor_scalar(self, A, b):
        A, (scale_a, zero_point_a, dtype_a) = A
        tA = torch.from_numpy(A)

        qA = torch.quantize_per_tensor(tA, scale=scale_a, zero_point=zero_point_a,
                                       dtype=dtype_a)
        dqA = qA.dequantize()

        ops_under_test_reversible = ('__eq__', '__ne__', '__ge__', '__le__',
                                     '__gt__', '__lt__')
        ops_under_test_nonreversible = ('eq', 'ne', 'ge', 'le', 'gt', 'lt')

        for op in ops_under_test_reversible:
            result_ref = getattr(dqA, op)(b)
            result = getattr(qA, op)(b)
            note(f"result_ref 1: {result_ref}")
            note(f"result 1: {result}")
            self.assertEqual(result_ref, result,
                             msg=f"'tensor.{op}(scalar)'' failed")
            # Reversed broadcasting.
            result_ref = getattr(b, op)(dqA)
            result = getattr(b, op)(qA)
            note(f"result_ref 2: {result_ref}")
            note(f"result 2: {result}")
            self.assertEqual(result_ref, result,
                             msg=f"'scalar.{op}(tensor)'' failed")

        for op in ops_under_test_nonreversible:
            result_ref = getattr(dqA, op)(b)
            result = getattr(qA, op)(b)
            note(f"result_ref 3: {result_ref}")
            note(f"result 3: {result}")
            self.assertEqual(result_ref, result,
                             msg=f"'tensor.{op}(scalar)'' failed")<|MERGE_RESOLUTION|>--- conflicted
+++ resolved
@@ -6,10 +6,6 @@
 import numpy as np
 import operator
 import random
-<<<<<<< HEAD
-import sys
-=======
->>>>>>> b279034e
 import unittest
 from typing import NamedTuple, List
 
@@ -3404,12 +3400,6 @@
 
             self.assertEqual(out, ref)
 
-<<<<<<< HEAD
-    @unittest.skipIf(
-        sys.version_info >= (3, 12), "torch.compile is not supported on python 3.12+"
-    )
-=======
->>>>>>> b279034e
     @skipIfNoFBGEMM
     def test_wrapped_fbgemm_pack_gemm_matrix_fp16_pt2_compliant(self):
         # We are not using opcheck over here because the output for the op we're testing
