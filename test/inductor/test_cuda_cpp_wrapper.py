--- conflicted
+++ resolved
@@ -110,10 +110,6 @@
         ] = test_torchinductor.TestFailure(("cuda_wrapper",), is_skip=False)
     skip_list = [
         "test_multi_device_cuda",
-<<<<<<< HEAD
-        "test_linear1_cuda",  # segfault from double free
-=======
->>>>>>> b279034e
     ]
     for test_name in skip_list:
         test_failures_cuda_wrapper[test_name] = test_torchinductor.TestFailure(
