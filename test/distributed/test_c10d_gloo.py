# Owner(s): ["oncall: distributed"]

import copy
import logging
import math
import operator
import os
import random
import sys
import tempfile
from datetime import timedelta
from functools import reduce
from itertools import groupby

import torch
import torch.distributed as c10d

if not c10d.is_available() or not c10d.is_gloo_available():
    print("c10d GLOO not available, skipping tests", file=sys.stderr)
    sys.exit(0)

import test_c10d_common
import torch.distributed as dist
import torch.nn.functional as F
import torch.testing._internal.common_utils as common
from test_c10d_common import (
    gpus_for_rank,
    LOOPBACK,
    ModuleForDdpCommHook,
    SparseGradientModule,
    Task,
)
from torch import nn
from torch.distributed._shard.sharded_tensor import (
    init_from_local_shards,
    Shard,
    ShardedTensor,
    ShardMetadata,
)
from torch.nn.parallel import DistributedDataParallel
from torch.testing._internal.common_distributed import (
    create_device,
    MultiProcessTestCase,
    requires_gloo,
    simple_sparse_reduce_tests,
    skip_if_lt_x_gpu,
    skip_if_win32,
    verify_ddp_error_logged,
)
from torch.testing._internal.common_utils import (
    retry_on_connect_failures,
    run_tests,
    skip_but_pass_in_sandcastle,
    TestCase,
)


def simple_reduce_tests(rank, world_size):
    tests = [
        (
            c10d.ReduceOp.SUM,
            torch.tensor([rank + 1.0]),
            torch.tensor([float(world_size * (world_size + 1) / 2)]),
        ),
        (
            c10d.ReduceOp.PRODUCT,
            torch.tensor([rank + 1.0]),
            torch.tensor([float(math.factorial(world_size))]),
        ),
        (
            c10d.ReduceOp.MIN,
            torch.tensor([rank + 1.0]),
            torch.tensor([1.0]),
        ),
        (
            c10d.ReduceOp.MAX,
            torch.tensor([rank + 1.0]),
            torch.tensor([float(world_size)]),
        ),
    ]

    # Generate tests for BAND.
    # The bit that is set changes in every iteration to check
    # that the output changes accordingly.
    for i in range(4):
        vin = rank | (1 << i)
        vout = 1 << i
        tests.append(
            (
                c10d.ReduceOp.BAND,
                torch.tensor([vin], dtype=torch.int32),
                torch.tensor([vout], dtype=torch.int32),
            ),
        )

    # Generate tests for BOR.
    # These emulate a larger world size per iteration by having every
    # rank contribute multiple values that are pre-OR'ed.
    for i in range(1, 5):
        vin = reduce(operator.or_, [rank * i + j for j in range(i)])
        vout = reduce(operator.or_, range(world_size * i))
        tests.append(
            (
                c10d.ReduceOp.BOR,
                torch.tensor([vin], dtype=torch.int32),
                torch.tensor([vout], dtype=torch.int32),
            ),
        )

    # Generate tests for XOR.
    # These emulate a larger world size per iteration by having every
    # rank contribute multiple values that are pre-XOR'ed.
    for i in range(1, 5):
        vin = reduce(operator.xor, [rank * i + j for j in range(i)])
        vout = reduce(operator.xor, range(world_size * i))
        tests.append(
            (
                c10d.ReduceOp.BXOR,
                torch.tensor([vin], dtype=torch.int32),
                torch.tensor([vout], dtype=torch.int32),
            ),
        )

    return tests


def simple_coalesced_reduce_tests(rank, world_size):
    return [
        (
            c10d.ReduceOp.SUM,
            [torch.tensor([rank + 1.0]), torch.tensor([(rank + 1.0) ** 2])],
            [
                torch.tensor([float(world_size * (world_size + 1) / 2)]),
                torch.tensor(
                    [float(world_size * (world_size + 1) * (2 * world_size + 1) / 6)]
                ),
            ],
        ),
        (
            c10d.ReduceOp.PRODUCT,
            [torch.tensor([rank + 1.0]), torch.tensor([rank + 2.0])],
            [
                torch.tensor([float(math.factorial(world_size))]),
                torch.tensor([float(math.factorial(world_size + 1))]),
            ],
        ),
        (
            c10d.ReduceOp.MIN,
            [torch.tensor([rank + x]) for x in [0.0, 1.0]],
            [torch.tensor([0.0]), torch.tensor([1.0])],
        ),
        (
            c10d.ReduceOp.MAX,
            [torch.tensor([rank + x]) for x in [1.0, 2.0]],
            [torch.tensor([float(world_size)]), torch.tensor([world_size + 1.0])],
        ),
    ]


def simple_multi_input_reduce_tests(rank, world_size):
    return [
        (
            c10d.ReduceOp.SUM,
            [torch.tensor([2 * rank + 0.0]), torch.tensor([2 * rank + 1.0])],
            torch.tensor([float(world_size * (2 * world_size - 1))]),
        ),
        (
            c10d.ReduceOp.PRODUCT,
            [torch.tensor([2 * rank + 1.0]), torch.tensor([2 * rank + 2.0])],
            torch.tensor([float(math.factorial(2 * world_size))]),
        ),
        (
            c10d.ReduceOp.MIN,
            [torch.tensor([2 * rank + 1.0]), torch.tensor([2 * rank + 2.0])],
            torch.tensor([1.0]),
        ),
        (
            c10d.ReduceOp.MAX,
            [torch.tensor([2 * rank + 1.0]), torch.tensor([2 * rank + 2.0])],
            torch.tensor([2.0 * world_size]),
        ),
    ]


class RendezvousEnvTest(TestCase):
    @requires_gloo()
    @retry_on_connect_failures
    def test_logging_init(self):
        os.environ["WORLD_SIZE"] = "1"
        os.environ["MASTER_ADDR"] = "127.0.0.1"
        os.environ["MASTER_PORT"] = str(common.find_free_port())
        os.environ["RANK"] = "0"

        previous_handlers = logging.root.handlers

        c10d.init_process_group(backend="gloo", init_method="env://")

        current_handlers = logging.root.handlers
        self.assertEqual(len(previous_handlers), len(current_handlers))
        for current, previous in zip(current_handlers, previous_handlers):
            self.assertEqual(current, previous)

        c10d.destroy_process_group()


class TimeoutTest(test_c10d_common.AbstractTimeoutTest, TestCase):
    @requires_gloo()
    @retry_on_connect_failures
    def test_default_store_timeout_gloo(self):
        self._test_default_store_timeout("gloo")


class ProcessGroupGlooTest(MultiProcessTestCase):
    def _create_process_group_gloo(self, store, rank, world_size, opts):
        pg = c10d.ProcessGroupGloo(store, self.rank, self.world_size, opts)
        dist.barrier(group=pg)
        return pg

    def setUp(self):
        super().setUp()
        self._spawn_processes()

    def opts(self, threads=2):
        opts = c10d.ProcessGroupGloo._Options()
        opts._timeout = 50.0
        opts._devices = [create_device(interface=LOOPBACK)]
        opts._threads = threads
        return opts

    @requires_gloo()
    def test_multi_device_constructor(self):
        store = c10d.FileStore(self.file_name, self.world_size)
        opts = c10d.ProcessGroupGloo._Options()
        opts._timeout = 5.0
        opts._devices = [
            create_device(interface=LOOPBACK),
            create_device(interface=LOOPBACK),
        ]
        pg = self._create_process_group_gloo(store, self.rank, self.world_size, opts)

        # Execute 2x the number of operations to ensure we use every device.
        for fut in [pg.allreduce(torch.ones(i + 1)).get_future() for i in range(4)]:
            fut.wait()

    @requires_gloo()
    def test_empty_tensors(self):
        store = c10d.FileStore(self.file_name, self.world_size)
        pg = self._create_process_group_gloo(
            store, self.rank, self.world_size, self.opts()
        )

        xs = [torch.FloatTensor([])]
        fut = pg.broadcast(xs).get_future()
        fut.wait()
        output = fut.value()
        self.assertEqual(0, output[0].numel())
        self.assertEqual(xs[0], output[0])

    @requires_gloo()
    def test_broadcast_checks(self):
        store = c10d.FileStore(self.file_name, self.world_size)
        pg = self._create_process_group_gloo(
            store, self.rank, self.world_size, self.opts()
        )

        t1 = torch.zeros([1], dtype=torch.float32)
        t2 = torch.zeros([1], dtype=torch.float64)
        t3 = torch.zeros([2], dtype=torch.float32)

        with self.assertRaisesRegex(RuntimeError, "invalid root rank"):
            opts = c10d.BroadcastOptions()
            opts.rootRank = -1
            opts.rootTensor = 0
            pg.broadcast([t1], opts)

        with self.assertRaisesRegex(RuntimeError, "invalid root rank"):
            opts = c10d.BroadcastOptions()
            opts.rootRank = self.world_size
            opts.rootTensor = 0
            pg.broadcast([t1], opts)

        with self.assertRaisesRegex(RuntimeError, "invalid root tensor"):
            opts = c10d.BroadcastOptions()
            opts.rootRank = self.rank
            opts.rootTensor = -1
            pg.broadcast([t1], opts)

        with self.assertRaisesRegex(RuntimeError, "invalid root tensor"):
            opts = c10d.BroadcastOptions()
            opts.rootRank = self.rank
            opts.rootTensor = 1
            pg.broadcast([t1], opts)

        with self.assertRaisesRegex(RuntimeError, "invalid root tensor"):
            opts = c10d.BroadcastOptions()
            opts.rootRank = self.rank
            opts.rootTensor = 0
            pg.broadcast([], opts)

        with self.assertRaisesRegex(RuntimeError, "invalid tensor type"):
            opts = c10d.BroadcastOptions()
            opts.rootRank = self.rank
            opts.rootTensor = 0
            pg.broadcast([t1, t2], opts)

        with self.assertRaisesRegex(RuntimeError, "invalid tensor size"):
            opts = c10d.BroadcastOptions()
            opts.rootRank = self.rank
            opts.rootTensor = 0
            pg.broadcast([t1, t3], opts)

    def _test_broadcast_basics(self, fn):
        store = c10d.FileStore(self.file_name, self.world_size)
        pg = self._create_process_group_gloo(
            store, self.rank, self.world_size, self.opts()
        )

        def broadcast(xs, rootRank, rootTensor):
            opts = c10d.BroadcastOptions()
            opts.rootRank = rootRank
            opts.rootTensor = rootTensor
            fut = pg.broadcast(xs, opts).get_future()
            fut.wait()
            return fut.value()

        # Every rank is root once
        for i in range(self.world_size):
            # Run with 1 input tensor
            x = fn(torch.tensor([self.rank]))
            output = broadcast([x], i, 0)
            self.assertEqual(torch.tensor([i]), output[0])

            # Run with 2 input tensors
            num = 2
            for j in range(num):
                xs = [
                    fn(torch.tensor([self.rank * num + 0.0])),
                    fn(torch.tensor([self.rank * num + 1.0])),
                ]

                output = broadcast(xs, i, j)
                self.assertEqual(
                    torch.tensor([i * num + j], dtype=torch.float32), output[0]
                )
                self.assertEqual(
                    torch.tensor([i * num + j], dtype=torch.float32), output[1]
                )

        # Test overloaded convenience function
        x = torch.tensor([self.rank + 1.0])
        fut = pg.broadcast(x, root=0).get_future()
        fut.wait()
        result = fut.value()
        self.assertEqual(torch.tensor([1.0]), result[0])

    @requires_gloo()
    def test_broadcast_basics(self):
        self._test_broadcast_basics(lambda t: t.clone())

    @skip_if_lt_x_gpu(2)
    @requires_gloo()
    def test_broadcast_basics_cuda(self):
        self._test_broadcast_basics(lambda t: t.clone().cuda())

    def _test_broadcast_stress(self, inputs):
        store = c10d.FileStore(self.file_name, self.world_size)
        pg = self._create_process_group_gloo(
            store, self.rank, self.world_size, self.opts(threads=8)
        )
        work_handles = [
            pg.broadcast(inputs[i], root=(i % self.world_size))
            for i in range(len(inputs))
        ]
        for i, work_handle in enumerate(work_handles):
            work_handle.wait()
            self.assertEqual(
                torch.tensor([(i * self.world_size) + (i % self.world_size)]),
                inputs[i],
                msg=("Mismatch in iteration %d" % i),
            )

    @requires_gloo()
    def test_broadcast_stress(self):
        inputs = [torch.tensor([i * self.world_size + self.rank]) for i in range(1000)]
        self._test_broadcast_stress(inputs)

    @skip_if_lt_x_gpu(2)
    @requires_gloo()
    def test_broadcast_stress_cuda(self):
        inputs = [
            torch.tensor([i * self.world_size + self.rank]).cuda() for i in range(1000)
        ]
        self._test_broadcast_stress(inputs)

    @requires_gloo()
    def test_allreduce_checks(self):
        store = c10d.FileStore(self.file_name, self.world_size)
        pg = self._create_process_group_gloo(
            store, self.rank, self.world_size, self.opts()
        )

        t1 = torch.zeros([1], dtype=torch.float32)
        t2 = torch.zeros([1], dtype=torch.float64)
        t3 = torch.zeros([2], dtype=torch.float32)

        with self.assertRaisesRegex(RuntimeError, "requires non-empty tensor list"):
            opts = c10d.AllreduceOptions()
            pg.allreduce([], opts)

        with self.assertRaisesRegex(RuntimeError, "invalid tensor type"):
            opts = c10d.AllreduceOptions()
            pg.allreduce([t1, t2], opts)

        with self.assertRaisesRegex(RuntimeError, "invalid tensor size"):
            opts = c10d.AllreduceOptions()
            pg.allreduce([t1, t3], opts)

    def _test_allreduce_basics(self, fn):
        store = c10d.FileStore(self.file_name, self.world_size)
        pg = self._create_process_group_gloo(
            store, self.rank, self.world_size, self.opts()
        )

        # Single input tests
        tests = simple_reduce_tests(self.rank, self.world_size)
        for op, input, expected in tests:
            opts = c10d.AllreduceOptions()
            opts.reduceOp = op
            tensor = fn(input)
            fut = pg.allreduce([tensor], opts).get_future()
            fut.wait()
            result = fut.value()
            self.assertEqual(expected, result[0])

        # Multi input tests
        tests = simple_multi_input_reduce_tests(self.rank, self.world_size)
        for op, inputs, output in tests:
            opts = c10d.AllreduceOptions()
            opts.reduceOp = op
            tensors = [fn(input) for input in inputs]
            fut = pg.allreduce(tensors, opts).get_future()
            fut.wait()
            result = fut.value()
            for tensor in result:
                self.assertEqual(output, tensor)

        # Test overloaded convenience function (defaults to using sum)
        x = fn(torch.tensor([self.rank + 1.0]))
        fut = pg.allreduce(x).get_future()
        fut.wait()
        result = fut.value()
        self.assertEqual(
            torch.tensor([float(self.world_size * (self.world_size + 1) / 2)]),
            result[0],
        )

    @requires_gloo()
    def test_allreduce_basics(self):
        self._test_allreduce_basics(lambda t: t.clone())

    @skip_if_lt_x_gpu(2)
    @requires_gloo()
    def test_allreduce_basics_cuda(self):
        self._test_allreduce_basics(lambda t: t.clone().cuda())

    def _test_allreduce_stress(self, inputs):
        store = c10d.FileStore(self.file_name, self.world_size)
        pg = self._create_process_group_gloo(
            store, self.rank, self.world_size, self.opts(threads=8)
        )
        future_handles = [
            pg.allreduce(inputs[i]).get_future() for i in range(len(inputs))
        ]
        for i, future_handle in enumerate(future_handles):
            future_handle.wait()
            self.assertEqual(
                torch.tensor(
                    [
                        (i * self.world_size)
                        + (self.world_size * (self.world_size - 1) // 2)
                    ]
                ),
                future_handle.value()[0],
                msg=("Mismatch in iteration %d" % i),
            )

    @requires_gloo()
    def test_allreduce_stress(self):
        inputs = [torch.tensor([i + self.rank]) for i in range(1000)]
        self._test_allreduce_stress(inputs)

    @skip_if_lt_x_gpu(2)
    @requires_gloo()
    def test_allreduce_stress_cuda(self):
        inputs = [torch.tensor([i + self.rank]).cuda() for i in range(1000)]
        self._test_allreduce_stress(inputs)

    @requires_gloo()
    def test_allreduce_coalesced_checks(self):
        store = c10d.FileStore(self.file_name, self.world_size)
        pg = self._create_process_group_gloo(
            store, self.rank, self.world_size, self.opts()
        )

        t1 = torch.zeros(1, dtype=torch.float32)
        t2 = torch.zeros(1, dtype=torch.float64)
        t3 = torch.sparse_coo_tensor([[0]], [1], size=(1,))

        with self.assertRaisesRegex(RuntimeError, "requires non-empty tensor list"):
            opts = c10d.AllreduceCoalescedOptions()
            pg.allreduce_coalesced([], opts)

        with self.assertRaisesRegex(
            RuntimeError, "tensors must all have the same type"
        ):
            opts = c10d.AllreduceCoalescedOptions()
            pg.allreduce_coalesced([t1, t2], opts)

        with self.assertRaisesRegex(RuntimeError, "invalid tensor layout at index"):
            opts = c10d.AllreduceCoalescedOptions()
            pg.allreduce_coalesced([t1, t3], opts)

        with self.assertRaisesRegex(RuntimeError, "unsupported layout"):
            opts = c10d.AllreduceCoalescedOptions()
            pg.allreduce_coalesced([t3, t3.clone()], opts)

    @skip_if_lt_x_gpu(1)
    @requires_gloo()
    def test_allreduce_coalesced_checks_cuda(self):
        store = c10d.FileStore(self.file_name, self.world_size)
        pg = self._create_process_group_gloo(
            store, self.rank, self.world_size, self.opts()
        )

        t1 = torch.zeros(1, dtype=torch.float32)

        with self.assertRaisesRegex(RuntimeError, "unsupported device type"):
            opts = c10d.AllreduceCoalescedOptions()
            pg.allreduce_coalesced([t1.cuda(), t1.cuda()], opts)

    def _test_allreduce_coalesced_basics(self, fn):
        store = c10d.FileStore(self.file_name, self.world_size)
        pg = self._create_process_group_gloo(
            store, self.rank, self.world_size, self.opts()
        )

        test_cases = simple_coalesced_reduce_tests(self.rank, self.world_size)
        for op, inputs, outputs in test_cases:
            opts = c10d.AllreduceCoalescedOptions()
            opts.reduceOp = op
            tensors = [fn(x) for x in inputs]
            fut = pg.allreduce_coalesced(tensors, opts).get_future()
            fut.wait()
            result = fut.value()
            for result_tensor, expected in zip(result, outputs):
                self.assertEqual(result_tensor, expected)

    @requires_gloo()
    def test_allreduce_coalesced_basics(self):
        self._test_allreduce_coalesced_basics(lambda t: t.clone())

    def _expected_output(self, i):
        ws = self.world_size
        return 2 * [torch.tensor([(i * ws) + (ws * (ws - 1) // 2)])]

    def _test_allreduce_coalesced_stress(self, inputs):
        store = c10d.FileStore(self.file_name, self.world_size)
        pg = self._create_process_group_gloo(
            store, self.rank, self.world_size, self.opts(threads=8)
        )
        future_handles = [
            pg.allreduce_coalesced(input).get_future() for input in inputs
        ]
        for i, future_handle in enumerate(future_handles):
            future_handle.wait()
            result = future_handle.value()
            self.assertEqual(
                self._expected_output(i),
                result,
                msg=f"Mismatch in iteration {i}",
            )

    @requires_gloo()
    def test_allreduce_coalesced_stress(self):
        inputs = [2 * [torch.tensor([i + self.rank])] for i in range(1000)]
        self._test_allreduce_coalesced_stress(inputs)

    @requires_gloo()
    def test_allreduce_coalesced_async(self):
        store = c10d.FileStore(self.file_name, self.world_size)
        c10d.init_process_group(
            backend="gloo", rank=self.rank, world_size=self.world_size, store=store
        )

        xs = [2 * [torch.tensor([i + self.rank])] for i in range(2)]
        futs = [c10d.all_reduce_coalesced(x, async_op=True) for x in xs]
        torch.futures.wait_all(futs)
        for i, fut in enumerate(futs):
            self.assertEqual(
                self._expected_output(i),
                fut.wait(),
                msg=f"Mismatch in iteration {i}",
            )

    @requires_gloo()
    def test_sparse_allreduce_checks(self):
        store = c10d.FileStore(self.file_name, self.world_size)
        pg = self._create_process_group_gloo(
            store, self.rank, self.world_size, self.opts()
        )

        t1 = torch.zeros([1])
        t2 = torch.sparse_coo_tensor([[0]], [1], size=(2,))
        t3 = torch.sparse_coo_tensor([[0]], [1], size=(4,))

        with self.assertRaisesRegex(RuntimeError, "requires non-empty tensor list"):
            opts = c10d.AllreduceOptions()
            pg.allreduce([], opts)

        with self.assertRaisesRegex(RuntimeError, "invalid tensor layout"):
            opts = c10d.AllreduceOptions()
            pg.allreduce([t1, t2], opts)

        with self.assertRaisesRegex(RuntimeError, "invalid tensor size"):
            opts = c10d.AllreduceOptions()
            pg.allreduce([t2, t3], opts)

        # Sparse allreduce only works with c10d.ReduceOp.SUM.
        for op in [c10d.ReduceOp.PRODUCT, c10d.ReduceOp.MIN, c10d.ReduceOp.MAX]:
            with self.assertRaisesRegex(
                RuntimeError, "unsupported reduction operation"
            ):
                opts = c10d.AllreduceOptions()
                opts.reduceOp = op
                pg.allreduce([t3], opts)

    def _test_sparse_allreduce_basics(self, fn):
        store = c10d.FileStore(self.file_name, self.world_size)
        pg = self._create_process_group_gloo(
            store, self.rank, self.world_size, self.opts()
        )

        for num_inputs_per_rank in [1, 2]:
            tests = simple_sparse_reduce_tests(
                self.rank, self.world_size, num_inputs=num_inputs_per_rank
            )
            for inputs, outputs in tests:
                tensors = [fn(input) for input in inputs]
                fut = pg.allreduce(tensors).get_future()
                fut.wait()
                result = fut.value()
                self.assertEqual(tensors, outputs)
                self.assertEqual(result, outputs)

    @requires_gloo()
    def test_sparse_allreduce_basics(self):
        self._test_sparse_allreduce_basics(lambda t: t)

    @skip_if_lt_x_gpu(2)
    @requires_gloo()
    def test_sparse_allreduce_basics_cuda(self):
        self._test_sparse_allreduce_basics(lambda t: t.clone().cuda())

    @skip_if_lt_x_gpu(2)
    @requires_gloo()
    def test_sparse_allreduce_cuda_dispatched(self):
        store = c10d.FileStore(self.file_name, self.world_size)
        dist.init_process_group(
            backend="gloo", store=store, rank=self.rank, world_size=self.world_size
        )
        tests = simple_sparse_reduce_tests(self.rank, self.world_size, num_inputs=1)
        for inputs, outputs in tests:
            tensors = inputs[-1].clone().cuda()
            work = dist.all_reduce(tensors, async_op=True)
            work.wait()
            self.assertEqual([tensors], outputs)

    @requires_gloo()
    def test_allgather_into_tensor_coalesced(self):
        store = c10d.FileStore(self.file_name, self.world_size)
        dist.init_process_group(
            backend="gloo",
            store=store,
            rank=self.rank,
            world_size=self.world_size,
        )
        torch.manual_seed(42)
        in_shapes = [(5, 5), (10, 10), (15, 15)]
        out_shapes = [(s[0] * self.world_size,) + s[1:] for s in in_shapes]

        outputs = [torch.empty(s) for s in out_shapes]
        inputs = [torch.rand(s) for s in in_shapes]
        work = dist.group.WORLD.allgather_into_tensor_coalesced(outputs, inputs)
        work.wait()

        for output, input in zip(outputs, inputs):
            expect = torch.cat([input] * self.world_size)
            self.assertTrue(torch.allclose(output, expect))

    @requires_gloo()
    def test_reduce_scatter_tensor(self):
        store = c10d.FileStore(self.file_name, self.world_size)
        dist.init_process_group(
            backend="gloo",
            store=store,
            rank=self.rank,
            world_size=self.world_size,
        )
        torch.manual_seed(42)
        out_shape = (20, 20)
        in_shape = (out_shape[0] * self.world_size,) + out_shape[1:]

        output = torch.empty(out_shape)
        input = torch.rand(in_shape)
        work = dist.reduce_scatter_tensor(output, input, async_op=True)
        work.wait()

<<<<<<< HEAD
        expect = input.view(self.world_size, *out_shape) \
            .chunk(self.world_size)[self.rank] * self.world_size
=======
        expect = (
            input.view(self.world_size, *out_shape).chunk(self.world_size)[self.rank]
            * self.world_size
        )
>>>>>>> f34905f6
        self.assertTrue(torch.allclose(output, expect))

    @requires_gloo()
    def test_reduce_scatter_tensor_coalesced(self):
        store = c10d.FileStore(self.file_name, self.world_size)
        dist.init_process_group(
            backend="gloo",
            store=store,
            rank=self.rank,
            world_size=self.world_size,
        )
        torch.manual_seed(42)
        out_shapes = [(5, 5), (10, 10), (15, 15)]
        in_shapes = [(s[0] * self.world_size,) + s[1:] for s in out_shapes]

        outputs = [torch.empty(s) for s in out_shapes]
        inputs = [torch.rand(s) for s in in_shapes]
        work = dist.group.WORLD.reduce_scatter_tensor_coalesced(outputs, inputs)
        work.wait()

        for output, input in zip(outputs, inputs):
<<<<<<< HEAD
            expect = input.view(self.world_size, *output.shape) \
                .chunk(self.world_size)[self.rank] * self.world_size
=======
            expect = (
                input.view(self.world_size, *output.shape).chunk(self.world_size)[
                    self.rank
                ]
                * self.world_size
            )
>>>>>>> f34905f6
            self.assertTrue(torch.allclose(output, expect))

    @requires_gloo()
    def test_scatter_checks(self):
        store = c10d.FileStore(self.file_name, self.world_size)
        pg = self._create_process_group_gloo(
            store, self.rank, self.world_size, self.opts()
        )

        t1 = torch.zeros([1], dtype=torch.float32)
        t2 = torch.zeros([1], dtype=torch.float64)
        t3 = torch.zeros([2], dtype=torch.float32)

        with self.assertRaisesRegex(RuntimeError, "invalid root rank"):
            opts = c10d.ScatterOptions()
            opts.rootRank = -1
            pg.scatter([t1], [], opts)

        with self.assertRaisesRegex(RuntimeError, "invalid root rank"):
            opts = c10d.ScatterOptions()
            opts.rootRank = self.world_size
            pg.scatter([t1], [], opts)

        with self.assertRaisesRegex(
            RuntimeError, "requires a single-element output tensor list"
        ):
            opts = c10d.ScatterOptions()
            opts.rootRank = 0
            pg.scatter([], [], opts)

        with self.assertRaisesRegex(
            RuntimeError, "requires a single-element output tensor list"
        ):
            opts = c10d.ScatterOptions()
            opts.rootRank = 0
            pg.scatter([t1, t1], [], opts)

        with self.assertRaisesRegex(
            RuntimeError, "requires a single-element input list"
        ):
            opts = c10d.ScatterOptions()
            opts.rootRank = self.rank
            pg.scatter([t1], [], opts)

        with self.assertRaisesRegex(
            RuntimeError, "requires a single-element input list"
        ):
            opts = c10d.ScatterOptions()
            opts.rootRank = self.rank
            pg.scatter([t1], [[t1] * self.world_size, [t1] * self.world_size], opts)

        desired_list_size = self.world_size
        incorrect_list_size = self.world_size - 1
        err_str = "Incorrect input list size {}. Input list size should be {}"
        with self.assertRaisesRegex(
            RuntimeError, err_str.format(incorrect_list_size, desired_list_size)
        ):
            opts = c10d.ScatterOptions()
            opts.rootRank = self.rank
            pg.scatter([t1], [[t1] * incorrect_list_size], opts)

        incorrect_list_size = self.world_size + 1
        with self.assertRaisesRegex(
            RuntimeError, err_str.format(incorrect_list_size, desired_list_size)
        ):
            opts = c10d.ScatterOptions()
            opts.rootRank = self.rank
            pg.scatter([t1], [[t1] * incorrect_list_size], opts)

        with self.assertRaisesRegex(RuntimeError, "invalid tensor type"):
            opts = c10d.ScatterOptions()
            opts.rootRank = self.rank
            pg.scatter([t1], [[t2] * self.world_size], opts)

        with self.assertRaisesRegex(RuntimeError, "invalid tensor size"):
            opts = c10d.ScatterOptions()
            opts.rootRank = self.rank
            pg.scatter([t1], [[t3] * self.world_size], opts)

        with self.assertRaisesRegex(RuntimeError, "requires empty input on non-root"):
            opts = c10d.ScatterOptions()
            opts.rootRank = (self.rank + 1) % self.world_size
            pg.scatter([t1], [[t1] * self.world_size], opts)

    def _test_scatter_basics(self, fn):
        store = c10d.FileStore(self.file_name, self.world_size)
        pg = self._create_process_group_gloo(
            store, self.rank, self.world_size, self.opts()
        )

        # Preallocate tensors for input/output
        input = [fn(torch.tensor([self.rank])) for _ in range(self.world_size)]
        outputs = [fn(torch.tensor([-1])) for _ in range(self.world_size)]

        # Take turns being the scatter root and accumulate work items
        futures = []
        for i in range(self.world_size):
            opts = c10d.ScatterOptions()
            opts.rootRank = i
            if i == self.rank:
                futures.append(pg.scatter([outputs[i]], [input], opts).get_future())
            else:
                futures.append(pg.scatter([outputs[i]], [], opts).get_future())

        # Wait for work to complete
        for i in range(self.world_size):
            futures[i].wait()
            result = futures[i].value()
            self.assertEqual(torch.tensor([i]), result[0])

    @requires_gloo()
    def test_scatter_basics(self):
        self._test_scatter_basics(lambda t: t.clone())

    @skip_if_lt_x_gpu(2)
    @requires_gloo()
    def test_scatter_basics_cuda(self):
        self._test_scatter_basics(lambda t: t.clone().cuda())

    def _test_scatter_stress(self, inputs, fn):
        store = c10d.FileStore(self.file_name, self.world_size)
        pg = self._create_process_group_gloo(
            store, self.rank, self.world_size, self.opts(threads=8)
        )
        outputs = [
            [fn(torch.tensor([-1])) for _ in range(self.world_size)]
            for _ in range(len(inputs))
        ]
        future_handles = []
        for i in range(len(inputs)):
            for root in range(self.world_size):
                opts = c10d.ScatterOptions()
                opts.rootRank = root
                if root == self.rank:
                    fut = pg.scatter(
                        [outputs[i][root]], [[fn(e) for e in inputs[i]]], opts
                    ).get_future()
                else:
                    fut = pg.scatter([outputs[i][root]], [], opts).get_future()
                future_handles.append(fut)

        for i, future_handle in enumerate(future_handles):
            future_handle.wait()
            iter = i // self.world_size
            root = i % self.world_size
            result = future_handle.value()

            self.assertEqual(
                torch.tensor([iter + root]),
                result[0],
                msg=("Mismatch in iteration %d for rank %d" % (iter, root)),
            )

    @requires_gloo()
    def test_set_gloo_pg_timeout(self):
        store = c10d.FileStore(self.file_name, self.world_size)
        pg = self._create_process_group_gloo(
            store, self.rank, self.world_size, self.opts()
        )
        pg.allreduce(torch.rand(10))
        self.assertEqual(pg.options._timeout, timedelta(seconds=50))
        pg._set_default_timeout(timedelta(seconds=23))
        self.assertEqual(pg.options._timeout, timedelta(seconds=23))

    @requires_gloo()
    def test_scatter_stress(self):
        inputs = [
            [torch.tensor([i + self.rank]) for _ in range(self.world_size)]
            for i in range(1000)
        ]
        self._test_scatter_stress(inputs, lambda t: t.clone())

    @skip_but_pass_in_sandcastle(
        "Test is flaky, see https://github.com/pytorch/pytorch/issues/15963"
    )
    @skip_if_lt_x_gpu(2)
    @requires_gloo()
    def test_scatter_stress_cuda(self):
        inputs = [
            [torch.tensor([i + self.rank]) for _ in range(self.world_size)]
            for i in range(1000)
        ]
        self._test_scatter_stress(inputs, lambda t: t.clone().cuda())

    @requires_gloo()
    def test_gather_checks(self):
        store = c10d.FileStore(self.file_name, self.world_size)
        pg = self._create_process_group_gloo(
            store, self.rank, self.world_size, self.opts()
        )

        t1 = torch.zeros([1], dtype=torch.float32)
        t2 = torch.zeros([1], dtype=torch.float64)
        t3 = torch.zeros([2], dtype=torch.float32)

        with self.assertRaisesRegex(RuntimeError, "invalid root rank"):
            opts = c10d.GatherOptions()
            opts.rootRank = -1
            pg.gather([], [t1], opts)

        with self.assertRaisesRegex(RuntimeError, "invalid root rank"):
            opts = c10d.GatherOptions()
            opts.rootRank = self.world_size
            pg.gather([], [t1], opts)

        with self.assertRaisesRegex(
            RuntimeError, "requires a single-element input tensor list"
        ):
            opts = c10d.GatherOptions()
            opts.rootRank = 0
            pg.gather([], [], opts)

        with self.assertRaisesRegex(
            RuntimeError, "requires a single-element input tensor list"
        ):
            opts = c10d.GatherOptions()
            opts.rootRank = 0
            pg.gather([], [t1, t1], opts)

        with self.assertRaisesRegex(
            RuntimeError, "requires a single-element output list"
        ):
            opts = c10d.GatherOptions()
            opts.rootRank = self.rank
            pg.gather([], [t1], opts)

        with self.assertRaisesRegex(
            RuntimeError, "requires a single-element output list"
        ):
            opts = c10d.GatherOptions()
            opts.rootRank = self.rank
            pg.gather([[t1] * self.world_size, [t1] * self.world_size], [t1], opts)

        desired_list_size = self.world_size
        incorrect_list_size = self.world_size - 1
        err_str = "Incorrect output list size {}. Output list size should be {}"
        with self.assertRaisesRegex(
            RuntimeError, err_str.format(incorrect_list_size, desired_list_size)
        ):
            opts = c10d.GatherOptions()
            opts.rootRank = self.rank
            pg.gather([[t1] * incorrect_list_size], [t1], opts)

        incorrect_list_size = self.world_size + 1
        with self.assertRaisesRegex(
            RuntimeError, err_str.format(incorrect_list_size, desired_list_size)
        ):
            opts = c10d.GatherOptions()
            opts.rootRank = self.rank
            pg.gather([[t1] * incorrect_list_size], [t1], opts)

        with self.assertRaisesRegex(RuntimeError, "invalid tensor type"):
            opts = c10d.GatherOptions()
            opts.rootRank = self.rank
            pg.gather([[t2] * self.world_size], [t1], opts)

        with self.assertRaisesRegex(RuntimeError, "invalid tensor size"):
            opts = c10d.GatherOptions()
            opts.rootRank = self.rank
            pg.gather([[t3] * self.world_size], [t1], opts)

        with self.assertRaisesRegex(RuntimeError, "requires empty output on non-root"):
            opts = c10d.GatherOptions()
            opts.rootRank = (self.rank + 1) % self.world_size
            pg.gather([[t1] * self.world_size], [t1], opts)

    def _test_gather_basics(self, fn):
        store = c10d.FileStore(self.file_name, self.world_size)
        pg = self._create_process_group_gloo(
            store, self.rank, self.world_size, self.opts()
        )

        # Preallocate tensors for input/output
        input = [fn(torch.tensor([self.rank]))]
        outputs = [fn(torch.tensor([-1])) for _ in range(self.world_size)]

        # Take turns being the gather root and accumulate work items
        futures = []
        for i in range(self.world_size):
            opts = c10d.GatherOptions()
            opts.rootRank = i
            if i == self.rank:
                futures.append(pg.gather([outputs], input, opts).get_future())
            else:
                futures.append(pg.gather([], input, opts).get_future())

        # Wait for work to complete
        expected = [fn(torch.tensor([rank])) for rank in range(self.world_size)]
        for i in range(self.world_size):
            futures[i].wait()
            result = futures[i].value()
            if i == self.rank:
                self.assertEqual(expected, result)

    @requires_gloo()
    def test_gather_basics(self):
        self._test_gather_basics(lambda t: t.clone())

    @skip_if_lt_x_gpu(2)
    @requires_gloo()
    def test_gather_basics_cuda(self):
        self._test_gather_basics(lambda t: t.clone().cuda())

    @requires_gloo()
    def test_gather_noncontiguous_input(self):
        # Take a column of 2D tensor, such that memory is not dense
        self._test_gather_basics(lambda t: t.expand(2, 2).contiguous()[:, 0])

    def _test_gather_stress(self, inputs, fn):
        store = c10d.FileStore(self.file_name, self.world_size)
        pg = self._create_process_group_gloo(
            store, self.rank, self.world_size, self.opts(threads=8)
        )
        future_handles = []
        outputs = [
            [[fn(torch.tensor([-1])) for _ in range(self.world_size)]]
            for _ in range(len(inputs))
        ]
        expected_outputs = [
            [[torch.tensor([i + j]) for j in range(self.world_size)]]
            for i in range(len(inputs))
        ]
        for i in range(len(inputs)):
            for root in range(self.world_size):
                opts = c10d.GatherOptions()
                opts.rootRank = root
                if root == self.rank:
                    fut = pg.gather(outputs[i], [fn(inputs[i])], opts).get_future()
                else:
                    fut = pg.gather([], [fn(inputs[i])], opts).get_future()
                future_handles.append(fut)

        for i, future_handle in enumerate(future_handles):
            future_handle.wait()
            iter = i // self.world_size
            root = i % self.world_size
            if root == self.rank:
                result = future_handle.value()
                self.assertEqual(
                    expected_outputs[iter],
                    [result],
                    msg=("Mismatch in iteration %d for root %d" % (iter, root)),
                )

    @requires_gloo()
    def test_gather_stress(self):
        inputs = [torch.tensor([i + self.rank]) for i in range(1000)]
        self._test_gather_stress(inputs, lambda t: t.clone())

    @skip_if_lt_x_gpu(2)
    @requires_gloo()
    def test_gather_stress_cuda(self):
        inputs = [torch.tensor([i + self.rank]).cuda() for i in range(1000)]
        self._test_gather_stress(inputs, lambda t: t.clone().cuda())

    @requires_gloo()
    def test_allgather_checks(self):
        store = c10d.FileStore(self.file_name, self.world_size)
        pg = self._create_process_group_gloo(
            store, self.rank, self.world_size, self.opts()
        )

        t1 = torch.zeros([1], dtype=torch.float32)
        t2 = torch.zeros([1], dtype=torch.float64)
        t3 = torch.zeros([2], dtype=torch.float32)

        with self.assertRaisesRegex(
            RuntimeError, "requires non-empty input tensor list"
        ):
            pg.allgather([], [])

        with self.assertRaisesRegex(
            RuntimeError, "requires input/output tensor lists to have the same length"
        ):
            pg.allgather([], [t1])

        with self.assertRaisesRegex(
            RuntimeError, "requires input/output tensor lists to have the same length"
        ):
            pg.allgather([[t1] * self.world_size, [t1] * self.world_size], [t1])

        with self.assertRaisesRegex(RuntimeError, "invalid output tensor list"):
            pg.allgather([[t1] * (self.world_size - 1)], [t1])

        with self.assertRaisesRegex(RuntimeError, "invalid output tensor list"):
            pg.allgather([[t1] * (self.world_size + 1)], [t1])

        with self.assertRaisesRegex(RuntimeError, "invalid tensor type"):
            pg.allgather(
                [[t1, t1] * (self.world_size), [t1, t1] * (self.world_size)], [t1, t2]
            )

        with self.assertRaisesRegex(RuntimeError, "invalid tensor size"):
            pg.allgather(
                [[t1, t1] * (self.world_size), [t1, t1] * (self.world_size)], [t1, t3]
            )

        with self.assertRaisesRegex(RuntimeError, "invalid tensor type"):
            pg.allgather([([t1, t2] * (self.world_size))[: self.world_size]], [t1])

        with self.assertRaisesRegex(RuntimeError, "invalid tensor size"):
            pg.allgather([([t1, t3] * (self.world_size))[: self.world_size]], [t1])

    def _test_allgather_basics(self, fn):
        store = c10d.FileStore(self.file_name, self.world_size)
        pg = self._create_process_group_gloo(
            store, self.rank, self.world_size, self.opts()
        )

        # Run with N input tensor per rank
        for n in [1, 2, 3]:
            input = [fn(torch.tensor([n * self.rank + i])) for i in range(n)]
            output = [
                [fn(torch.tensor([-1])) for _ in range(n * self.world_size)]
                for _ in range(n)
            ]
            expected_output = [
                [fn(torch.tensor([i])) for i in range(n * self.world_size)]
                for _ in range(n)
            ]
            fut = pg.allgather(output, input).get_future()
            fut.wait()
            result = fut.value()
            if n == 1:
                result = [result]
            self.assertEqual(expected_output, result)

    @requires_gloo()
    def test_allgather_basics(self):
        self._test_allgather_basics(lambda t: t.clone())

    @skip_if_lt_x_gpu(2)
    @requires_gloo()
    def test_allgather_basics_cuda(self):
        self._test_allgather_basics(lambda t: t.clone().cuda())

    @requires_gloo()
    def test_allgather_noncontiguous_input(self):
        # Take a column of 2D tensor, such that memory is not dense
        self._test_allgather_basics(lambda t: t.expand(2, 2).contiguous()[:, 0])

    def _test_allgather_stress(self, inputs, fn):
        store = c10d.FileStore(self.file_name, self.world_size)
        pg = self._create_process_group_gloo(
            store, self.rank, self.world_size, self.opts(threads=8)
        )
        future_handles = []
        outputs = [
            [[fn(torch.tensor([-1])) for _ in range(self.world_size)]]
            for _ in range(len(inputs))
        ]
        expected_outputs = [
            [[torch.tensor([i + j]) for j in range(self.world_size)]]
            for i in range(len(inputs))
        ]
        input_holder = {}
        for i in range(len(inputs)):
            # Note that this works around the data race discussed in
            # https://github.com/pytorch/pytorch/issues/75529, but we should
            # actually be able to pass the list directly into allgather when
            # that race is fixed.
            input_holder[i] = [fn(inputs[i])]
            fut = pg.allgather(outputs[i], input_holder[i]).get_future()
            future_handles.append(fut)

        for i, future_handle in enumerate(future_handles):
            future_handle.wait()
            result = future_handle.value()
            self.assertEqual(
                expected_outputs[i],
                [result],
                msg=("Mismatch in iteration %d" % i),
            )

    @requires_gloo()
    def test_allgather_stress(self):
        inputs = [torch.tensor([i + self.rank]) for i in range(1000)]
        self._test_allgather_stress(inputs, lambda t: t.clone())

    @skip_if_lt_x_gpu(2)
    @requires_gloo()
    def test_allgather_stress_cuda(self):
        inputs = [torch.tensor([i + self.rank]).cuda() for i in range(1000)]
        self._test_allgather_stress(inputs, lambda t: t.clone().cuda())

    @requires_gloo()
    def test_allgather_coalesced_checks(self):
        store = c10d.FileStore(self.file_name, self.world_size)
        pg = self._create_process_group_gloo(
            store, self.rank, self.world_size, self.opts()
        )
        dummy_input = [torch.zeros([1], dtype=torch.float32)]
        dummy_output_lists = [
            [torch.zeros([1], dtype=torch.float32)] for _ in range(self.world_size)
        ]

        # One of output tensors does not match input list.
        dummy_output_lists[0] = [torch.zeros([0], dtype=torch.float32)]
        with self.assertRaisesRegex(
            RuntimeError, "invalid size of output tensor at index 0"
        ):
            c10d.all_gather_coalesced(dummy_output_lists, dummy_input, pg)

        # One of output tensors does not match input list.
        dummy_output_lists[0] = [torch.zeros([1], dtype=torch.float64)]
        with self.assertRaisesRegex(RuntimeError, "invalid tensor type at index 0"):
            c10d.all_gather_coalesced(dummy_output_lists, dummy_input, pg)

        # Output lists have too many elements
        dummy_output_lists = [
            [torch.zeros([1], dtype=torch.float32)] for _ in range(self.world_size + 1)
        ]
        with self.assertRaisesRegex(
            RuntimeError, "output lists should be equal to world size"
        ):
            c10d.all_gather_coalesced(dummy_output_lists, dummy_input, pg)

        # Output is not a list of lists.
        dummy_output_lists = [torch.zeros([0], dtype=torch.float32)]
        with self.assertRaisesRegex(
            TypeError, "Invalid function argument.*output_tensor_lists"
        ):
            c10d.all_gather_coalesced(dummy_output_lists, dummy_input, pg)

    @requires_gloo()
    def test_allgather_coalesced_async(self):
        store = c10d.FileStore(self.file_name, self.world_size)
        c10d.init_process_group(
            backend="gloo", rank=self.rank, world_size=self.world_size, store=store
        )

        xxs = [2 * [torch.tensor([i + self.rank])] for i in range(2)]
        yys = [
            [[torch.zeros_like(x) for x in xx] for _ in range(self.world_size)]
            for xx in xxs
        ]
        futs = [
            c10d.all_gather_coalesced(yy, xx, async_op=True) for xx, yy in zip(xxs, yys)
        ]

        # expected outputs
        zzs = [
            [2 * [torch.tensor([i + r])] for r in range(self.world_size)]
            for i in range(2)
        ]

        torch.futures.wait_all(futs)
        for yy, zz in zip(yys, zzs):
            # one iteration
            for y_out, z_out in zip(yy, zz):
                # one output tensor list
                for y, z in zip(y_out, z_out):
                    # one tensor in output tensor list
                    self.assertEqual(y, z)

        # Added to address https://github.com/pytorch/pytorch/issues/65231
        # In the failed tests, all assertEqual are passed on all processes.
        # However, one of the processes didn't call ProcessGroupGloo
        # destructor before exiting program. This is not surprising as the only
        # guarantee that Python makes is that garbage collection MAY happen
        # before the program exits. If GC didn't happen, the two threads in
        # ProcessGroup might be destructed before joined.
        # FIXME: it's still unclear why only this test require explicit
        # destroy_process_group()
        c10d.destroy_process_group()

    @requires_gloo()
    def test_reduce_checks(self):
        store = c10d.FileStore(self.file_name, self.world_size)
        pg = pg = self._create_process_group_gloo(
            store, self.rank, self.world_size, self.opts()
        )

        t1 = torch.zeros([1], dtype=torch.float32)

        with self.assertRaisesRegex(RuntimeError, "invalid root rank"):
            opts = c10d.ReduceOptions()
            opts.rootRank = -1
            opts.rootTensor = 0
            pg.reduce([t1], opts)

        with self.assertRaisesRegex(RuntimeError, "invalid root rank"):
            opts = c10d.ReduceOptions()
            opts.rootRank = self.world_size
            opts.rootTensor = 0
            pg.reduce([t1], opts)

        with self.assertRaisesRegex(RuntimeError, "invalid root tensor"):
            opts = c10d.ReduceOptions()
            opts.rootRank = self.rank
            opts.rootTensor = 1
            pg.reduce([t1], opts)

        with self.assertRaisesRegex(
            RuntimeError, "requires a single-element tensor list"
        ):
            opts = c10d.ReduceOptions()
            opts.rootRank = self.rank
            opts.rootTensor = 0
            pg.reduce([t1, t1], opts)

    def _test_reduce_basics(self, fn):
        store = c10d.FileStore(self.file_name, self.world_size)
        pg = self._create_process_group_gloo(
            store, self.rank, self.world_size, self.opts()
        )
        for op, input, output in simple_reduce_tests(self.rank, self.world_size):
            for root in range(self.world_size):
                opts = c10d.ReduceOptions()
                opts.reduceOp = op
                opts.rootRank = root
                tmp = fn(input)
                fut = pg.reduce([tmp], opts).get_future()
                fut.wait()
                result = fut.value()
                if root == self.rank:
                    self.assertEqual(output, result[0])

    @requires_gloo()
    def test_reduce_basics(self):
        self._test_reduce_basics(lambda t: t.clone())

    @skip_if_lt_x_gpu(2)
    @requires_gloo()
    def test_reduce_basics_cuda(self):
        self._test_reduce_basics(lambda t: t.clone().cuda())

    def _test_reduce_stress(self, inputs):
        store = c10d.FileStore(self.file_name, self.world_size)
        pg = self._create_process_group_gloo(
            store, self.rank, self.world_size, self.opts(threads=8)
        )
        future_handles = []
        outputs = []
        for i in range(len(inputs)):
            for root in range(self.world_size):
                opts = c10d.ReduceOptions()
                opts.rootRank = root
                tmp = inputs[i].clone()
                outputs.append(tmp)
                fut = pg.reduce([tmp], opts).get_future()
                future_handles.append(fut)

        for i, future_handle in enumerate(future_handles):
            future_handle.wait()
            result = future_handle.value()
            iter = i // self.world_size
            root = i % self.world_size
            if root == self.rank:
                self.assertEqual(
                    torch.tensor(
                        [
                            (iter * self.world_size)
                            + (self.world_size * (self.world_size - 1) // 2)
                        ]
                    ),
                    result[0],
                    msg=("Mismatch in iteration %d with root rank %d" % (iter, root)),
                )

    @requires_gloo()
    def test_reduce_stress(self):
        inputs = [torch.tensor([i + self.rank]) for i in range(1000)]
        self._test_reduce_stress(inputs)

    @skip_if_lt_x_gpu(2)
    @requires_gloo()
    def test_reduce_stress_cuda(self):
        inputs = [torch.tensor([i + self.rank]).cuda() for i in range(1000)]
        self._test_reduce_stress(inputs)

    @requires_gloo()
    def test_send_recv_all_to_all(self):
        store = c10d.FileStore(self.file_name, self.world_size)
        pg = self._create_process_group_gloo(
            store, self.rank, self.world_size, self.opts()
        )

        # Preallocate tensors for input/output
        inputs = [torch.tensor([self.rank]) for _ in range(self.world_size)]
        outputs = [torch.tensor([-1]) for _ in range(self.world_size)]

        # Issue sends
        send_work = []
        for i in range(self.world_size):
            if i == self.rank:
                continue
            send_work.append(pg.send([inputs[i]], i, 0))

        # Issue recvs
        recv_work = []
        for i in range(self.world_size):
            if i == self.rank:
                continue
            recv_work.append(pg.recv([outputs[i]], i, 0))

        # Wait for sends to complete
        for work in send_work:
            work.wait()
            self.assertTrue(work.is_completed())

        # Wait for recvs to complete
        for work in recv_work:
            work.wait()
            self.assertTrue(work.is_completed())

        # Test that every output other than our own contains the respective rank
        for i in range(self.world_size):
            if i == self.rank:
                continue
            self.assertEqual(torch.tensor([i]), outputs[i])

    @requires_gloo()
    def test_barrier_implies_wait(self):
        store = c10d.FileStore(self.file_name, self.world_size)
        pg = self._create_process_group_gloo(
            store, self.rank, self.world_size, self.opts()
        )

        # Kick off allreduce operations
        size = (100, 100)
        num = 16
        tensors = [torch.full(size, float(i)) for i in range(num)]
        for tensor in tensors:
            # Note: leak the returned work handle
            pg.allreduce(tensor)

        # Barrier should ensure all previous work has completed
        pg.barrier().get_future().wait()

        for i, tensor in enumerate(tensors):
            self.assertEqual(torch.full(size, float(i * self.world_size)), tensor)

    @skip_if_win32()
    @requires_gloo()
    def test_round_robin(self):
        num_process_groups = 2
        store = c10d.FileStore(self.file_name, self.world_size)
        c10d.init_process_group(
            backend="gloo", store=store, rank=self.rank, world_size=self.world_size
        )
        pg = c10d._round_robin_process_groups(
            [c10d.new_group(pg_options=self.opts()) for i in range(num_process_groups)]
        )

        # Run a few collectives so that we have called each process group
        for _ in range(num_process_groups + 1):
            tensor = torch.full([100, 100], float(self.rank))
            pg.broadcast(tensor, root=0).wait()
            self.assertEqual(torch.full([100, 100], 0.0), tensor)

    @skip_if_win32()
    @requires_gloo()
    def test_round_robin_create_destroy(self):
        store = c10d.FileStore(self.file_name, self.world_size)
        c10d.init_process_group(
            backend="gloo", store=store, rank=self.rank, world_size=self.world_size
        )

        def create(num, prefix):
            return c10d._round_robin_process_groups(
                [c10d.new_group(pg_options=self.opts()) for i in range(num)]
            )

        # Run create/use/destroy twice
        for i in range(2):
            num_process_groups = 2
            pg = create(num=num_process_groups, prefix=i)
            for _ in range(3):
                tensor = torch.ones([10, 10])
                pg.allreduce(tensor).wait()
                self.assertEqual(torch.full([10, 10], float(self.world_size)), tensor)
            del pg


class DistributedDataParallelTest(
    test_c10d_common.CommonDistributedDataParallelTest, MultiProcessTestCase
):
    def setUp(self):
        super().setUp()
        self._spawn_processes()

    def _get_process_group(self):
        store = self._get_store()
        c10d.init_process_group(
            backend="gloo", store=store, rank=self.rank, world_size=self.world_size
        )
        return c10d.distributed_c10d._get_default_group()

    def _test_gloo_backend(
        self, devices, device_ids, multi_device=False, gradient_as_bucket_view=False
    ):
        store = c10d.FileStore(self.file_name, self.world_size)
        c10d.init_process_group(
            backend="gloo", store=store, rank=self.rank, world_size=self.world_size
        )
        process_group = c10d.distributed_c10d._get_default_group()
        device = devices[-1]
        backend = process_group._get_backend(device)
        backend.create_device(interface=LOOPBACK)
        self._test_ddp_with_process_group(
            process_group, devices, device_ids, multi_device, gradient_as_bucket_view
        )

    @requires_gloo()
    def test_gloo_backend_cpu_module(self):
        self._test_gloo_backend([torch.device("cpu")], None)

    @requires_gloo()
    def test_gloo_backend_cpu_module_grad_is_view(self):
        self._test_gloo_backend(
            [torch.device("cpu")], None, gradient_as_bucket_view=True
        )

    @requires_gloo()
    @skip_if_lt_x_gpu(2)
    def test_gloo_backend_1gpu_module_device_ids_integer_list(self):
        int_devices = gpus_for_rank(self.world_size)[self.rank][:1]
        devices = [torch.device("cuda:" + str(i)) for i in int_devices]
        self._test_gloo_backend(devices, int_devices)

    @requires_gloo()
    @skip_if_lt_x_gpu(2)
    def test_gloo_backend_1gpu_module_device_ids_torch_device_list(self):
        int_devices = gpus_for_rank(self.world_size)[self.rank][:1]
        devices = [torch.device("cuda:" + str(i)) for i in int_devices]
        self._test_gloo_backend(devices, devices)

    @requires_gloo()
    @skip_if_lt_x_gpu(4)
    def test_gloo_backend_2gpu_module(self):
        int_devices = gpus_for_rank(self.world_size)[self.rank][:2]
        devices = [torch.device("cuda:" + str(i)) for i in int_devices]
        self._test_gloo_backend(devices, None, multi_device=True)

    @requires_gloo()
    @skip_if_lt_x_gpu(8)
    def test_gloo_backend_4gpu_module(self):
        int_devices = gpus_for_rank(self.world_size)[self.rank][:4]
        devices = [torch.device("cuda:" + str(i)) for i in int_devices]
        self._test_gloo_backend(devices, None, multi_device=True)

    def _test_global_local_unused_params_grad(
        self, gradient_as_bucket_view=False, static_graph=False
    ):
        """
        By simulating a multi-task training, this test is to make sure:
        1) DDP does not touch the grad of globally unused parameters.
        2) DDP does update the grad of locally unused parameters.
        """

        class GlobalLocalUnusedParamModule(nn.Module):
            def __init__(self):
                super().__init__()
                self.t0 = Task()
                self.t1 = Task()
                self.task_unused = Task()

            def task_parameters(self):
                return (self.t0.p, self.t1.p, self.task_unused.p)

            def forward(self, x, rank):
                return self.t0(x) if rank == 0 else self.t1(x)

        def run_and_verify_grad(model):
            # Run forward
            output = model(8, self.rank)

            # The grads of all parameters should be None at this point.
            t0_p, t1_p, task_unused_p = model.module.task_parameters()
            self.assertIsNone(t0_p.grad)
            self.assertIsNone(t1_p.grad)
            self.assertIsNone(task_unused_p.grad)

            # Run backward
            output.mean().backward()

            # Now locally unused parameter should have grad updated on all ranks.
            # However the globally unused parameter should still have None grad.
            self.assertIsNotNone(t0_p.grad)
            self.assertIsNotNone(t1_p.grad)
            self.assertIsNone(task_unused_p.grad)

        process_group = self._get_process_group()

        # Test on CPU
        cpu_model = DistributedDataParallel(
            GlobalLocalUnusedParamModule().cpu(),
            process_group=process_group,
            find_unused_parameters=True,
            gradient_as_bucket_view=gradient_as_bucket_view,
            static_graph=static_graph,
        )
        run_and_verify_grad(cpu_model)

        # Test on GPU
        device_id = gpus_for_rank(self.world_size)[self.rank][0]
        gpu_model = DistributedDataParallel(
            GlobalLocalUnusedParamModule().to(device_id),
            device_ids=[device_id],
            process_group=process_group,
            find_unused_parameters=True,
            gradient_as_bucket_view=gradient_as_bucket_view,
            static_graph=static_graph,
        )
        run_and_verify_grad(gpu_model)

    @requires_gloo()
    @skip_if_lt_x_gpu(2)
    def test_global_local_unused_params_grad(self):
        self._test_global_local_unused_params_grad()

    @requires_gloo()
    @skip_if_lt_x_gpu(2)
    def test_global_local_unused_params_grad_with_grad_is_view(self):
        self._test_global_local_unused_params_grad(gradient_as_bucket_view=True)

    @requires_gloo()
    @skip_if_lt_x_gpu(2)
    def test_global_local_unused_params_grad_with_static_graph(self):
        self._test_global_local_unused_params_grad(static_graph=True)

    @requires_gloo()
    @skip_if_lt_x_gpu(2)
    def test_find_unused_parameters_when_unused_parameters_empty(self):
        """
        An empty unused_parameters array does not imply find_unused_parameters =
        false. This test makes sure that DDP allreduces unused parameters
        accordingly where the forward pass in some process uses all parameters.
        This unit test creates a module that uses all parameters in rank = 0, and
        has unused parameters in other ranks.
        """

        class FindUnusedParamModule(nn.Module):
            def __init__(self):
                super().__init__()
                self.t0 = Task()
                self.t1 = Task()

            def task_parameters(self):
                return (self.t0.p, self.t1.p)

            def forward(self, x, rank):
                return self.t1(self.t0(x)) if rank == 0 else self.t1(x)

        def run_and_verify_grad(model):
            # Run forward
            output = model(8, self.rank)

            # The grads of all parameters should be None at this point.
            [self.assertIsNone(t_p.grad) for t_p in model.module.task_parameters()]

            # Run backward
            output.mean().backward()

            # Now locally unused parameter should have grad updated on all ranks.
            [self.assertIsNotNone(t_p.grad) for t_p in model.module.task_parameters()]

        process_group = self._get_process_group()

        # Test on CPU
        cpu_model = DistributedDataParallel(
            FindUnusedParamModule().cpu(),
            process_group=process_group,
            find_unused_parameters=True,
        )
        run_and_verify_grad(cpu_model)

        # Test on GPU
        device_id = gpus_for_rank(self.world_size)[self.rank][0]
        gpu_model = DistributedDataParallel(
            FindUnusedParamModule().to(device_id),
            device_ids=[device_id],
            process_group=process_group,
            find_unused_parameters=True,
        )
        run_and_verify_grad(gpu_model)

    @requires_gloo()
    def test_ignored_output(self):
        """
        Test that the output of a model can be ignored and that there is no
        implicit requirement that `backward` gets called.
        """
        process_group = self._get_process_group()

        class IgnoredOutput(nn.Module):
            def __init__(self):
                super().__init__()
                self.fc1 = nn.Linear(2, 10, bias=False)
                self.fc2 = nn.Linear(10, 4, bias=False)
                self.relu = nn.ReLU()

            def forward(self, x):
                x = self.relu(self.fc1(x))
                x = self.relu(self.fc2(x))
                return F.softmax(x, dim=1)

        model = DistributedDataParallel(
            IgnoredOutput().float(),
            process_group=process_group,
        )

        batch_size = 4
        criterion = nn.CrossEntropyLoss()
        input = torch.rand([batch_size, 2], dtype=torch.float)
        target = torch.LongTensor([random.randrange(4) for _ in range(batch_size)])

        # Run a few iterations where we ignore the output.
        for _ in range(4):
            output = model(input)
            del output

        # Run a few iterations where we use the output.
        for _ in range(4):
            output = model(input)
            loss = criterion(output, target)
            loss.backward()

    @requires_gloo()
    def test_ignored_output_with_unused_parameters(self):
        """
        Test that the output of a model can be ignored and that there is no
        implicit requirement that `backward` gets called, if not all model
        parameters participated in computing the model output.
        """
        process_group = self._get_process_group()

        class IgnoredOutputWithUnusedParameters(nn.Module):
            def __init__(self):
                super().__init__()
                self.fc1 = nn.Linear(2, 10, bias=False)
                self.fc2 = nn.Linear(10, 4, bias=False)
                self.fc3 = nn.Linear(4, 4, bias=False)
                self.relu = nn.ReLU()

            def forward(self, x):
                x = self.relu(self.fc1(x))
                x = self.relu(self.fc2(x))
                return F.softmax(x, dim=1)

        model = DistributedDataParallel(
            IgnoredOutputWithUnusedParameters().float(),
            process_group=process_group,
            find_unused_parameters=True,
        )

        batch_size = 4
        criterion = nn.CrossEntropyLoss()
        input = torch.rand([batch_size, 2], dtype=torch.float)
        target = torch.LongTensor([random.randrange(4) for _ in range(batch_size)])

        # Run a few iterations where we ignore the output.
        for _ in range(4):
            output = model(input)
            del output

        # Run a few iterations where we use the output.
        for _ in range(4):
            output = model(input)
            loss = criterion(output, target)
            loss.backward()

    @requires_gloo()
    @skip_if_lt_x_gpu(2)
    def test_ignored_sharded_tensor(self):
        class MyModule(nn.Module):
            def __init__(self, shard_tensor: ShardedTensor) -> None:
                super().__init__()
                self.fc1 = nn.Linear(2, 10, bias=False)
                self.st = nn.Parameter(shard_tensor)
                self.relu = nn.ReLU()

            def forward(self, x):
                x = self.relu(self.fc1(x))
                return F.softmax(x, dim=1)

        pg = dist.init_process_group(
            "gloo",
            init_method=f"file://{self.file_name}",
            world_size=self.world_size,
            rank=self.rank,
        )
        device = torch.device(f"cuda:{self.rank}")
        local_shard_metadata = ShardMetadata(
            shard_offsets=[(self.rank % 2) * 5, 0],
            shard_sizes=[5, 10],
            placement=f"rank:{self.rank}/cuda:{self.rank}",
        )
        local_shards = [Shard(torch.randn(5, 10, device=device), local_shard_metadata)]
        st = init_from_local_shards(local_shards, [10, 10])
        m = MyModule(st)
        DistributedDataParallel._set_params_and_buffers_to_ignore_for_model(
            module=m, params_and_buffers_to_ignore={"st"}
        )
        # test to make DDP constructor will not fail when module includes a ShardedTensor when ignored
        DistributedDataParallel(
            m,
            device_ids=[device] if device.type == "gpu" else None,
            process_group=pg,
            gradient_as_bucket_view=True,
            broadcast_buffers=False,
            static_graph=True,
        )

    def _run_and_verify_sparse_gradients(self, vanilla_model, ddp_model):
        mult = 2
        batch_size = mult * self.world_size
        criterion = nn.CrossEntropyLoss()
        input = torch.randint(0, 10, [batch_size, 2])
        target = torch.randint(0, 10, [batch_size])

        # Run with entire batch against single process version
        criterion(vanilla_model(input), target).backward()

        # Run with partial batch against multi process version
        partial_input = input.split(mult)[self.rank]
        partial_target = target.split(mult)[self.rank]
        criterion(ddp_model(partial_input), partial_target).backward()

        # Check that the gradients are sparse and identical
        vanilla_parameter = next(vanilla_model.parameters())
        ddp_parameter = next(ddp_model.parameters())
        self.assertEqual(
            vanilla_parameter.grad.coalesce(), ddp_parameter.grad.coalesce()
        )

    @requires_gloo()
    @skip_if_lt_x_gpu(2)
    def test_save_load_checkpoint(self):
        dist.init_process_group(
            "gloo",
            init_method=f"file://{self.file_name}",
            world_size=self.world_size,
            rank=self.rank,
        )

        class TestModel(nn.Module):
            def __init__(self):
                super().__init__()
                self.fc1 = nn.Linear(2, 10, bias=False)
                self.fc2 = nn.Linear(10, 4, bias=False)
                self.relu = nn.ReLU()

            def forward(self, x):
                x = self.relu(self.fc1(x))
                x = self.relu(self.fc2(x))
                return F.softmax(x, dim=1)

        def train_loop(model, optimizer, iterations):
            for _ in range(iterations):
                optimizer.zero_grad()
                output = model(input)
                loss = criterion(output, target)
                loss.backward()
                optimizer.step()

        device_id = gpus_for_rank(self.world_size)[self.rank][0]

        model_withload = TestModel().float().to(device_id)
        model_withoutload = TestModel().float().to(device_id)

        ddp_withload = DistributedDataParallel(
            model_withload,
            device_ids=[device_id],
        )
        ddp_withoutload = DistributedDataParallel(
            model_withoutload,
            device_ids=[device_id],
        )

        # ensure that all the three models start with the same set of parameters. By default they are randomized on construction
        for p in ddp_withload.parameters():
            with torch.no_grad():
                p.zero_()
        for p in model_withload.parameters():
            with torch.no_grad():
                p.zero_()
        for p in ddp_withoutload.parameters():
            with torch.no_grad():
                p.zero_()

        batch_size = 4
        criterion = nn.CrossEntropyLoss()

        optimizer_withload = torch.optim.SGD(ddp_withload.parameters(), lr=0.001)
        optimizer_non_ddp_withload = torch.optim.SGD(
            model_withload.parameters(), lr=0.001
        )
        optimizer_withoutload = torch.optim.SGD(ddp_withoutload.parameters(), lr=0.001)

        input = torch.rand([batch_size, 2], dtype=torch.float).to(device_id)
        target = torch.LongTensor([random.randrange(4) for _ in range(batch_size)]).to(
            device_id
        )

        # run the model for 6 iterations, with a checkpoint in the middle
        train_loop(ddp_withload, optimizer_withload, 3)

        # zero out parameters of both DDP and non-DDP models and reload them from the DDP state dict
        checkpoint_path = tempfile.gettempdir() + "/model.checkpoint"
        if self.rank == 0:
            torch.save(ddp_withload.state_dict(), checkpoint_path)

        dist.barrier()
        map_location = {"cuda:%d" % 0: "cuda:%d" % self.rank}
        ddp_state_dict = torch.load(checkpoint_path, map_location=map_location)

        for model in [ddp_withload, model_withload]:
            for p in ddp_withload.parameters():
                with torch.no_grad():
                    p.zero_()
        ddp_withload.load_state_dict(ddp_state_dict)
        # the non-DDP model needs to first remove the prefix of "module." from the DDP state dict
        torch.nn.modules.utils.consume_prefix_in_state_dict_if_present(
            ddp_state_dict, "module."
        )
        model_withload.load_state_dict(ddp_state_dict)

        train_loop(ddp_withload, optimizer_withload, 3)
        train_loop(model_withload, optimizer_non_ddp_withload, 3)

        # re-run the model with the same inputs for 6 iterations with no checkpoint
        train_loop(ddp_withoutload, optimizer_withoutload, 6)

        for p_withload, p_withoutload, p_non_ddp_withload in zip(
            ddp_withload.parameters(),
            ddp_withoutload.parameters(),
            model_withload.parameters(),
        ):
            self.assertEqual(p_withload, p_withoutload)
            self.assertEqual(p_non_ddp_withload, p_withoutload)

    def _test_sparse_gradients(self, gradient_as_bucket_view=False):
        process_group = self._get_process_group()

        # Ensure initialized weights and inputs are identical across processes
        torch.manual_seed(1337)

        vanilla_model = SparseGradientModule()
        ddp_model = DistributedDataParallel(
            copy.deepcopy(vanilla_model),
            process_group=process_group,
            gradient_as_bucket_view=gradient_as_bucket_view,
        )

        self._run_and_verify_sparse_gradients(vanilla_model, ddp_model)

    @requires_gloo()
    def test_sparse_gradients(self):
        self._test_sparse_gradients()

    @requires_gloo()
    def test_sparse_gradients_grad_is_view(self):
        self._test_sparse_gradients(gradient_as_bucket_view=True)

    @requires_gloo()
    def test_ddp_comm_hook_future_passing_cpu(self):
        """
        This unit test verifies whether the Future object is passed properly.
        The callback function creates a Future object and sets a value to it.
        """
        store = c10d.FileStore(self.file_name, self.world_size)
        process_group = self._get_process_group()

        # Test on CPU
        cpu_model = DistributedDataParallel(
            ModuleForDdpCommHook().cpu(), process_group=process_group
        )

        # Register DDP Communication Hook
        cpu_model.register_comm_hook(None, self._simple_hook)

        # check whether the grads are equal to what then callback returns.
        # without the comm_hook, result would be 0.25 * torch.ones(2, 2).
        self._run_and_verify_hook(cpu_model, 8, 2 * torch.ones(2, 2))

    def _gpu_model_with_ddp_comm_hook(
        self, process_group, hook=None, gradient_as_bucket_view=False, state=None
    ):
        device_id = gpus_for_rank(self.world_size)[self.rank][0]
        gpu_model = DistributedDataParallel(
            ModuleForDdpCommHook().to(device_id),
            device_ids=[device_id],
            process_group=process_group,
            gradient_as_bucket_view=gradient_as_bucket_view,
        )

        # Register a DDP communication hook if any.
        if hook is not None:
            gpu_model.register_comm_hook(state, hook)

        return gpu_model

    @requires_gloo()
    @skip_if_lt_x_gpu(2)
    def test_ddp_comm_hook_future_passing_gpu_gloo(self):
        """
        This unit test verifies whether the Future object is passed properly using gloo backend.
        The hook callback function creates a Future object and sets a value to it.
        """
        process_group = self._get_process_group()

        # Get GPU model with simple_hook registered.
        gpu_model = self._gpu_model_with_ddp_comm_hook(process_group, self._simple_hook)

        # check whether the grads are equal to what simple_hook's then callback returns.
        # without the comm_hook, result would be 0.25 * torch.ones(2, 2).
        self._run_and_verify_hook(gpu_model, 8, 2 * torch.ones(2, 2))

    @requires_gloo()
    def test_ddp_invalid_comm_hook_init(self):
        """
        This unit test makes sure that register_comm_hook properly checks the format
        of hook defined by user. The Python hook must be callable. This test also
        checks whether bucket annotation checked properly if defined.
        """
        process_group = self._get_process_group()

        model = DistributedDataParallel(
            ModuleForDdpCommHook(), process_group=process_group
        )

        with self.assertRaisesRegex(TypeError, "Communication hook must be callable."):
            model.register_comm_hook(state=None, hook=1)

        with self.assertRaisesRegex(
            ValueError, "bucket annotation should be dist.GradBucket."
        ):

            def comm_hook(
                state: object, bucket: int
            ) -> torch.futures.Future[torch.Tensor]:
                return torch.futures.Future()

            model.register_comm_hook(state=None, hook=comm_hook)

    @requires_gloo()
    def test_ddp_invalid_comm_hook_return_type(self):
        """
        This test checks whether return annotation checked properly if defined. It also
        checks whether an internal error is thrown if return type is incorrect and user
        hasn't specified any return type annotation.
        """
        process_group = self._get_process_group()

        model = DistributedDataParallel(
            ModuleForDdpCommHook(), process_group=process_group
        )

        expected_err = (
            "Communication hook: return annotation should be torch.futures.Future"
        )
        with self.assertRaisesRegex(
            ValueError,
            expected_err,
        ):

            def comm_hook(state: object, bucket: dist.GradBucket) -> int:
                return torch.futures.Future()

            model.register_comm_hook(state=None, hook=comm_hook)

        verify_ddp_error_logged(model, expected_err)

        with self.assertRaisesRegex(
            RuntimeError,
            "callback must return a torch.futures.Future object, but got",
        ):

            def comm_hook(state: object, bucket: dist.GradBucket):
                return 1

            model.register_comm_hook(state=None, hook=comm_hook)

            # Run forward
            output = model(8, self.rank)

            # Run backward
            output.mean().backward()

    @requires_gloo()
    def test_ddp_comm_hook_register_just_once(self):
        """
        DDP communication hook can only be registered once. This test validates whether
        the error is thrown properly when register_comm_hook is called more than once.
        """
        process_group = self._get_process_group()

        model = DistributedDataParallel(
            ModuleForDdpCommHook(), process_group=process_group
        )

        def dummy_hook(state, bucket):
            fut = torch.futures.Future()
            fut.set_result([bucket.buffer()])
            return fut

        model.register_comm_hook(None, dummy_hook)

        with self.assertRaisesRegex(
            RuntimeError,
            "register_comm_hook or register_builtin_comm_hook can only be called once.",
        ):
            model.register_comm_hook(None, dummy_hook)

    @requires_gloo()
    def test_ddp_comm_hook_sparse_gradients(self):
        """
        Runs "test_sparse_gradients" unit test with DDP communication hook. We define a
        simple hook that does allreduce and works with gloo backend for this test.
        """
        process_group = self._get_process_group()

        # Ensure initialized weights and inputs are identical across processes
        torch.manual_seed(1337)

        vanilla_model = SparseGradientModule()
        ddp_model = DistributedDataParallel(
            copy.deepcopy(vanilla_model),
            process_group=process_group,
        )

        def allreduce_hook_gloo(
            state: object, bucket: dist.GradBucket
        ) -> torch.futures.Future[torch.Tensor]:
            def div_by_world_size(fut):
                # Divide the result by 2 * world_size.
                return fut.wait()[0] / self.world_size

            # Prepare allreduced grad bucket tensors by running an async work.
            fut = process_group.allreduce([bucket.buffer()]).get_future()
            return fut.then(div_by_world_size)

        ddp_model.register_comm_hook(None, allreduce_hook_gloo)

        self._run_and_verify_sparse_gradients(vanilla_model, ddp_model)


class ReducerModule(nn.Module):
    def __init__(self):
        super().__init__()
        self.fc1 = nn.Linear(2, 10, bias=False)
        self.fc2 = nn.Linear(10, 4, bias=False)
        self.fc3 = nn.Linear(4, 4, bias=False)
        self.relu = nn.ReLU()

    def forward(self, x, use_fc3=True):
        x = self.relu(self.fc1(x)).float()
        x = self.relu(self.fc2(x)).float()
        if use_fc3:
            x = self.fc3(x).float()
        return F.softmax(x, dim=1)


class ReducerTest(TestCase):
    def setUp(self):
        self.file = tempfile.NamedTemporaryFile(delete=False)
        world_size = 1
        self.store = c10d.FileStore(self.file.name, world_size)
        c10d.init_process_group(
            backend="gloo", store=self.store, rank=0, world_size=world_size
        )
        self.process_group = c10d.distributed_c10d._get_default_group()

    def tearDown(self):
        c10d.destroy_process_group()
        try:
            os.remove(self.file.name)
        except OSError as e:
            print(str(e))
            pass

    @requires_gloo()
    def test_single_dtype_single_bucket(self):
        model = ReducerModule()
        parameters = list(model.parameters())
        buckets = [list(range(len(parameters)))]
        dist.Reducer(
            parameters, buckets, [dist._DEFAULT_FIRST_BUCKET_BYTES], self.process_group
        )

    def _create_mixed_precision_model(self):
        model = ReducerModule()
        model.float()
        model.fc1.double()
        return model

    @requires_gloo()
    def test_multi_dtype_single_bucket(self):
        model = self._create_mixed_precision_model()

        # Raise if there are multiple types per bucket.
        # In this case we create one bucket for all parameters.
        with self.assertRaises(RuntimeError):
            parameters = list(model.parameters())
            buckets = [list(range(len(parameters)))]
            dist.Reducer(
                parameters,
                buckets,
                [dist._DEFAULT_FIRST_BUCKET_BYTES],
                self.process_group,
            )

    @requires_gloo()
    def test_multi_dtype_multi_bucket(self):
        model = self._create_mixed_precision_model()
        parameters = list(model.parameters())
        group_by_dtype = groupby(
            range(len(parameters)), key=lambda i: parameters[i].dtype
        )
        buckets = [list(indices) for _, indices in group_by_dtype]
        dist.Reducer(
            parameters,
            buckets,
            [dist._DEFAULT_FIRST_BUCKET_BYTES for _ in buckets],
            self.process_group,
        )

    def _create_reducer_for_models(self, models, find_unused_parameters=False):
        self.assertEqual(len(models), 1)
        parameters = list(models[0].parameters())
        group_by_dtype = groupby(
            range(len(parameters)), key=lambda i: parameters[i].dtype
        )
        buckets = [list(indices) for _, indices in group_by_dtype]
        return dist.Reducer(
            parameters,
            buckets,
            [dist._DEFAULT_FIRST_BUCKET_BYTES for _ in range(len(buckets))],
            self.process_group,
            find_unused_parameters=find_unused_parameters,
        )

    @requires_gloo()
    def test_forward_backward(self):
        batch_size = 10
        model = self._create_mixed_precision_model()
        reducer = self._create_reducer_for_models([model])
        reducer.prepare_for_forward()
        loss = nn.CrossEntropyLoss()
        input = torch.rand([batch_size, 2], dtype=torch.double)
        target = torch.LongTensor([random.randrange(4) for _ in range(batch_size)])
        output = loss(model(input), target)
        reducer.prepare_for_backward(output)
        output.backward()

    @requires_gloo()
    def test_forward_backward_unused_parameters(self):
        batch_size = 10
        model = self._create_mixed_precision_model()
        reducer = self._create_reducer_for_models([model], find_unused_parameters=True)
        reducer.prepare_for_forward()
        loss = nn.CrossEntropyLoss()
        input = torch.rand([batch_size, 2], dtype=torch.double)
        target = torch.LongTensor([random.randrange(4) for _ in range(batch_size)])
        output = loss(model(input, use_fc3=False), target)

        # Check that the grad of fc3 is not set.
        self.assertEqual(None, model.fc3.weight.grad)

        # Compute and accumulate gradients.
        reducer.prepare_for_backward(output)
        output.backward()

        # The reducer will have marked the grad of fc3 as ready, because
        # it doesn't show up in the autograd graph of `output`. Since fc3.weight
        # is considered being globally unused, it will be kept untouched as None.
        self.assertEqual(None, model.fc3.weight.grad)

    @requires_gloo()
    def test_forward_backward_optimizer(self):
        batch_size = 10
        model = self._create_mixed_precision_model()
        reducer = self._create_reducer_for_models([model], find_unused_parameters=True)
        reducer.prepare_for_forward()
        loss = nn.CrossEntropyLoss()
        optimizer = torch.optim.Adam(model.parameters())
        for i in range(3):
            input = torch.rand([batch_size, 2], dtype=torch.double)
            target = torch.LongTensor([random.randrange(4) for _ in range(batch_size)])

            # The `zero_grad` function calls `detach_` and `zero_` on the grad
            # tensors of model parameters. If we tried to set the grad tensors
            # to a view of the reducer's bucket tensors, this would blow up.
            optimizer.zero_grad()

            # Unused parameter only in the first iteration.
            output = loss(model(input, use_fc3=(i > 0)), target)
            reducer.prepare_for_backward(output)
            output.backward()
            optimizer.step()


class CommTest(test_c10d_common.AbstractCommTest, MultiProcessTestCase):
    @property
    def device(self):
        return "cpu"

    def setUp(self):
        super().setUp()
        self._spawn_processes()

    def tearDown(self):
        super().tearDown()
        try:
            os.remove(self.file_name)
        except OSError:
            pass

    def _test_broadcast_coalesced(self, process_group, device, root_rank):
        half = torch.float16

        # No support for float16 for CPU tensors
        if device == torch.device("cpu"):
            half = torch.float32

        target = torch.arange(60, dtype=half, device=device).chunk(5)
        target += torch.arange(60, dtype=torch.float32, device=device).chunk(5)
        target += torch.arange(60, dtype=half, device=device).chunk(5)
        target += torch.arange(60, dtype=torch.float64, device=device).chunk(5)
        target += torch.arange(60, dtype=half, device=device).chunk(5)
        target += torch.arange(60, dtype=torch.float32, device=device).chunk(5)

        # The tensors to pass to broadcast are identical to the target
        # only on the process that is the root of the broadcast.
        if self.rank == root_rank:
            tensors = [tensor.clone() for tensor in target]
        else:
            tensors = [torch.zeros_like(tensor) for tensor in target]

        if self.rank != root_rank:
            self.assertNotEqual(tensors, target)

        c10d._broadcast_coalesced(
            process_group, tensors, buffer_size=256, src=root_rank
        )

        if self.rank != root_rank:
            self.assertEqual(tensors, target)

    @requires_gloo()
    @skip_if_lt_x_gpu(2)
    def test_broadcast_coalesced_gloo_cuda(self):
        store = c10d.FileStore(self.file_name, self.world_size)
        c10d.init_process_group(
            backend="gloo", store=store, rank=self.rank, world_size=self.world_size
        )
        process_group = c10d.distributed_c10d._get_default_group()
        device = torch.device("cuda:%d" % self.rank)
        backend = process_group._get_backend(device)
        backend.create_device(interface=LOOPBACK)
        ranks = list(range(self.world_size))
        for root_rank in ranks:
            self._test_broadcast_coalesced(process_group, device, root_rank)

    @requires_gloo()
    def test_broadcast_coalesced_gloo_cpu(self):
        store = c10d.FileStore(self.file_name, self.world_size)
        c10d.init_process_group(
            backend="gloo", store=store, rank=self.rank, world_size=self.world_size
        )
        process_group = c10d.distributed_c10d._get_default_group()
        device = torch.device("cpu")
        backend = process_group._get_backend(device)
        backend.create_device(interface=LOOPBACK)
        ranks = list(range(self.world_size))
        for root_rank in ranks:
            self._test_broadcast_coalesced(process_group, device, root_rank)

    @requires_gloo()
    @skip_if_lt_x_gpu(2)
    def test_sequence_num_set_default_pg_gloo(self):
        self._test_sequence_num_set_default_pg(backend="gloo")

    @requires_gloo()
    @skip_if_lt_x_gpu(2)
    def test_sequence_num_set_gloo_new_group(self):
        self._test_sequence_num_set_new_group(backend="gloo")

    @skip_if_lt_x_gpu(2)
    @requires_gloo()
    def test_sequence_num_incremented_gloo_default(self):
        self._test_sequence_num_incremented_default_group("gloo")

    @skip_if_lt_x_gpu(4)
    @requires_gloo()
    def test_sequence_num_incremented_gloo_subgroup(self):
        if self.world_size < 4:
            return skip_but_pass_in_sandcastle("Test requires world_size of at least 4")
        self._test_sequence_num_incremented_subgroup("gloo")

    @skip_if_lt_x_gpu(2)
    @requires_gloo()
    def test_gloo_warn_not_in_group(self):
        self._test_warn_not_in_group(backend="gloo")

    @skip_if_lt_x_gpu(2)
    @requires_gloo()
    def test_gloo_rank_membership(self):
        self._test_rank_membership(backend="gloo")

    @skip_if_lt_x_gpu(2)
    @requires_gloo()
    def test_tensor_dtype_mismatch(self):
        self._test_tensor_dtype_mismatch(backend="gloo")

    @skip_if_lt_x_gpu(2)
    @requires_gloo()
    def test_tensor_dtype_complex(self):
        self._test_tensor_dtype_complex(backend="gloo")

    @requires_gloo()
    def test_bool_tensors(self):
        self._test_bool_tensors(backend="gloo")


class GlooProcessGroupWithDispatchedCollectivesTests(
    test_c10d_common.ProcessGroupWithDispatchedCollectivesTests
):
    @requires_gloo()
    def test_collectives(self):
        self._test_collectives(backend="gloo")

    @requires_gloo()
    def test_allreduce_coalesced(self):
        self._test_allreduce_coalesced(backend="gloo")

    @requires_gloo()
    def test_all_to_all_single(self):
        self._test_all_to_all_single(backend="gloo")

    @requires_gloo()
    def test_allgather_coalesced(self):
        store = dist.FileStore(self.file_name, self.world_size)
        dist.init_process_group(
            "gloo",
            world_size=self.world_size,
            rank=self.rank,
            store=store,
        )
        input_tensor = torch.ones(10, 10, dtype=torch.float32)
        output_tensor_list = [torch.zeros_like(input_tensor)]
        dist.all_gather_coalesced([output_tensor_list], [input_tensor])
        self.assertEqual(output_tensor_list, [input_tensor])

    @requires_gloo()
    def test_monitored_barrier(self):
        store = dist.FileStore(self.file_name, self.world_size)
        dist.init_process_group(
            "gloo",
            world_size=self.world_size,
            rank=self.rank,
            store=store,
        )
        dist.monitored_barrier()


class CompilerTest(test_c10d_common.CompilerTest):
    @property
    def world_size(self):
        return 2

    def _get_default_group(self):
        store = c10d.FileStore(self.file_name, self.world_size)
        dist.init_process_group(
            backend="gloo",
            rank=self.rank,
            world_size=self.world_size,
            store=store,
        )
        return dist.distributed_c10d._get_default_group()

    def test_allreduce_work_wait_cpu(self):
        self._test_allreduce_work_wait(torch.ones(2, 2) * self.rank)

    @skip_if_lt_x_gpu(2)
    def test_allreduce_work_wait_gpu(self):
        self._test_allreduce_work_wait(torch.ones(2, 2, device=self.rank) * self.rank)

    def test_allgather_work_wait_cpu(self):
        self._test_allgather_work_wait(torch.ones(2, 2) * self.rank)

    @skip_if_lt_x_gpu(2)
    def test_allgather_work_wait_gpu(self):
        self._test_allgather_work_wait(torch.ones(2, 2, device=self.rank) * self.rank)

    def test_broadcast_work_wait_cpu(self):
        self._test_broadcast_work_wait(torch.ones(2, 2) * self.rank)

    @skip_if_lt_x_gpu(2)
    def test_broadcast_work_wait_gpu(self):
        self._test_broadcast_work_wait(torch.ones(2, 2, device=self.rank) * self.rank)

    def test_scatter_work_wait_cpu(self):
        self._test_scatter_work_wait(torch.ones(2, 2) * self.rank)

    @skip_if_lt_x_gpu(2)
    def test_scatter_work_wait_gpu(self):
        self._test_scatter_work_wait(torch.ones(2, 2, device=self.rank) * self.rank)

    def test_nested_comm_tensor_wrapping(self):
        self._test_nested_comm_tensor_wrapping(torch.ones(2, 2) * self.rank)

    def test_consecutive_comm_work_wait_cpu(self):
        self._test_consecutive_comm_work_wait(torch.ones(2, 2) * self.rank)

    @skip_if_lt_x_gpu(2)
    def test_consecutive_comm_work_wait_gpu(self):
        self._test_consecutive_comm_work_wait(
            torch.ones(2, 2, device=self.rank) * self.rank
        )


class LargeCommTest(test_c10d_common.AbstractLargeCommTest, MultiProcessTestCase):
    def setUp(self):
        super().setUp()
        self._spawn_processes()

    def tearDown(self):
        super().tearDown()
        try:
            os.remove(self.file_name)
        except OSError:
            pass

    @property
    def device(self):
        return torch.device("cpu")

    @requires_gloo()
    def test_new_group_local_sync(self):
        self._test_new_group_local_sync(backend="gloo")

    @requires_gloo()
    def test_new_group_local_sync_sanity_check(self):
        self._test_new_group_local_sync_sanity_check(backend="gloo")

    @requires_gloo()
    def test_new_group_local_sync_duplicate_pg(self):
        self._test_new_group_local_sync_duplicate_pg(backend="gloo")


if __name__ == "__main__":
    assert (
        not torch.cuda._initialized
    ), "test_distributed must not have initialized CUDA context on main process"

    run_tests()<|MERGE_RESOLUTION|>--- conflicted
+++ resolved
@@ -715,15 +715,10 @@
         work = dist.reduce_scatter_tensor(output, input, async_op=True)
         work.wait()
 
-<<<<<<< HEAD
-        expect = input.view(self.world_size, *out_shape) \
-            .chunk(self.world_size)[self.rank] * self.world_size
-=======
         expect = (
             input.view(self.world_size, *out_shape).chunk(self.world_size)[self.rank]
             * self.world_size
         )
->>>>>>> f34905f6
         self.assertTrue(torch.allclose(output, expect))
 
     @requires_gloo()
@@ -745,17 +740,12 @@
         work.wait()
 
         for output, input in zip(outputs, inputs):
-<<<<<<< HEAD
-            expect = input.view(self.world_size, *output.shape) \
-                .chunk(self.world_size)[self.rank] * self.world_size
-=======
             expect = (
                 input.view(self.world_size, *output.shape).chunk(self.world_size)[
                     self.rank
                 ]
                 * self.world_size
             )
->>>>>>> f34905f6
             self.assertTrue(torch.allclose(output, expect))
 
     @requires_gloo()
