# Copyright (c) Meta Platforms, Inc. and affiliates
# Owner(s): ["oncall: distributed"]

import copy
import functools
import unittest
from unittest.mock import patch

import torch
import torch._dynamo
import torch._dynamo.testing
import torch.distributed as dist
import torch.nn as nn
from torch._C import FileCheck
from torch._inductor.utils import run_and_get_triton_code
from torch.distributed._tensor import (
    DeviceMesh,
    DTensor,
    init_device_mesh,
    Replicate,
    Shard,
)
from torch.distributed._tensor.placement_types import _Partial
from torch.distributed.algorithms._checkpoint.checkpoint_wrapper import (
    checkpoint_wrapper,
    CheckpointImpl,
)
from torch.distributed.fsdp import FullyShardedDataParallel as FSDP
from torch.distributed.tensor.parallel import (
    ColwiseParallel,
    parallelize_module,
    PrepareModuleInput,
    PrepareModuleOutput,
    RowwiseParallel,
)
from torch.testing._internal.common_distributed import (
    run_with_both_funcol_impls,
    run_with_both_funcol_impls_with_arg,
    skip_if_lt_x_gpu,
)
from torch.testing._internal.common_utils import (
    instantiate_parametrized_tests,
    parametrize,
    run_tests,
)
from torch.testing._internal.distributed._tensor.common_dtensor import (
    DTensorTestBase,
    MLPModule,
    with_comms,
)
from torch.testing._internal.distributed.fake_pg import FakeStore
from torch.utils._triton import has_triton
from torch.utils.checkpoint import checkpoint


class SimpleModel(nn.Module):
    def __init__(self, device):
        super().__init__()
        self.mlp_0 = MLPModule(device)
        self.mlp_1 = MLPModule(device)

    def forward(self, input):
        return self.mlp_1(self.mlp_0(input))


def extract_graph(fx_g, _, graph_cell):
    graph_cell[0] = fx_g
    return fx_g


# Make a custom compiler that runs aot autograd but extracts the fw graph
fw_graph_cell = [None]
bw_graph_cell = [None]
fw_compiler = functools.partial(extract_graph, graph_cell=fw_graph_cell)
bw_compiler = functools.partial(extract_graph, graph_cell=bw_graph_cell)

from functorch.compile import min_cut_rematerialization_partition
from torch._dynamo.backends.common import aot_autograd

aot_eager_graph = aot_autograd(
    fw_compiler=fw_compiler,
    bw_compiler=bw_compiler,
    partition_fn=min_cut_rematerialization_partition,
)


@instantiate_parametrized_tests
class TestDTensorCompile(torch._dynamo.test_case.TestCase):
    def setUp(self):
        super().setUp()
        fake_store = FakeStore()
        dist.init_process_group(
            "fake", store=fake_store, rank=0, world_size=self.world_size
        )

    def tearDown(self):
        super().tearDown()
        dist.destroy_process_group()

    @property
    def device_type(self) -> str:
        return "cuda" if torch.cuda.is_available() else "cpu"

    @property
    def world_size(self) -> int:
        return 2

    @run_with_both_funcol_impls
    def test_placement_compile(self):
        def fn(x):
            a = 0
            if x.is_replicate():
                a += 1
            if x.is_shard():
                a += 2
                if x.dim < 0:
                    raise RuntimeError("dim < 0")
            if x.is_shard(0):
                a += 2
            if x.is_shard(dim=0):
                a += 2
            if x.is_shard(dim=None):
                a += 2
            if x.is_partial():
                a += 3
            return a

        compiled_fn = torch.compile(backend="aot_eager", fullgraph=True)(fn)

        for x in [Shard(0), Replicate(), _Partial()]:
            opt_fn = fn(x)
            compiled_out = compiled_fn(x)
            self.assertEqual(opt_fn, compiled_out)

    @run_with_both_funcol_impls
    def test_device_mesh_compile(self):
        def fn(x):
            # test size()
            a = x.size()
            b = x.size(0)
            c = x.size(mesh_dim=0)
            size = a + b + c
            # test get_coordinate()
            coord = x.get_coordinate()
            # test get_group()
            group = x.get_group()
            return size, coord, group

        compiled_fn = torch.compile(backend="aot_eager", fullgraph=True)(fn)

        mesh = DeviceMesh(self.device_type, torch.arange(self.world_size))
        opt_fn = fn(mesh)
        compiled_out = compiled_fn(mesh)
        self.assertEqual(opt_fn, compiled_out)

    @run_with_both_funcol_impls
    def test_fakify_dtensor(self):
        mesh = DeviceMesh(self.device_type, torch.arange(self.world_size))

        # pass in DTensor as inputs/outputs to the function
        def fn(x):
            return x

        x = DTensor.from_local(torch.rand(1), mesh, [Shard(0)], run_check=False)
        ref = fn(x)

        opt_fn = torch.compile(fn, backend="aot_eager", fullgraph=True)
        res = opt_fn(x)
        self.assertEqual(res, ref)

    @run_with_both_funcol_impls
    def test_dynamo_dtensor(self):
        mesh = DeviceMesh(self.device_type, torch.arange(self.world_size))

        # test passing in DTensor as inputs/outputs and run some tensor computation
        def fn(x):
            return x * x + 2

        x = DTensor.from_local(torch.rand(1), mesh, [Shard(0)], run_check=False)
        ref = fn(x)

        opt_fn = torch.compile(fn, backend="aot_eager", fullgraph=True)
        res = opt_fn(x)
        self.assertEqual(res, ref)

<<<<<<< HEAD
=======
    @run_with_both_funcol_impls
>>>>>>> 1aad5c98
    def test_dtensor_attribute_access_on_intermediate(self):
        mesh = DeviceMesh(self.device_type, torch.arange(self.world_size))

        def fn(x):
            tmp = x * 2
            if tmp.placements[0].is_shard():
                return tmp._local_tensor + 2
            else:
                return tmp._local_tensor + 3

        x = DTensor.from_local(torch.ones(4), mesh, [Shard(0)], run_check=False)
        ref = fn(x)

        opt_fn = torch.compile(fn, backend="aot_eager", fullgraph=True)
        res = opt_fn(x)
        self.assertEqual(res, ref)

<<<<<<< HEAD
    def test_dtensor_noncontiguous_output(self):
        mesh = DeviceMesh(self.device_type, torch.arange(self.world_size))

        # test passing in DTensor as inputs/outputs and run some tensor computation
        def fn(x, y, z):
            x_transposed = x.permute(0, 2, 1).contiguous()
            tmp = torch._C._nn.linear(x_transposed, y, z)
            return tmp.permute(0, 2, 1)

        x_inner = torch.randn(4, 16, 4, requires_grad=True)
        y_inner = torch.randn(4, 16, requires_grad=True)
        z_inner = torch.randn(4, requires_grad=True)
        x = DTensor.from_local(x_inner, mesh, [Shard(1)], run_check=False)
        y = DTensor.from_local(y_inner, mesh, [Shard(1)], run_check=False)
        z = DTensor.from_local(z_inner, mesh, [Replicate()], run_check=False)
        out = torch.compile(fn, backend="aot_eager", fullgraph=True)(x, y, z)
        out.contiguous().sum().backward()

=======
    @run_with_both_funcol_impls
>>>>>>> 1aad5c98
    def test_dynamo_dtensor_from_local(self):
        mesh = DeviceMesh(self.device_type, torch.arange(self.world_size))

        # create DTensor inside fn and run some compute
        def fn(x):
            dt = DTensor.from_local(x, mesh, [Replicate()], run_check=False)
            return dt.to_local() + 2

        # below is the op approach for reference
        # from torch.distributed._tensor.api import _FromTorchTensor
        # def from_local_tensor(x):
        #     return _FromTorchTensor.apply(x, mesh, [Replicate()], False)

        # _dt_lib_def = torch.library.Library("dtensor", "DEF")
        # _dt_lib_def.define("from_local(Tensor self) -> Tensor")

        # _dt_lib_impl = torch.library.Library("dtensor", "IMPL")
        # _dt_lib_impl.impl("from_local", from_local_tensor, "Autograd")

        x = torch.ones(1, requires_grad=True)
        ref = fn(x)
        cnt = torch._dynamo.testing.CompileCounterWithBackend("aot_eager")
        opt_fn = torch.compile(fn, backend=cnt, fullgraph=True)
        res = opt_fn(x)
        # backward should work as well
        res.sum().backward()

        self.assertEqual(res, ref)
        self.assertEqual(cnt.frame_count, 1)

        # test if user calls from_local with mesh/placements as kwargs and that should still work
        def from_local_kwargs_fn(x):
            dt = DTensor.from_local(
                x, device_mesh=mesh, placements=[Replicate()], run_check=False
            )
            return dt.to_local() + 2

        ref = from_local_kwargs_fn(x)
        opt_kwargs_fn = torch.compile(from_local_kwargs_fn, backend=cnt, fullgraph=True)
        res = opt_kwargs_fn(x)
        self.assertEqual(res, ref)
        self.assertEqual(cnt.frame_count, 2)

<<<<<<< HEAD
    def test_dynamo_to_local_kwargs(self):
        mesh = DeviceMesh(self.device_type, torch.arange(self.world_size))

        def fn(x):
            return dt.to_local(grad_placements=[Shard(0)]) + 2

        fn_opt = torch.compile(fn, backend="aot_eager", fullgraph=True)
        x = torch.ones(4)
        dt = DTensor.from_local(x, mesh, [Replicate()], run_check=False)

        out_ref = fn(dt)
        out_test = fn_opt(dt)
        self.assertEqual(out_ref, out_test)

    def test_dynamo_to_local_kwargs_forward_hook(self):
        mesh = DeviceMesh(self.device_type, torch.arange(self.world_size))

        def fw_hook(module, inp, out):
            return out.to_local(grad_placements=[Shard(0)]) + 2

        mod = torch.nn.Linear(4, 4)
        mod.register_forward_hook(fw_hook)

        mod = torch.nn.Linear(4, 4)
        mod.register_forward_hook(fw_hook)
        opt_mod = torch.compile(mod, backend="aot_eager", fullgraph=True)

        x = torch.ones(4, 4)
        dt = DTensor.from_local(x, mesh, [Replicate()], run_check=False)

        out_ref = mod(dt)
        out_test = opt_mod(dt)
        self.assertEqual(out_ref, out_test)

    def test_dtensor_different_gradient_placement(self):
        mesh = DeviceMesh(self.device_type, torch.arange(self.world_size))

        def fn(x, y, z):
            permute = x.permute(0, 2, 1)
            breakpoint()
            permute2 = permute.contiguous()
            layer_norm = torch.nn.functional.layer_norm(permute2, (4,), y, z, 1e-05)
            out = layer_norm.permute(0, 2, 1)
            return out

        x = torch.randn(4, 2, 4, requires_grad=True)
        x_dt = DTensor.from_local(x, mesh, [Shard(1)], run_check=False)

        y = torch.randn(4, requires_grad=True)
        y_dt = DTensor.from_local(y, mesh, [Replicate()], run_check=False)

        z = torch.randn(4, requires_grad=True)
        z_dt = DTensor.from_local(z, mesh, [Replicate()], run_check=False)

        opt_fn = torch.compile(fn, backend="inductor", fullgraph=True)
        tmp_dt = opt_fn(x_dt, y_dt, z_dt)
        out_dt = torch.matmul(tmp_dt, x_dt).permute(0, 2, 1)
        out_dt.sum().backward()

=======
    @run_with_both_funcol_impls
>>>>>>> 1aad5c98
    def test_dynamo_dtensor_from_local_redistribute(self):
        mesh = DeviceMesh(self.device_type, torch.arange(self.world_size))

        # pass in tensor as inputs/outputs, create DTensor and run redistribute
        # (allgather collective) inside the fn
        def fn(x):
            dt = DTensor.from_local(x, mesh, [Shard(0)], run_check=False)
            return dt.redistribute(mesh, [Replicate()]).to_local() + 2

        x = torch.ones(1)
        ref = fn(x)
        cnt = torch._dynamo.testing.CompileCounterWithBackend("aot_eager")
        opt_fn = torch.compile(fn, backend=cnt, fullgraph=True)
        res = opt_fn(x)
        self.assertEqual(res, ref)

        def redistribute_kwargs_fn(x):
            dt = DTensor.from_local(x, mesh, [Shard(0)], run_check=False)
            return (
                dt.redistribute(device_mesh=mesh, placements=[Replicate()]).to_local()
                + 2
            )

        x = torch.ones(1)
        ref = redistribute_kwargs_fn(x)
        opt_kwargs_fn = torch.compile(
            redistribute_kwargs_fn, backend=cnt, fullgraph=True
        )
        res = opt_kwargs_fn(x)
        self.assertEqual(res, ref)

    def test_dtensor_dynamo_device_mesh_attrs(self):
        mesh = DeviceMesh(self.device_type, torch.arange(self.world_size))

        # pass in tensor as inputs/outputs, create DTensor and run redistribute
        # (allgather collective) inside the fn
        def fn(x_dt):
            if x_dt.device_mesh.device_type == "cuda":
                return x_dt + 1
            else:
                return x_dt + 2

        x = torch.ones(4, 4)
        x_dt = DTensor.from_local(x, mesh, [Shard(0)], run_check=False)
        ref = fn(x_dt)

        opt_fn = torch.compile(fn, backend="eager", fullgraph=True)
        res = opt_fn(x_dt)
        self.assertEqual(ref, res)

    def test_dtensor_partial_placement_graph_output(self):
        mesh = DeviceMesh(self.device_type, torch.arange(self.world_size))

        def fn(x):
            return x + x

        x = torch.randn(4, 4, requires_grad=True)
        x_dt = DTensor.from_local(x, mesh, [_Partial()], run_check=False)

        y = torch.randn(4, 4, requires_grad=True)
        y_dt = DTensor.from_local(y, mesh, [Replicate()], run_check=False)

        opt_fn = torch.compile(fn, backend="inductor", fullgraph=True)
        tmp_dt = opt_fn(x_dt)
        out_dt = torch.matmul(tmp_dt, y_dt)
        out_dt.sum().backward()

    @unittest.skipIf(not has_triton(), "Inductor+gpu needs triton and recent GPU arch")
    @skip_if_lt_x_gpu(1)
    # TODO: somehow inductor bg compile threads are causing hangs at exit with distributed work dtor
    @patch.object(torch._inductor.config, "compile_threads", 1)
    @patch.object(torch._inductor.config, "reorder_for_compute_comm_overlap", True)
    @run_with_both_funcol_impls_with_arg
    def test_tp_compile_comm_reordering(self, use_native_funcol):
        class FakeAttention(nn.Module):
            def __init__(self):
                super().__init__()
                self.wq = nn.Linear(16, 16)
                self.wk = nn.Linear(16, 16)
                self.wv = nn.Linear(16, 16)
                self.wo = nn.Linear(16, 16)

            def forward(self, x):
                xq = self.wq(x)
                xk = self.wk(x)
                xv = self.wv(x)
                # fake attention:
                xo = xq + xk + xv
                return self.wo(xo)

        class FakeTransformerBlock(nn.Module):
            def __init__(self):
                super().__init__()
                self.attn = FakeAttention()

            def forward(self, x):
                return self.attn(x)

        class FakeTransformer(nn.Module):
            def __init__(self):
                super().__init__()
                self.block = FakeTransformerBlock()

            def forward(self, input):
                return self.block(input)

        model = FakeTransformer().to(self.device_type)

        tp_mesh = init_device_mesh("cuda", (2,), mesh_dim_names=("tp",))

        # apply sequence parallel
        parallel_plan = {
            "attn": PrepareModuleInput(
                input_layouts=Shard(0), desired_input_layouts=Replicate()
            ),
            "attn.wq": ColwiseParallel(),
            "attn.wk": ColwiseParallel(),
            "attn.wv": ColwiseParallel(),
            "attn.wo": RowwiseParallel(output_layouts=Shard(0)),
        }

        parallelize_module(
            module=model.block,
            device_mesh=tp_mesh,
            parallelize_plan=parallel_plan,
        )

        cnt = torch._dynamo.testing.CompileCounterWithBackend("inductor")
        compiled_model = torch.compile(model, backend=cnt, fullgraph=True)
        inp = torch.rand(20, 16).to(self.device_type)
        out = compiled_model(inp)
        out.sum().backward()
        self.assertEqual(cnt.frame_count, 1)

        code = run_and_get_triton_code(compiled_model, inp)
        if use_native_funcol:
            FileCheck().check(
                "buf0 = torch.ops._c10d_functional.all_gather_into_tensor.default(primal"
            ).check("buf1 = torch.ops._c10d_functional.wait_tensor.default(buf0").check(
                "extern_kernels.mm(buf0,"
            ).run(
                code
            )
        else:
            # Check that `buf2` is correctly waited on before first use.
            # fmt: off
            FileCheck() \
                .check("buf1_work = dist.all_gather_into_tensor(buf1[0]") \
                .check("buf2 = buf1[0]") \
                .check("buf2 = _wait_tensor(buf2)") \
                .check("extern_kernels.mm(buf2,") \
                .run(code)


@instantiate_parametrized_tests
class TestDTensorCompileE2E(DTensorTestBase):
    @property
    def world_size(self):
        return 4

    @with_comms
    @parametrize("is_seq_parallel", [True, False])
    @run_with_both_funcol_impls
    def test_tp_compile_fullgraph(self, is_seq_parallel):
        mesh = DeviceMesh(self.device_type, torch.arange(self.world_size))

        model = SimpleModel(self.device_type)

        colwise_style = (
            ColwiseParallel(input_layouts=Shard(0))
            if is_seq_parallel
            else ColwiseParallel()
        )
        rowwise_style = (
            RowwiseParallel(output_layouts=Shard(0))
            if is_seq_parallel
            else RowwiseParallel()
        )

        if is_seq_parallel:
            # use input preparation to test out the compile of it
            prepare_module_input = PrepareModuleInput(
                input_layouts=Shard(0),
                desired_input_layouts=Replicate(),
            )
            prepare_module_out = PrepareModuleOutput(
                output_layouts=Replicate(),
                desired_output_layouts=Shard(0),
            )
            plan = {
                "mlp_0": prepare_module_input,
                "mlp_0.net1": ColwiseParallel(),
                "mlp_0.net2": rowwise_style,
                "mlp_1.net1": colwise_style,
                "mlp_1.net2": RowwiseParallel(),
                "mlp_1": prepare_module_out,
            }
        else:
            plan = {
                "mlp_0.net1": colwise_style,
                "mlp_0.net2": rowwise_style,
                "mlp_1.net1": colwise_style,
                "mlp_1.net2": rowwise_style,
            }

        model = parallelize_module(
            model,
            mesh,
            parallelize_plan=plan,
        )
        rng_seed = self.rank if is_seq_parallel else 0
        torch.manual_seed(rng_seed)
        inp = torch.rand(20, 10, device=self.device_type)
        out = model(inp)
        cnt = torch._dynamo.testing.CompileCounterWithBackend("aot_eager")
        compiled_mod = torch.compile(model, backend=cnt, fullgraph=True)
        compiled_out = compiled_mod(inp)
        compiled_out.sum().backward()
        self.assertEqual(compiled_out, out)
        self.assertEqual(cnt.frame_count, 1)

    @with_comms
    @skip_if_lt_x_gpu(4)
    @run_with_both_funcol_impls
    def test_2d_fsdp_tp_compile(self):
        data_parallel_size = 2
        model = SimpleModel(self.device_type)
        model_copy = copy.deepcopy(model)

        # 2-D mesh is [dp, tp]
        twod_mesh = init_device_mesh(
            "cuda",
            (data_parallel_size, self.world_size // data_parallel_size),
            mesh_dim_names=["dp", "tp"],
        )

        fsdp_pg = twod_mesh.get_group(mesh_dim=0)

        inp = torch.rand(20, 10, device=self.device_type)
        parallelize_plan = {
            "mlp_0.net1": ColwiseParallel(),
            "mlp_0.net2": RowwiseParallel(),
            "mlp_1.net1": ColwiseParallel(),
            "mlp_1.net2": RowwiseParallel(),
        }
        tp_model = parallelize_module(model, twod_mesh["tp"], parallelize_plan)
        eager_2d = FSDP(
            tp_model,
            device_id=self.rank,
            use_orig_params=True,
            device_mesh=twod_mesh["dp"],
        )
        out = eager_2d(inp)
        tp_model2 = parallelize_module(
            model_copy,
            twod_mesh["tp"],
            parallelize_plan,
        )
        fsdp_2d = FSDP(
            tp_model2,
            device_id=self.rank,
            use_orig_params=True,
            device_mesh=twod_mesh["dp"],
        )

        # TODO: once aot autograd support is ready we can just use default backend
        cnt = torch._dynamo.testing.CompileCounterWithBackend("aot_eager")
        compiled_2d = torch.compile(fsdp_2d, backend=cnt)
        compiled_output = compiled_2d(inp)

        self.assertEqual(out, compiled_output)
        self.assertEqual(cnt.frame_count, 1)

    @with_comms
    @skip_if_lt_x_gpu(4)
    @run_with_both_funcol_impls
    def test_2d_fsdp_tp_ac_compile(self):
        dp_degree = 2
        tp_degree = self.world_size // dp_degree
        model = SimpleModel(self.device_type)
        model_copy = copy.deepcopy(model)

        # 2-D mesh is [dp, tp]
        mesh_2d = init_device_mesh(
            "cuda", mesh_shape=(dp_degree, tp_degree), mesh_dim_names=("dp", "tp")
        )

        inp = torch.rand(20, 10, device=self.device_type)
        parallelize_plan = {
            "mlp_0.net1": ColwiseParallel(),
            "mlp_0.net2": RowwiseParallel(),
            "mlp_1.net1": ColwiseParallel(),
            "mlp_1.net2": RowwiseParallel(),
        }
        tp_model = parallelize_module(model, mesh_2d["tp"], parallelize_plan)
        tp_model = checkpoint_wrapper(
            tp_model,
            checkpoint_impl=CheckpointImpl.NO_REENTRANT,
            checkpoint_fn=checkpoint,
            use_reentrant=False,
        )
        eager_2d = FSDP(tp_model, device_mesh=mesh_2d["dp"], use_orig_params=True)

        tp_model2 = parallelize_module(model_copy, mesh_2d["tp"], parallelize_plan)
        fsdp_2d = FSDP(
            tp_model2,
            device_mesh=mesh_2d["dp"],
            use_orig_params=True,
        )
        # TODO: once aot autograd support is ready we can just use default backend
        compiled_2d = torch.compile(fsdp_2d, backend="aot_eager")

        # forward pass
        out = eager_2d(inp)
        compiled_output = compiled_2d(inp)
        self.assertEqual(out, compiled_output)

        # backward pass
        out.sum().backward()
        compiled_output.sum().backward()

        # compare the gradients:
        for n, p in zip(fsdp_2d.parameters(), compiled_2d.parameters()):
            self.assertEqual(n.grad, p.grad)

    @with_comms
    @skip_if_lt_x_gpu(4)
    @run_with_both_funcol_impls
    def test_compile_dtensor_redistribute_backward(self):
        mesh = DeviceMesh(device_type="cuda", mesh=torch.arange(self.world_size))

        def fn(x, y):
            dt = DTensor.from_local(x.reshape(2, 4), mesh, [Shard(0)], run_check=False)
            dt2 = DTensor.from_local(y.reshape(4, 2), mesh, [Shard(1)], run_check=False)
            dt_out = torch.matmul(dt, dt2)
            dt_out_redistribute = dt_out.redistribute(mesh, [Replicate()])
            return dt_out_redistribute.to_local()

        opt_fn = torch.compile(fn, backend=aot_eager_graph, fullgraph=True)

        x_ref = torch.arange(8, requires_grad=True, dtype=torch.float32)
        y_ref = torch.arange(8, requires_grad=True, dtype=torch.float32)
        ref = fn(x_ref, y_ref)

        x = torch.arange(8, requires_grad=True, dtype=torch.float32)
        y = torch.arange(8, requires_grad=True, dtype=torch.float32)
        res = opt_fn(x, y)

        self.assertEqual(res, ref)

        # Now run and assert the backward + gradients
        ref.sum().backward()
        res.sum().backward()

        self.assertEqual(x_ref.grad, x.grad)
        self.assertEqual(y_ref.grad, y.grad)


if __name__ == "__main__":
    run_tests()<|MERGE_RESOLUTION|>--- conflicted
+++ resolved
@@ -183,10 +183,7 @@
         res = opt_fn(x)
         self.assertEqual(res, ref)
 
-<<<<<<< HEAD
-=======
-    @run_with_both_funcol_impls
->>>>>>> 1aad5c98
+    @run_with_both_funcol_impls
     def test_dtensor_attribute_access_on_intermediate(self):
         mesh = DeviceMesh(self.device_type, torch.arange(self.world_size))
 
@@ -204,7 +201,6 @@
         res = opt_fn(x)
         self.assertEqual(res, ref)
 
-<<<<<<< HEAD
     def test_dtensor_noncontiguous_output(self):
         mesh = DeviceMesh(self.device_type, torch.arange(self.world_size))
 
@@ -223,9 +219,7 @@
         out = torch.compile(fn, backend="aot_eager", fullgraph=True)(x, y, z)
         out.contiguous().sum().backward()
 
-=======
-    @run_with_both_funcol_impls
->>>>>>> 1aad5c98
+    @run_with_both_funcol_impls
     def test_dynamo_dtensor_from_local(self):
         mesh = DeviceMesh(self.device_type, torch.arange(self.world_size))
 
@@ -269,7 +263,6 @@
         self.assertEqual(res, ref)
         self.assertEqual(cnt.frame_count, 2)
 
-<<<<<<< HEAD
     def test_dynamo_to_local_kwargs(self):
         mesh = DeviceMesh(self.device_type, torch.arange(self.world_size))
 
@@ -288,13 +281,20 @@
         mesh = DeviceMesh(self.device_type, torch.arange(self.world_size))
 
         def fw_hook(module, inp, out):
-            return out.to_local(grad_placements=[Shard(0)]) + 2
+            tmp = out.to_local(grad_placements=out.placements) + 2
+            return DTensor.from_local(tmp, mesh, out.placements, run_check=False)
 
         mod = torch.nn.Linear(4, 4)
         mod.register_forward_hook(fw_hook)
 
         mod = torch.nn.Linear(4, 4)
         mod.register_forward_hook(fw_hook)
+        mod.weight = torch.nn.Parameter(
+            DTensor.from_local(mod.weight, mesh, [Replicate()], run_check=False)
+        )
+        mod.bias = torch.nn.Parameter(
+            DTensor.from_local(mod.bias, mesh, [Replicate()], run_check=False)
+        )
         opt_mod = torch.compile(mod, backend="aot_eager", fullgraph=True)
 
         x = torch.ones(4, 4)
@@ -309,7 +309,6 @@
 
         def fn(x, y, z):
             permute = x.permute(0, 2, 1)
-            breakpoint()
             permute2 = permute.contiguous()
             layer_norm = torch.nn.functional.layer_norm(permute2, (4,), y, z, 1e-05)
             out = layer_norm.permute(0, 2, 1)
@@ -329,9 +328,7 @@
         out_dt = torch.matmul(tmp_dt, x_dt).permute(0, 2, 1)
         out_dt.sum().backward()
 
-=======
-    @run_with_both_funcol_impls
->>>>>>> 1aad5c98
+    @run_with_both_funcol_impls
     def test_dynamo_dtensor_from_local_redistribute(self):
         mesh = DeviceMesh(self.device_type, torch.arange(self.world_size))
 
