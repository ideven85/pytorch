# Owner(s): ["module: linear algebra"]

import torch
import numpy as np

import unittest
import itertools
import warnings
import math
import sys
from math import inf, nan, isnan
import random
from random import randrange
from itertools import product
from functools import reduce, partial

from torch.testing._internal.common_utils import \
    (TestCase, run_tests, TEST_SCIPY, IS_MACOS, IS_WINDOWS, slowTest,
     TEST_WITH_ROCM, IS_FBCODE, IS_REMOTE_GPU, iter_indices,
     make_fullrank_matrices_with_distinct_singular_values,
     freeze_rng_state, IS_ARM64, IS_SANDCASTLE, TEST_OPT_EINSUM, parametrize, skipIfTorchDynamo,
     setLinalgBackendsToDefaultFinally)
from torch.testing._internal.common_device_type import \
    (instantiate_device_type_tests, dtypes, has_cusolver, has_hipsolver,
     onlyCPU, skipCUDAIf, skipCUDAIfNoMagma, skipCPUIfNoLapack, precisionOverride,
     skipCUDAIfNoMagmaAndNoCusolver, skipCUDAIfRocm, onlyNativeDeviceTypes, dtypesIfCUDA,
     onlyCUDA, skipCUDAVersionIn, skipMeta, skipCUDAIfNoCusolver, skipCUDAIfNotRocm,
     dtypesIfMPS, largeTensorTest)
from torch.testing import make_tensor
from torch.testing._internal.common_dtype import (
    all_types, all_types_and_complex_and, floating_and_complex_types, integral_types,
    floating_and_complex_types_and, floating_types_and, complex_types,
)
from torch.testing._internal.common_cuda import SM53OrLater, SM80OrLater, SM90OrLater, tf32_on_and_off, _get_magma_version, \
    _get_torch_cuda_version
from torch.testing._internal.common_mkldnn import bf32_on_and_off
from torch.distributions.binomial import Binomial
import torch.backends.opt_einsum as opt_einsum
import operator

# Protects against includes accidentally setting the default dtype
assert torch.get_default_dtype() is torch.float32

if TEST_SCIPY:
    import scipy


@unittest.skipIf(IS_ARM64, "Issue with numpy version on arm")
class TestLinalg(TestCase):
    def setUp(self):
        super(self.__class__, self).setUp()
        torch.backends.cuda.matmul.allow_tf32 = False

    def tearDown(self):
        torch.backends.cuda.matmul.allow_tf32 = True
        super(self.__class__, self).tearDown()

    exact_dtype = True

    @dtypes(torch.float, torch.cfloat)
    @precisionOverride({torch.float: 1e-06, torch.cfloat: 1e-06})
    @tf32_on_and_off(5e-3)
    @bf32_on_and_off(5e-3)
    def test_inner(self, device, dtype):
        def check(a_sizes_, b_sizes_):
            for a_sizes, b_sizes in ((a_sizes_, b_sizes_), (b_sizes_, a_sizes_)):
                a = torch.randn(a_sizes, dtype=dtype, device=device)
                b = torch.randn(b_sizes, dtype=dtype, device=device)
                res = torch.inner(a, b)
                ref = np.inner(a.cpu().numpy(), b.cpu().numpy())
                self.assertEqual(res.cpu(), torch.from_numpy(np.array(ref)))
                out = torch.zeros_like(res)
                torch.inner(a, b, out=out)
                self.assertEqual(res, out)

        check([], [])                       # scalar x scalar
        check([], [0])                      # scalar x empty
        check([], [3])                      # scalar x 1D
        check([], [2, 3, 4])                # scalar x 3D

        check([0], [0])                     # empty x empty
        check([0], [2, 0])                  # empty x 2D

        check([2], [2])                     # 1D x 1D
        check([2], [3, 1, 2])               # 1D x 3D
        check([2], [3, 0, 2])               # 1D x 3D empty

        check([1, 2], [3, 2])               # 2D x 2D
        check([1, 2], [3, 4, 2])            # 2D x 3D
        check([2, 1, 3, 2], [1, 3, 2, 2])   # 4D x 4D

        # Test error message
        with self.assertRaisesRegex(RuntimeError,
                                    r"inner\(\) the last dimension must match on both "
                                    r"input tensors but got shapes \[2, 3\] and \[2, 2\]"):
            torch.randn(2, 3, device=device, dtype=dtype).inner(torch.randn(2, 2, device=device, dtype=dtype))

    # Tests torch.outer, and its alias, torch.ger, vs. NumPy
    @precisionOverride({torch.bfloat16: 1e-1})
    @dtypes(*all_types_and_complex_and(torch.half, torch.bfloat16, torch.bool))
    def test_outer(self, device, dtype):
        def run_test_case(a, b):
            if dtype == torch.bfloat16:
                a_np = a.to(torch.double).cpu().numpy()
                b_np = b.to(torch.double).cpu().numpy()
                exact_dtype = False
            else:
                a_np = a.cpu().numpy()
                b_np = b.cpu().numpy()
                exact_dtype = True
            expected = np.outer(a_np, b_np)

            self.assertEqual(torch.outer(a, b), expected, exact_dtype=False)
            self.assertEqual(torch.Tensor.outer(a, b), expected, exact_dtype=False)

            self.assertEqual(torch.ger(a, b), expected, exact_dtype=False)
            self.assertEqual(torch.Tensor.ger(a, b), expected, exact_dtype=False)

            # test out variant
            out = torch.empty(a.size(0), b.size(0), device=device, dtype=dtype)
            torch.outer(a, b, out=out)
            self.assertEqual(out, expected, exact_dtype=False)

            out = torch.empty(a.size(0), b.size(0), device=device, dtype=dtype)
            torch.ger(a, b, out=out)
            self.assertEqual(out, expected, exact_dtype=False)

        a = torch.randn(50).to(device=device, dtype=dtype)
        b = torch.randn(50).to(device=device, dtype=dtype)
        run_test_case(a, b)

        # test 0 strided tensor
        zero_strided = torch.randn(1).to(device=device, dtype=dtype).expand(50)
        run_test_case(zero_strided, b)
        run_test_case(a, zero_strided)

    def test_matrix_rank_removed_error(self, device):
        a = make_tensor(5, 5, device=device, dtype=torch.float32)
        with self.assertRaisesRegex(RuntimeError, "This function was deprecated since version 1.9 and is now removed"):
            torch.matrix_rank(a)

    def test_solve_removed_error(self, device):
        a = make_tensor(5, 5, device=device, dtype=torch.float32)
        b = make_tensor(5, 1, device=device, dtype=torch.float32)
        with self.assertRaisesRegex(RuntimeError, "This function was deprecated since version 1.9 and is now removed"):
            torch.solve(b, a)
        with self.assertRaisesRegex(RuntimeError, "This function was deprecated since version 1.9 and is now removed"):
            b.solve(a)

    def test_eig_removed_error(self, device):
        a = make_tensor(5, 5, device=device, dtype=torch.float32)
        with self.assertRaisesRegex(RuntimeError, "This function was deprecated since version 1.9 and is now removed"):
            torch.eig(a)
        with self.assertRaisesRegex(RuntimeError, "This function was deprecated since version 1.9 and is now removed"):
            a.eig()

    def test_symeig_removed_error(self, device):
        a = make_tensor(5, 5, device=device, dtype=torch.float32)
        with self.assertRaisesRegex(RuntimeError, "This function was deprecated since version 1.9 and is now removed"):
            torch.symeig(a)
        with self.assertRaisesRegex(RuntimeError, "This function was deprecated since version 1.9 and is now removed"):
            a.symeig()

    def test_lstsq_removed_error(self, device):
        a = make_tensor(5, 5, device=device, dtype=torch.float32)
        with self.assertRaisesRegex(RuntimeError, "This function was deprecated since version 1.9 and is now removed"):
            torch.lstsq(a, a)
        with self.assertRaisesRegex(RuntimeError, "This function was deprecated since version 1.9 and is now removed"):
            a.lstsq(a)

    @skipCUDAIfNoMagma
    @skipCPUIfNoLapack
    @skipIfTorchDynamo("flaky, needs investigation")
    @dtypes(torch.float, torch.double, torch.cfloat, torch.cdouble)
    def test_linalg_lstsq(self, device, dtype):
        from torch.testing._internal.common_utils import random_well_conditioned_matrix
        if self.device_type == 'cpu':
            drivers = ('gels', 'gelsy', 'gelsd', 'gelss', None)
        else:
            drivers = ('gels', None)

        def check_solution_correctness(a, b, sol):
            sol2 = a.pinverse() @ b
            self.assertEqual(sol, sol2, atol=1e-5, rtol=1e-5)

        def check_correctness_ref(a, b, res, ref, driver="default"):
            def apply_if_not_empty(t, f):
                if t.numel():
                    return f(t)
                else:
                    return t

            def select_if_not_empty(t, i):
                selected = apply_if_not_empty(t, lambda x: x.select(0, i))
                return selected

            m = a.size(-2)
            n = a.size(-1)
            nrhs = b.size(-1)
            batch_size = int(np.prod(a.shape[:-2]))
            if batch_size == 0:
                batch_size = 1
            a_3d = a.view(batch_size, m, n)
            b_3d = b.view(batch_size, m, nrhs)

            solution_3d = res.solution.view(batch_size, n, nrhs)
            residuals_2d = apply_if_not_empty(res.residuals, lambda t: t.view(-1, nrhs))
            rank_1d = apply_if_not_empty(res.rank, lambda t: t.view(-1))
            singular_values_2d = res.singular_values.view(batch_size, res.singular_values.shape[-1])

            if a.numel() > 0:
                for i in range(batch_size):
                    sol, residuals, rank, singular_values = ref(
                        a_3d.select(0, i).numpy(),
                        b_3d.select(0, i).numpy()
                    )
                    # Singular values are None when lapack_driver='gelsy' in SciPy
                    if singular_values is None:
                        singular_values = []
                    self.assertEqual(sol, solution_3d.select(0, i), atol=1e-5, rtol=1e-5)
                    self.assertEqual(rank, select_if_not_empty(rank_1d, i), atol=1e-5, rtol=1e-5)
                    self.assertEqual(singular_values, singular_values_2d.select(0, i), atol=1e-5, rtol=1e-5)

                    # SciPy and NumPy operate only on non-batched input and
                    # return an empty array with shape (0,) if rank(a) != n
                    # in PyTorch the batched inputs are supported and
                    # matrices in the batched input can have different ranks
                    # we compute residuals only if all matrices have rank == n
                    # see https://github.com/pytorch/pytorch/issues/56483
                    if m > n:
                        if torch.all(rank_1d == n):
                            self.assertEqual(
                                residuals, select_if_not_empty(residuals_2d, i), atol=1e-5, rtol=1e-5, exact_dtype=False
                            )
                        else:
                            self.assertTrue(residuals_2d.numel() == 0)

            else:
                self.assertEqual(res.solution.shape, (*a.shape[:-2], n, nrhs))
                self.assertEqual(res.rank.shape, a.shape[:-2])

                # residuals are not always computed (and have non-zero shape)
                if m > n and driver != "gelsy":
                    self.assertEqual(res.residuals.shape, (*a.shape[:-2], 0))
                else:
                    self.assertEqual(res.residuals.shape, (0, ))

                # singular_values are not always computed (and have non-zero shape)
                if driver == "default" or driver == "gelsd" or driver == "gelss":
                    self.assertEqual(res.singular_values.shape, (*a.shape[:-2], min(m, n)))
                else:
                    self.assertEqual(res.singular_values.shape, (0, ))

        def check_correctness_scipy(a, b, res, driver, cond):
            # SciPy provides 3 driver options: gelsd, gelss, gelsy
            if TEST_SCIPY and driver in ('gelsd', 'gelss', 'gelsy'):
                import scipy.linalg

                def scipy_ref(a, b):
                    return scipy.linalg.lstsq(a, b, lapack_driver=driver, cond=cond)
                check_correctness_ref(a, b, res, scipy_ref, driver=driver)

        def check_correctness_numpy(a, b, res, driver, rcond):
            # NumPy uses only gelsd routine
            if driver == 'gelsd':

                def numpy_ref(a, b):
                    return np.linalg.lstsq(a, b, rcond=rcond)
                check_correctness_ref(a, b, res, numpy_ref)

        ms = [2 ** i for i in range(5)]
        m_ge_n_sizes = [(m, m // 2) for m in ms] + [(m, m) for m in ms]
        # cases m < n are only supported on CPU and for cuSOLVER path on CUDA
        m_l_n_sizes = [(m // 2, m) for m in ms]
        include_m_l_n_case = (has_cusolver() or device == 'cpu')
        matrix_sizes = m_ge_n_sizes + (m_l_n_sizes if include_m_l_n_case else [])
        batches = [(), (2,), (2, 2), (2, 2, 2)]
        # we generate matrices with singular values sampled from a normal distribution,
        # that is why we use `cond=1.0`, the mean to cut roughly half of all
        # the singular values and compare whether torch.linalg.lstsq agrees with
        # SciPy and NumPy.
        # if rcond is True then set value for it based on the used algorithm
        # rcond == -1 or any other negative value forces LAPACK to use machine precision tolerance
        rconds = (None, True, -1)

        for batch, matrix_size, driver, rcond in itertools.product(batches, matrix_sizes, drivers, rconds):
            # keep the rcond value if it is None or -1, set the driver specific value if it is True
            if rcond and rcond != -1:
                if driver in ('gelss', 'gelsd'):
                    # SVD based algorithm; set to zero roughly half of all the singular values
                    rcond = 1.0
                else:
                    # driver == 'gelsy'
                    # QR based algorithm; setting the value too high might lead to non-unique solutions and flaky tests
                    # so we skip this case
                    continue

            # specifying rcond value has no effect for gels driver so no need to run the tests again
            if driver == 'gels' and rcond is not None:
                continue

            shape = batch + matrix_size
            a = random_well_conditioned_matrix(*shape, dtype=dtype, device=device)
            b = torch.rand(*shape, dtype=dtype, device=device)

            m = a.size(-2)
            n = a.size(-1)
            res = torch.linalg.lstsq(a, b, rcond=rcond, driver=driver)
            sol = res.solution

            # Only checks gelsd, gelss, gelsy drivers
            check_correctness_scipy(a, b, res, driver, rcond)

            # Only checks gelsd driver
            check_correctness_numpy(a, b, res, driver, rcond)

            # gels driver is not checked by comparing to NumPy or SciPy implementation
            # because NumPy and SciPy do not implement this driver
            if driver == 'gels' and rcond is None:
                check_solution_correctness(a, b, sol)

    @skipCUDAIfNoMagma
    @skipCPUIfNoLapack
    @dtypes(torch.float, torch.double, torch.cfloat, torch.cdouble)
    def test_linalg_lstsq_batch_broadcasting(self, device, dtype):
        from torch.testing._internal.common_utils import random_well_conditioned_matrix

        def check_correctness(a, b):
            sol = torch.linalg.lstsq(a, b).solution
            sol2 = a.pinverse() @ b
            self.assertEqual(sol, sol2, rtol=1e-5, atol=1e-5)

        ms = [2 ** i for i in range(5)]
        batches = [(), (0,), (2,), (2, 2), (2, 2, 2)]
        # the case when a single matrix is batch-broadcasted over the rhs
        for m, batch in itertools.product(ms, batches):
            a = random_well_conditioned_matrix(m, m, dtype=dtype, device=device).view(*([1] * len(batch)), m, m)
            b = torch.rand(*(batch + (m, m)), dtype=dtype, device=device)
            check_correctness(a, b)

        # cases with broadcastable shapes
        for m in ms:
            a = random_well_conditioned_matrix(1, 3, 1, 3, m, m, dtype=dtype, device=device)
            b = torch.rand(3, 1, 3, 1, m, m // 2, dtype=dtype, device=device)
            check_correctness(a, b)

            # rhs are vectors, not matrices in this test
            b = torch.rand(3, 1, 3, 1, m, dtype=dtype, device=device)
            # unsqueeze for b because `check_correctness` checks against
            # a.pinverse() @ b, which requires b to be a matrix
            check_correctness(a, b.unsqueeze(-1))

            a = random_well_conditioned_matrix(3, 1, 3, 1, m, m, dtype=dtype, device=device)
            b = torch.rand(1, 3, 1, 3, m, m // 2, dtype=dtype, device=device)
            check_correctness(a, b)

            # rhs are vectors, not matrices in this test
            b = torch.rand(1, 3, 1, 3, m, dtype=dtype, device=device)
            check_correctness(a, b.unsqueeze(-1))

    @skipCPUIfNoLapack
    @skipCUDAIfNoMagma
    @dtypes(torch.float, torch.double, torch.cfloat, torch.cdouble)
    def test_linalg_lstsq_input_checks(self, device, dtype):
        # check empty inputs
        # empty batches
        a = torch.rand(0, 0, 3, 3, dtype=dtype, device=device)
        b = torch.rand(0, 0, 3, 2, dtype=dtype, device=device)
        self.assertEqual(
            torch.linalg.lstsq(a, b)[0],
            torch.zeros(0, 0, 3, 2, dtype=dtype, device=device)
        )
        # empty a and b
        a = torch.rand(2, 2, 0, 0, dtype=dtype, device=device)
        b = torch.rand(2, 2, 0, 0, dtype=dtype, device=device)
        self.assertEqual(
            torch.linalg.lstsq(a, b)[0],
            torch.zeros(2, 2, 0, 0, dtype=dtype, device=device)
        )
        # empty a and b
        a = torch.rand(2, 2, 3, 0, dtype=dtype, device=device)
        b = torch.rand(2, 2, 3, 0, dtype=dtype, device=device)
        self.assertEqual(
            torch.linalg.lstsq(a, b)[0],
            torch.zeros(2, 2, 0, 0, dtype=dtype, device=device)
        )
        # empty a but not b
        a = torch.rand(2, 2, 3, 0, dtype=dtype, device=device)
        b = torch.rand(2, 2, 3, 2, dtype=dtype, device=device)
        self.assertEqual(
            torch.linalg.lstsq(a, b)[0],
            torch.zeros(2, 2, 0, 2, dtype=dtype, device=device)
        )

        # empty a and b
        if torch.device(device).type == 'cpu':
            # only CPU since CUDA does not support overdetermined systems
            a = torch.rand(2, 2, 0, 3, dtype=dtype, device=device)
            b = torch.rand(2, 2, 0, 3, dtype=dtype, device=device)
            self.assertEqual(
                torch.linalg.lstsq(a, b)[0],
                torch.zeros(2, 2, 3, 3, dtype=dtype, device=device)
            )

        a = torch.rand(2, 3, dtype=dtype, device=device)
        b = torch.rand(3, dtype=dtype, device=device)

        with self.assertRaisesRegex(RuntimeError, 'input must have at least 2 dimensions'):
            torch.linalg.lstsq(b, b)

        with self.assertRaisesRegex(RuntimeError, 'other must have at least 1 dimension'):
            torch.linalg.lstsq(a, torch.tensor(1, dtype=dtype, device=device))

        with self.assertRaisesRegex(RuntimeError, r'input.size\(-2\) should match other.size\(-1\)'):
            torch.linalg.lstsq(a, b)

        with self.assertRaisesRegex(RuntimeError, r'input.size\(-2\) should match other.size\(-2\)'):
            torch.linalg.lstsq(a, b.unsqueeze(-1))

        def complement_device(device):
            if device == 'cpu' and torch.cuda.is_available():
                return 'cuda'
            else:
                return 'cpu'

        a = torch.rand(2, 2, 2, 2, dtype=dtype, device=device)
        b = torch.rand(2, 2, 2, dtype=dtype, device=complement_device(device))
        if a.device != b.device:
            with self.assertRaisesRegex(RuntimeError, 'be on the same device'):
                torch.linalg.lstsq(a, b)

        b = (torch.rand(2, 2, 2, dtype=dtype, device=device) * 100).long()
        with self.assertRaisesRegex(RuntimeError, 'the same dtype'):
            torch.linalg.lstsq(a, b)

        a = torch.rand(2, 2, 2, 2, dtype=dtype, device=device)
        b = torch.rand(2, 2, 2, dtype=dtype, device=device)

        if device != 'cpu':
            with self.assertRaisesRegex(RuntimeError, '`driver` other than `gels` is not supported on CUDA'):
                torch.linalg.lstsq(a, b, driver='fictitious_driver')
        # if on cpu
        else:
            with self.assertRaisesRegex(RuntimeError, r'parameter `driver` should be one of \(gels, gelsy, gelsd, gelss\)'):
                torch.linalg.lstsq(a, b, driver='fictitious_driver')

        # cuSOLVER path supports underdetermined systems
        version = torch.testing._internal.common_cuda._get_torch_cuda_version()
        cusolver_not_available = (version < (10, 1))

        if device != 'cpu' and cusolver_not_available:
            a = torch.rand(2, 3, dtype=dtype, device=device)
            b = torch.rand(2, 1, dtype=dtype, device=device)
            with self.assertRaisesRegex(RuntimeError, r'only overdetermined systems'):
                torch.linalg.lstsq(a, b)

    @skipCUDAIfNoMagma
    @skipCPUIfNoLapack
    @dtypes(*floating_and_complex_types())
    def test_cholesky(self, device, dtype):
        from torch.testing._internal.common_utils import random_hermitian_pd_matrix

        def run_test(shape, batch, contiguous):
            A = random_hermitian_pd_matrix(shape, *batch, dtype=dtype, device=device)
            if A.numel() > 0 and not contiguous:
                A = A.mT
                self.assertFalse(A.is_contiguous())
            expected_L = np.linalg.cholesky(A.cpu().numpy())
            actual_L = torch.linalg.cholesky(A)

            # For fp32 individual entries in matrices can differ between PyTorch and NumPy
            # Let's compare the norms of matrices instead
            if A.numel() > 0 and dtype in [torch.float32, torch.complex64]:
                # axis is specified to calculate matrix norm for batched input
                expected_norm = np.linalg.norm(expected_L, ord=1, axis=(-2, -1))
                actual_norm = torch.linalg.norm(actual_L, ord=1, axis=(-2, -1))
                # Compare the norms with standard tolerances
                self.assertEqual(actual_norm, expected_norm)
                # and individual values with a higher tolerance
                self.assertEqual(actual_L, expected_L, atol=1e-2, rtol=1e-5)
            else:
                self.assertEqual(actual_L, expected_L)

        shapes = (0, 3, 5)
        batches = ((), (3, ), (2, 2))
        larger_input_case = [(100, (5, ), True)]
        for shape, batch, contiguous in list(itertools.product(shapes, batches, (True, False))) + larger_input_case:
            run_test(shape, batch, contiguous)

        # check the out= variant
        A = random_hermitian_pd_matrix(3, 3, dtype=dtype, device=device)
        out = torch.empty_like(A)
        ans = torch.linalg.cholesky(A, out=out)
        self.assertEqual(ans, out)
        expected = torch.linalg.cholesky(A)
        self.assertEqual(expected, out)

        # check the upper= variant
        expected = torch.linalg.cholesky(A).mH
        actual = torch.linalg.cholesky(A, upper=True)
        self.assertEqual(expected, actual)

    @skipCUDAIfNoMagma
    @skipCPUIfNoLapack
    @dtypes(*floating_and_complex_types())
    def test_cholesky_errors_and_warnings(self, device, dtype):
        from torch.testing._internal.common_utils import random_hermitian_pd_matrix

        # cholesky requires the input to be a square matrix or batch of square matrices
        A = torch.randn(2, 3, device=device, dtype=dtype)
        with self.assertRaisesRegex(RuntimeError, r'must be batches of square matrices'):
            torch.linalg.cholesky(A)
        A = torch.randn(2, 2, 3, device=device, dtype=dtype)
        with self.assertRaisesRegex(RuntimeError, r'must be batches of square matrices'):
            torch.linalg.cholesky(A)
        with self.assertRaisesRegex(np.linalg.LinAlgError, r'Last 2 dimensions of the array must be square'):
            np.linalg.cholesky(A.cpu().numpy())

        # cholesky requires the input to be at least 2 dimensional tensor
        A = torch.randn(2, device=device, dtype=dtype)
        with self.assertRaisesRegex(RuntimeError, r'must have at least 2 dimensions'):
            torch.linalg.cholesky(A)
        with self.assertRaisesRegex(np.linalg.LinAlgError,
                                    r'1-dimensional array given\. Array must be at least two-dimensional'):
            np.linalg.cholesky(A.cpu().numpy())

        # if the input matrix is not positive definite, an error should be raised
        A = torch.eye(3, 3, dtype=dtype, device=device)
        A[-1, -1] = 0  # Now A is not positive definite
        with self.assertRaisesRegex(torch.linalg.LinAlgError, r'minor of order 3 is not positive-definite'):
            torch.linalg.cholesky(A)
        with self.assertRaisesRegex(np.linalg.LinAlgError, r'Matrix is not positive definite'):
            np.linalg.cholesky(A.cpu().numpy())

        # if at least one matrix in the batch is singular, an error should be raised
        A = torch.eye(3, 3, dtype=dtype, device=device)
        A = A.reshape((1, 3, 3))
        A = A.repeat(5, 1, 1)
        A[4, -1, -1] = 0  # Now A[4] is not positive definite
        with self.assertRaisesRegex(torch.linalg.LinAlgError, r'\(Batch element 4\): The factorization could not be completed'):
            torch.linalg.cholesky(A)

        # if out tensor with wrong shape is passed a warning is given
        A = random_hermitian_pd_matrix(3, dtype=dtype, device=device)
        out = torch.empty(2, 3, dtype=dtype, device=device)
        with warnings.catch_warnings(record=True) as w:
            # Trigger warning
            torch.linalg.cholesky(A, out=out)
            # Check warning occurs
            self.assertEqual(len(w), 1)
            self.assertTrue("An output with one or more elements was resized" in str(w[-1].message))

        # dtypes should be safely castable
        out = torch.empty(*A.shape, dtype=torch.int, device=device)
        with self.assertRaisesRegex(RuntimeError, "but got int instead"):
            torch.linalg.cholesky(A, out=out)

        # device should match
        if torch.cuda.is_available():
            wrong_device = 'cpu' if self.device_type != 'cpu' else 'cuda'
            out = torch.empty(0, device=wrong_device, dtype=dtype)
            with self.assertRaisesRegex(RuntimeError, "Expected all tensors to be on the same device"):
                torch.linalg.cholesky(A, out=out)

    # NOTE: old_cholesky* tests were moved here from test_torch.py and test_autograd.py
    @slowTest
    @skipCUDAIfNoMagma
    @skipCPUIfNoLapack
    @dtypes(torch.double)
    def test_old_cholesky_batched_many_batches(self, device, dtype):
        from torch.testing._internal.common_utils import random_symmetric_pd_matrix

        def cholesky_test_helper(n, batchsize, device, upper):
            A = random_symmetric_pd_matrix(n, batchsize, dtype=dtype, device=device)
            chol_fact = torch.cholesky(A, upper=upper)
            if upper:
                # Correctness check
                self.assertEqual(A, chol_fact.mT.matmul(chol_fact))
                # Upper triangular check
                self.assertEqual(chol_fact, chol_fact.triu())
            else:
                # Correctness check
                self.assertEqual(A, chol_fact.matmul(chol_fact.mT))
                # Lower triangular check
                self.assertEqual(chol_fact, chol_fact.tril())

        for upper, batchsize in itertools.product([True, False], [262144, 524288]):
            cholesky_test_helper(2, batchsize, device, upper)

    @precisionOverride({torch.float32: 1e-4, torch.complex64: 1e-4})
    @skipCUDAIfNoMagma
    @skipCPUIfNoLapack
    @dtypes(*floating_and_complex_types())
    def test_old_cholesky_batched(self, device, dtype):
        from torch.testing._internal.common_utils import random_hermitian_pd_matrix

        def cholesky_test_helper(n, batch_dims, upper):
            A = random_hermitian_pd_matrix(n, *batch_dims, dtype=dtype, device=device)
            cholesky_exp = torch.stack([m.cholesky(upper=upper) for m in A.reshape(-1, n, n)])
            cholesky_exp = cholesky_exp.reshape_as(A)
            self.assertEqual(cholesky_exp, torch.cholesky(A, upper=upper))

        for upper, batchsize in itertools.product([True, False], [(3,), (3, 4), (2, 3, 4)]):
            cholesky_test_helper(3, batchsize, upper)

    @precisionOverride({torch.float32: 1e-4, torch.complex64: 1e-4})
    @skipCUDAIfNoMagma
    @skipCPUIfNoLapack
    @dtypes(*floating_and_complex_types())
    @tf32_on_and_off(0.01)
    @bf32_on_and_off(0.01)
    def test_old_cholesky(self, device, dtype):
        from torch.testing._internal.common_utils import random_hermitian_pd_matrix

        A = random_hermitian_pd_matrix(10, dtype=dtype, device=device)

        # default Case
        C = torch.cholesky(A)
        B = torch.mm(C, C.t().conj())
        self.assertEqual(A, B, atol=1e-14, rtol=0)

        # test Upper Triangular
        U = torch.cholesky(A, True)
        B = torch.mm(U.t().conj(), U)
        self.assertEqual(A, B, atol=1e-14, rtol=0, msg='cholesky (upper) did not allow rebuilding the original matrix')

        # test Lower Triangular
        L = torch.cholesky(A, False)
        B = torch.mm(L, L.t().conj())
        self.assertEqual(A, B, atol=1e-14, rtol=0, msg='cholesky (lower) did not allow rebuilding the original matrix')

    @skipCUDAIfNoMagma
    @skipCPUIfNoLapack
    @dtypes(*floating_and_complex_types())
    def test_old_cholesky_empty(self, device, dtype):
        def run_test(upper):
            A = torch.empty(0, 0, dtype=dtype, device=device)
            chol = torch.cholesky(A, upper)
            chol_A = torch.matmul(chol, chol.t().conj())
            self.assertEqual(A, chol_A)
        for upper in [True, False]:
            run_test(upper)

    # Test for issue
    # https://github.com/pytorch/pytorch/issues/57032
    # torch.cholesky with upper=True for batched CUDA inputs was wrong
    # it was using the lower triangular part instead of the upper one
    @onlyCUDA
    @skipCUDAIfNoMagma
    @dtypes(*floating_and_complex_types())
    def test_old_cholesky_batched_upper(self, device, dtype):
        from torch.testing._internal.common_utils import random_hermitian_pd_matrix

        batchsize = 2
        A = random_hermitian_pd_matrix(3, batchsize, dtype=dtype, device=device)
        A_triu = A.triu()  # fill the lower triangular part with zero

        U = torch.cholesky(A_triu, upper=True)

        reconstruct_A = U.mH @ U
        self.assertEqual(A, reconstruct_A)

    @skipCUDAIfNoMagmaAndNoCusolver
    @skipCPUIfNoLapack
    @dtypes(*floating_and_complex_types())
    def test_cholesky_ex(self, device, dtype):
        from torch.testing._internal.common_utils import random_hermitian_pd_matrix

        def run_test(n, batch):
            A = random_hermitian_pd_matrix(n, *batch, dtype=dtype, device=device)
            expected_L = np.linalg.cholesky(A.cpu().numpy())
            expected_info = torch.zeros(A.shape[:-2], dtype=torch.int32, device=device)
            actual_L, actual_info = torch.linalg.cholesky_ex(A)

            # For fp32 individual entries in matrices can differ between PyTorch and NumPy
            # Let's compare the norms of matrices instead
            if A.numel() > 0 and dtype in [torch.float32, torch.complex64]:
                # axis is specified to calculate matrix norm for batched input
                expected_norm = np.linalg.norm(expected_L, ord=1, axis=(-2, -1))
                actual_norm = torch.linalg.norm(actual_L, ord=1, axis=(-2, -1))
                # Compare the norms with standard tolerances
                self.assertEqual(actual_norm, expected_norm)
                # and individual values with a higher tolerance
                self.assertEqual(actual_L, expected_L, atol=1e-2, rtol=1e-5)
            else:
                self.assertEqual(actual_L, expected_L)
            self.assertEqual(actual_info, expected_info)

        ns = (0, 3, 5)
        batches = ((), (2, ), (2, 1))
        for n, batch in itertools.product(ns, batches):
            run_test(n, batch)

    @skipCUDAIfNoMagmaAndNoCusolver
    @skipCPUIfNoLapack
    @dtypes(*floating_and_complex_types())
    def test_cholesky_ex_non_pd(self, device, dtype):
        # if the input matrix is not positive definite, info with positive integer is returned
        A = torch.eye(3, 3, dtype=dtype, device=device)
        A[-1, -1] = 0  # Now A is singular
        _, info = torch.linalg.cholesky_ex(A)
        self.assertEqual(info, 3)
        with self.assertRaisesRegex(torch.linalg.LinAlgError, r'minor of order 3 is not positive-definite'):
            torch.linalg.cholesky_ex(A, check_errors=True)

        # if at least one matrix in the batch is not positive definite,
        # batched info with positive integer for the corresponding matrix is returned
        A = torch.eye(3, 3, dtype=dtype, device=device)
        A = A.reshape((1, 3, 3))
        A = A.repeat(5, 1, 1)
        A[3, -2, -2] = 0  # Now A[3] is singular
        _, info = torch.linalg.cholesky_ex(A)

        expected_info = torch.zeros(A.shape[:-2], dtype=torch.int32, device=device)
        expected_info[3] = 2
        self.assertEqual(info, expected_info)
        with self.assertRaisesRegex(torch.linalg.LinAlgError, r'\(Batch element 3\): The factorization could not be completed'):
            torch.linalg.cholesky_ex(A, check_errors=True)

    def _test_addr_vs_numpy(self, device, dtype, beta=1, alpha=1):
        def check(m, a, b, beta, alpha):
            if dtype == torch.bfloat16:
                a_np = a.to(torch.double).cpu().numpy()
                b_np = b.to(torch.double).cpu().numpy()
                m_np = m.to(torch.double).cpu().numpy()
                exact_dtype = False
            else:
                a_np = a.cpu().numpy()
                b_np = b.cpu().numpy()
                m_np = m.cpu().numpy()
                exact_dtype = True
            if beta == 0:
                expected = alpha * np.outer(a_np, b_np)
            else:
                expected = beta * m_np + alpha * np.outer(a_np, b_np)

            res = torch.addr(m, a, b, beta=beta, alpha=alpha)
            self.assertEqual(res, expected, exact_dtype=exact_dtype)

            # Test out variant
            out = torch.empty_like(res)
            torch.addr(m, a, b, beta=beta, alpha=alpha, out=out)
            self.assertEqual(out, expected, exact_dtype=exact_dtype)

        m = make_tensor((50, 50), device=device, dtype=dtype, low=-2, high=2)
        a = make_tensor((50,), device=device, dtype=dtype, low=-2, high=2)
        b = make_tensor((50,), device=device, dtype=dtype, low=-2, high=2)

        check(m, a, b, beta, alpha)

        # test transpose
        m_transpose = torch.transpose(m, 0, 1)
        check(m_transpose, a, b, beta, alpha)

        # test 0 strided tensor
        zero_strided = make_tensor((1,), device=device, dtype=dtype, low=-2, high=2).expand(50)
        check(m, zero_strided, b, beta, alpha)

        # test scalar
        m_scalar = torch.tensor(1, device=device, dtype=dtype)
        check(m_scalar, a, b, beta, alpha)

        # test nans and infs are not propagated to the output when beta == 0
        float_and_complex_dtypes = floating_and_complex_types_and(torch.half, torch.bfloat16)
        if beta == 0 and dtype in float_and_complex_dtypes:
            m[0][10] = m[10][10] = m[20][20] = float('inf')
            m[1][10] = m[11][10] = m[21][20] = float('nan')
        check(m, a, b, 0, alpha)

    @dtypes(torch.bool)
    def test_addr_bool(self, device, dtype):
        self._test_addr_vs_numpy(device, dtype, beta=True, alpha=False)
        self._test_addr_vs_numpy(device, dtype, beta=False, alpha=True)
        self._test_addr_vs_numpy(device, dtype, beta=False, alpha=False)
        self._test_addr_vs_numpy(device, dtype, beta=True, alpha=True)

    @dtypes(*integral_types())
    def test_addr_integral(self, device, dtype):
        with self.assertRaisesRegex(RuntimeError,
                                    'argument beta must not be a floating point number.'):
            self._test_addr_vs_numpy(device, dtype, beta=2., alpha=1)
        with self.assertRaisesRegex(RuntimeError,
                                    'argument alpha must not be a floating point number.'):
            self._test_addr_vs_numpy(device, dtype, beta=2, alpha=1.)
        with self.assertRaisesRegex(RuntimeError,
                                    'Boolean beta only supported for Boolean results.'):
            self._test_addr_vs_numpy(device, dtype, beta=True, alpha=1)
        with self.assertRaisesRegex(RuntimeError,
                                    'Boolean alpha only supported for Boolean results.'):
            self._test_addr_vs_numpy(device, dtype, beta=2, alpha=True)

        # when beta is zero
        self._test_addr_vs_numpy(device, dtype, beta=0, alpha=2)
        # when beta is not zero
        self._test_addr_vs_numpy(device, dtype, beta=2, alpha=2)

    @precisionOverride({torch.bfloat16: 1e-1})
    @dtypes(*floating_and_complex_types_and(torch.half, torch.bfloat16))
    def test_addr_float_and_complex(self, device, dtype):
        with self.assertRaisesRegex(RuntimeError,
                                    'Boolean beta only supported for Boolean results.'):
            self._test_addr_vs_numpy(device, dtype, beta=True, alpha=1)
        with self.assertRaisesRegex(RuntimeError,
                                    'Boolean alpha only supported for Boolean results.'):
            self._test_addr_vs_numpy(device, dtype, beta=2, alpha=True)

        # when beta is zero
        self._test_addr_vs_numpy(device, dtype, beta=0., alpha=2)
        # when beta is not zero
        self._test_addr_vs_numpy(device, dtype, beta=0.5, alpha=2)
        if dtype in complex_types():
            self._test_addr_vs_numpy(device, dtype, beta=(0 + 0.1j), alpha=(0.2 - 0.2j))

    @dtypes(*itertools.product(all_types_and_complex_and(torch.half, torch.bfloat16, torch.bool),
                               all_types_and_complex_and(torch.half, torch.bfloat16, torch.bool)))
    def test_outer_type_promotion(self, device, dtypes):
        a = torch.randn(5).to(device=device, dtype=dtypes[0])
        b = torch.randn(5).to(device=device, dtype=dtypes[1])
        for op in (torch.outer, torch.Tensor.outer, torch.ger, torch.Tensor.ger):
            result = op(a, b)
            self.assertEqual(result.dtype, torch.result_type(a, b))

    # don't use @dtypes decorator to avoid generating ~1700 tests per device
    def test_addr_type_promotion(self, device):
        for dtypes0, dtypes1, dtypes2 in product(all_types_and_complex_and(torch.half, torch.bfloat16, torch.bool), repeat=3):
            a = make_tensor((5,), device=device, dtype=dtypes0, low=-2, high=2)
            b = make_tensor((5,), device=device, dtype=dtypes1, low=-2, high=2)
            m = make_tensor((5, 5), device=device, dtype=dtypes2, low=-2, high=2)

            desired_dtype = torch.promote_types(torch.promote_types(dtypes0, dtypes1),
                                                dtypes2)
            for op in (torch.addr, torch.Tensor.addr):
                result = op(m, a, b)
                self.assertEqual(result.dtype, desired_dtype)

    # Tests migrated from test_torch.py
    # 1) test the shape of the result tensor when there is empty input tensor
    # 2) test the Runtime Exception when there is scalar input tensor
    def test_outer_ger_addr_legacy_tests(self, device):
        for size in ((0, 0), (0, 5), (5, 0)):
            a = torch.rand(size[0], device=device)
            b = torch.rand(size[1], device=device)

            self.assertEqual(torch.outer(a, b).shape, size)
            self.assertEqual(torch.ger(a, b).shape, size)

            m = torch.empty(size, device=device)
            self.assertEqual(torch.addr(m, a, b).shape, size)

        m = torch.randn(5, 6, device=device)
        a = torch.randn(5, device=device)
        b = torch.tensor(6, device=device)
        self.assertRaises(RuntimeError, lambda: torch.outer(a, b))
        self.assertRaises(RuntimeError, lambda: torch.outer(b, a))
        self.assertRaises(RuntimeError, lambda: torch.ger(a, b))
        self.assertRaises(RuntimeError, lambda: torch.ger(b, a))
        self.assertRaises(RuntimeError, lambda: torch.addr(m, a, b))
        self.assertRaises(RuntimeError, lambda: torch.addr(m, b, a))

    # Tests torch.det and its alias, torch.linalg.det, vs. NumPy
    @skipCUDAIfNoMagma
    @skipCPUIfNoLapack
    @dtypes(torch.double, torch.cdouble)
    def test_det(self, device, dtype):
        tensors = (
            torch.randn((2, 2), device=device, dtype=dtype),
            torch.randn((129, 129), device=device, dtype=dtype),
            torch.randn((3, 52, 52), device=device, dtype=dtype),
            torch.randn((4, 2, 26, 26), device=device, dtype=dtype))


        ops = (torch.det, torch.Tensor.det,
               torch.linalg.det)
        for t in tensors:
            expected = np.linalg.det(t.cpu().numpy())
            for op in ops:
                actual = op(t)
                self.assertEqual(actual, expected)
                self.compare_with_numpy(op, np.linalg.det, t)

        # NOTE: det requires a 2D+ tensor
        t = torch.randn(1, device=device, dtype=dtype)
        with self.assertRaises(RuntimeError):
            op(t)

    @skipCUDAIfNoMagma
    @skipCPUIfNoLapack
    @dtypes(*floating_and_complex_types())
    @precisionOverride({torch.float32: 1e-4, torch.complex64: 1e-4})
    def test_eigh(self, device, dtype):
        from torch.testing._internal.common_utils import random_hermitian_matrix

        def run_test(shape, batch, uplo):
            matrix = random_hermitian_matrix(shape, *batch, dtype=dtype, device=device)
            expected_w, expected_v = np.linalg.eigh(matrix.cpu().numpy(), UPLO=uplo)
            actual_w, actual_v = torch.linalg.eigh(matrix, UPLO=uplo)
            self.assertEqual(actual_w, expected_w)
            # sign of eigenvectors is not unique and therefore absolute values are compared
            self.assertEqual(abs(actual_v), abs(expected_v))
            # additionally we can multiply the eigenvector with a phase factor e^{i\phi} and then compare the values
            # let's choose the convention that the first element of the eigenvectors from torch and numpy be the same
            # for real inputs, this phase factor is plus or minus one
            if matrix.numel() > 0:
                phase = torch.from_numpy(expected_v[..., 0, :]).to(device=device).div(actual_v[..., 0, :])
                actual_v_rotated = actual_v * phase.unsqueeze(-2).expand_as(actual_v)
                self.assertEqual(actual_v_rotated, expected_v)

            # check the out= variant
            out_w = torch.empty_like(actual_w)
            out_v = torch.empty_like(actual_v)
            ans_w, ans_v = torch.linalg.eigh(matrix, UPLO=uplo, out=(out_w, out_v))
            self.assertEqual(ans_w, out_w)
            self.assertEqual(ans_v, out_v)
            self.assertEqual(ans_w, actual_w)
            self.assertEqual(abs(ans_v), abs(actual_v))

        shapes = (0, 3, 5)
        batches = ((), (3, ), (2, 2))
        uplos = ["U", "L"]
        for shape, batch, uplo in itertools.product(shapes, batches, uplos):
            run_test(shape, batch, uplo)

    @skipCUDAIfNoMagma
    @skipCPUIfNoLapack
    @dtypes(*floating_and_complex_types())
    @precisionOverride({torch.float32: 1e-4, torch.complex64: 1e-4})
    def test_eigh_lower_uplo(self, device, dtype):
        def run_test(shape, batch, uplo):
            # check lower case uplo
            # use non-symmetric input to check whether uplo argument is working as intended
            matrix = torch.randn(shape, shape, *batch, dtype=dtype, device=device)
            expected_w, expected_v = np.linalg.eigh(matrix.cpu().numpy(), UPLO=uplo)
            actual_w, actual_v = torch.linalg.eigh(matrix, UPLO=uplo)
            self.assertEqual(actual_w, expected_w)
            self.assertEqual(abs(actual_v), abs(expected_v))

        uplos = ["u", "l"]
        for uplo in uplos:
            run_test(3, (2, 2), uplo)

    @skipCUDAIfNoMagma
    @skipCPUIfNoLapack
    @dtypes(*floating_and_complex_types())
    def test_eigh_errors_and_warnings(self, device, dtype):
        from torch.testing._internal.common_utils import random_hermitian_matrix

        # eigh requires a square matrix
        t = torch.randn(2, 3, device=device, dtype=dtype)
        with self.assertRaisesRegex(RuntimeError, "must be batches of square matrices"):
            torch.linalg.eigh(t)

        # eigh requires 'uplo' parameter to be 'U' or 'L'
        t = torch.randn(3, 3, device=device, dtype=dtype)
        for uplo in ["a", "wrong"]:
            with self.assertRaisesRegex(RuntimeError, "be \'L\' or \'U\'"):
                torch.linalg.eigh(t, UPLO=uplo)
            with self.assertRaisesRegex(ValueError, "be \'L\' or \'U\'"):
                np.linalg.eigh(t.cpu().numpy(), UPLO=uplo)

        # if non-empty out tensor with wrong shape is passed a warning is given
        a = random_hermitian_matrix(3, dtype=dtype, device=device)
        real_dtype = a.real.dtype if dtype.is_complex else dtype
        out_w = torch.empty(7, 7, dtype=real_dtype, device=device)
        out_v = torch.empty(7, 7, dtype=dtype, device=device)
        with warnings.catch_warnings(record=True) as w:
            # Trigger warning
            torch.linalg.eigh(a, out=(out_w, out_v))
            # Check warning occurs
            self.assertEqual(len(w), 2)
            self.assertTrue("An output with one or more elements was resized" in str(w[-2].message))
            self.assertTrue("An output with one or more elements was resized" in str(w[-1].message))

        # dtypes should be safely castable
        out_w = torch.empty(0, dtype=real_dtype, device=device)
        out_v = torch.empty(0, dtype=torch.int, device=device)
        with self.assertRaisesRegex(RuntimeError, "but got int instead"):
            torch.linalg.eigh(a, out=(out_w, out_v))

        out_w = torch.empty(0, dtype=torch.int, device=device)
        out_v = torch.empty(0, dtype=dtype, device=device)
        with self.assertRaisesRegex(RuntimeError, "but got int instead"):
            torch.linalg.eigh(a, out=(out_w, out_v))

        # device should match
        if torch.cuda.is_available():
            wrong_device = 'cpu' if self.device_type != 'cpu' else 'cuda'
            out_w = torch.empty(0, device=wrong_device, dtype=dtype)
            out_v = torch.empty(0, device=device, dtype=dtype)
            with self.assertRaisesRegex(RuntimeError, "tensors to be on the same device"):
                torch.linalg.eigh(a, out=(out_w, out_v))
            out_w = torch.empty(0, device=device, dtype=dtype)
            out_v = torch.empty(0, device=wrong_device, dtype=dtype)
            with self.assertRaisesRegex(RuntimeError, "tensors to be on the same device"):
                torch.linalg.eigh(a, out=(out_w, out_v))

    @skipCPUIfNoLapack
    @dtypes(torch.float, torch.double)
    @unittest.skipIf(_get_torch_cuda_version() < (12, 1), "Test is fixed on cuda 12.1 update 1.")
    def test_eigh_svd_illcondition_matrix_input_should_not_crash(self, device, dtype):
        # See https://github.com/pytorch/pytorch/issues/94772, https://github.com/pytorch/pytorch/issues/105359
        # This test crashes with `cusolver error: CUSOLVER_STATUS_EXECUTION_FAILED` on cuda 11.8,
        # but passes on cuda 12.1 update 1 or later.
        a = torch.ones(512, 512, dtype=dtype, device=device)
        a[0, 0] = 1.0e-5
        a[-1, -1] = 1.0e5

        eigh_out = torch.linalg.eigh(a)
        svd_out = torch.linalg.svd(a)

        # Matrix input a is too ill-conditioned.
        # We'll just compare the first two singular values/eigenvalues. They are 1.0e5 and 511.0
        # The precision override with tolerance of 1.0 makes sense since ill-conditioned inputs are hard to converge
        # to exact values.
        self.assertEqual(eigh_out.eigenvalues.sort(descending=True).values[:2], [1.0e5, 511.0], atol=1.0, rtol=1.0e-2)
        self.assertEqual(svd_out.S[:2], [1.0e5, 511.0], atol=1.0, rtol=1.0e-2)

    @skipCUDAIfNoMagma
    @skipCPUIfNoLapack
    @dtypes(*floating_and_complex_types())
    @precisionOverride({torch.float32: 1e-4, torch.complex64: 1e-4})
    def test_eigvalsh(self, device, dtype):
        from torch.testing._internal.common_utils import random_hermitian_matrix

        def run_test(shape, batch, uplo):
            matrix = random_hermitian_matrix(shape, *batch, dtype=dtype, device=device)
            expected_w = np.linalg.eigvalsh(matrix.cpu().numpy(), UPLO=uplo)
            actual_w = torch.linalg.eigvalsh(matrix, UPLO=uplo)
            self.assertEqual(actual_w, expected_w)

            # check the out= variant
            out = torch.empty_like(actual_w)
            ans = torch.linalg.eigvalsh(matrix, UPLO=uplo, out=out)
            self.assertEqual(ans, out)
            self.assertEqual(ans, actual_w)

        shapes = (0, 3, 5)
        batches = ((), (3, ), (2, 2))
        uplos = ["U", "L"]
        for shape, batch, uplo in itertools.product(shapes, batches, uplos):
            run_test(shape, batch, uplo)

    @skipCUDAIfNoMagma
    @skipCPUIfNoLapack
    @dtypes(*floating_and_complex_types())
    def test_eigvalsh_errors_and_warnings(self, device, dtype):
        # eigvalsh requires a square matrix
        t = torch.randn(2, 3, device=device, dtype=dtype)
        with self.assertRaisesRegex(RuntimeError, "must be batches of square matrices"):
            torch.linalg.eigvalsh(t)

        # eigvalsh requires 'uplo' parameter to be 'U' or 'L'
        t = torch.randn(3, 3, device=device, dtype=dtype)
        for uplo in ["a", "wrong"]:
            with self.assertRaisesRegex(RuntimeError, "be \'L\' or \'U\'"):
                torch.linalg.eigvalsh(t, UPLO=uplo)
            with self.assertRaisesRegex(ValueError, "be \'L\' or \'U\'"):
                np.linalg.eigvalsh(t.cpu().numpy(), UPLO=uplo)

        # if non-empty out tensor with wrong shape is passed a warning is given
        real_dtype = t.real.dtype if dtype.is_complex else dtype
        out = torch.empty_like(t).to(real_dtype)
        with warnings.catch_warnings(record=True) as w:
            # Trigger warning
            torch.linalg.eigvalsh(t, out=out)
            # Check warning occurs
            self.assertEqual(len(w), 1)
            self.assertTrue("An output with one or more elements was resized" in str(w[-1].message))

        # dtypes should be safely castable
        out = torch.empty(0, dtype=torch.int, device=device)
        with self.assertRaisesRegex(RuntimeError, "but got int instead"):
            torch.linalg.eigvalsh(t, out=out)

        # device should match
        if torch.cuda.is_available():
            wrong_device = 'cpu' if self.device_type != 'cpu' else 'cuda'
            out = torch.empty(0, device=wrong_device, dtype=dtype)
            with self.assertRaisesRegex(RuntimeError, "tensors to be on the same device"):
                torch.linalg.eigvalsh(t, out=out)

    @dtypes(*floating_and_complex_types())
    def test_kron(self, device, dtype):

        def run_test_case(a_shape, b_shape):
            a = torch.rand(a_shape, dtype=dtype, device=device)
            b = torch.rand(b_shape, dtype=dtype, device=device)

            expected = np.kron(a.cpu().numpy(), b.cpu().numpy())
            result = torch.kron(a, b)
            self.assertEqual(result, expected)

            # check the out= variant
            out = torch.empty_like(result)
            ans = torch.kron(a, b, out=out)
            self.assertEqual(ans, out)
            self.assertEqual(ans, result)

        shapes = [(4,), (2, 2), (1, 2, 3), (1, 2, 3, 3)]
        for a_shape, b_shape in itertools.product(shapes, reversed(shapes)):
            run_test_case(a_shape, b_shape)

    @dtypes(*floating_and_complex_types())
    def test_kron_empty(self, device, dtype):

        def run_test_case(empty_shape):
            a = torch.eye(3, dtype=dtype, device=device)
            b = torch.empty(empty_shape, dtype=dtype, device=device)
            result = torch.kron(a, b)
            expected = np.kron(a.cpu().numpy(), b.cpu().numpy())
            self.assertEqual(result, expected)

            # NumPy doesn't work if the first argument is empty
            result = torch.kron(b, a)
            self.assertEqual(result.shape, expected.shape)

        empty_shapes = [(0,), (2, 0), (1, 0, 3)]
        for empty_shape in empty_shapes:
            run_test_case(empty_shape)

    @dtypes(*floating_and_complex_types())
    def test_kron_errors_and_warnings(self, device, dtype):
        # if non-empty out tensor with wrong shape is passed a warning is given
        a = torch.eye(3, dtype=dtype, device=device)
        b = torch.ones((2, 2), dtype=dtype, device=device)
        out = torch.empty_like(a)
        with warnings.catch_warnings(record=True) as w:
            # Trigger warning
            torch.kron(a, b, out=out)
            # Check warning occurs
            self.assertEqual(len(w), 1)
            self.assertTrue("An output with one or more elements was resized" in str(w[-1].message))

        # dtypes should match
        out = torch.empty_like(a).to(torch.int)
        with self.assertRaisesRegex(RuntimeError, "can't be cast to the desired output type"):
            torch.kron(a, b, out=out)

    # This test confirms that torch.linalg.norm's dtype argument works
    # as expected, according to the function's documentation
    @dtypes(torch.float, torch.double, torch.cfloat, torch.cdouble, torch.bfloat16, torch.float16)
    def test_norm_dtype(self, device, dtype):
        make_arg = partial(make_tensor, dtype=dtype, device=device)

        def run_test_case(input_size, ord, keepdim, to_dtype):
            msg = (
                f'input_size={input_size}, ord={ord}, keepdim={keepdim}, '
                f'dtype={dtype}, to_dtype={to_dtype}')
            input = make_arg(input_size)
            result = torch.linalg.norm(input, ord, keepdim=keepdim)
            self.assertEqual(result.dtype, input.real.dtype, msg=msg)

            result_out = torch.empty((0), dtype=result.dtype, device=device)
            torch.linalg.norm(input, ord, keepdim=keepdim, out=result_out)
            self.assertEqual(result, result_out, msg=msg)

            result = torch.linalg.norm(input.to(to_dtype), ord, keepdim=keepdim)
            result_with_dtype = torch.linalg.norm(input, ord, keepdim=keepdim, dtype=to_dtype)
            self.assertEqual(result, result_with_dtype, msg=msg)

            result_out_with_dtype = torch.empty_like(result_with_dtype)
            torch.linalg.norm(input, ord, keepdim=keepdim, dtype=to_dtype, out=result_out_with_dtype)
            self.assertEqual(result_with_dtype, result_out_with_dtype, msg=msg)

        ord_vector = [0, 1, -1, 2, -2, 3, -3, 4.5, -4.5, inf, -inf, None]

        # In these orders we are computing the 10-th power and 10-th root of numbers.
        # We avoid them for half-precision types as it makes the tests above too badly conditioned
        if dtype != torch.float16 and dtype != torch.bfloat16:
            ord_vector.extend([0.1, -0.1])
        ord_matrix = ['fro', 'nuc', 1, -1, 2, -2, inf, -inf, None]
        S = 10

        if dtype == torch.cfloat:
            norm_dtypes = (torch.cfloat, torch.cdouble)
        elif dtype == torch.cdouble:
            norm_dtypes = (torch.cdouble,)
        elif dtype in (torch.float16, torch.bfloat16, torch.float):
            norm_dtypes = (torch.float, torch.double)
        elif dtype == torch.double:
            norm_dtypes = (torch.double,)
        else:
            raise RuntimeError("Unsupported dtype")

        for ord, keepdim, norm_dtype in product(ord_vector, (True, False), norm_dtypes):
            run_test_case((S,) , ord, keepdim, norm_dtype)

        for ord, keepdim, norm_dtype in product(ord_matrix, (True, False), norm_dtypes):
            if ord in [2, -2, 'nuc']:
                # We need torch.svdvals
                if dtype == torch.float16 or dtype == torch.bfloat16:
                    continue

                # We need LAPACK or equivalent
                if ((torch.device(device).type == 'cuda' and not torch.cuda.has_magma and not has_cusolver()) or
                   (torch.device(device).type == 'cpu' and not torch._C.has_lapack)):
                    continue
            run_test_case((S, S) , ord, keepdim, norm_dtype)

    # This test confirms torch.linalg.norm bfloat16 and half get right result.
    @dtypes(torch.bfloat16, torch.float16)
    def test_norm_bfloat16_and_half(self, device, dtype):
        make_arg = partial(make_tensor, dtype=dtype, device=device)

        def run_test_case(input_size, ord, keepdim):
            msg = (
                f'input_size={input_size}, ord={ord}, keepdim={keepdim}, '
                f'dtype={dtype}')
            input = make_arg(input_size).fill_(1)
            result_ref = torch.linalg.norm(input.float(), ord, keepdim=keepdim).to(dtype=dtype)
            result = torch.linalg.norm(input, ord, keepdim=keepdim)
            self.assertEqual(result_ref, result, msg=msg)

        ord_vector = [0, 1, -1, 2, -2, 3, -3, 4.5, -4.5, inf, -inf, None]
        for S, ord, keepdim in product((10, 2049), ord_vector, (True, False)):
            run_test_case((S,) , ord, keepdim, )

    @dtypes(torch.float, torch.double, torch.cfloat, torch.cdouble, torch.bfloat16, torch.float16)
    def test_vector_norm(self, device, dtype):
        # This test compares torch.linalg.vector_norm's output with
        # torch.linalg.norm given a flattened tensor
        ord_vector = [0, 0.9, 1, 2, 3, inf, -0.5, -1, -2, -3, -inf]
        input_sizes = [
            (10, ),
            (4, 5),
            (3, 4, 5),
            (0, ),
            (0, 10),
            (0, 0),
            (10, 0, 10),
        ]

        def vector_norm_reference(input, ord, dim=None, keepdim=False, dtype=None):
            if dim is None:
                input_maybe_flat = input.flatten(0, -1)
            else:
                input_maybe_flat = input

            result = torch.linalg.norm(input_maybe_flat, ord, dim=dim, keepdim=keepdim, dtype=dtype)
            if keepdim and dim is None:
                result = result.reshape([1] * input.dim())
            return result

        def run_test_case(input, ord, dim, keepdim, norm_dtype):
            if (input.numel() == 0 and
                (ord < 0. or ord == inf) and
               (dim is None or input.shape[dim] == 0)):
                # The operation does not have an identity.
                error_msg = "linalg.vector_norm cannot compute"
                with self.assertRaisesRegex(RuntimeError, error_msg):
                    torch.linalg.vector_norm(input, ord, dim=dim, keepdim=keepdim)
            else:
                msg = (f'input.size()={input.size()}, ord={ord}, dim={dim}, '
                       f'keepdim={keepdim}, dtype={dtype}, norm_dtype={norm_dtype}')
                result_dtype_reference = vector_norm_reference(input, ord, dim=dim, keepdim=keepdim, dtype=norm_dtype)
                result_dtype = torch.linalg.vector_norm(input, ord, dim=dim, keepdim=keepdim, dtype=norm_dtype)
                if dtype.is_complex:
                    result_dtype_reference = result_dtype_reference.real
                self.assertEqual(result_dtype, result_dtype_reference, msg=msg)

                if norm_dtype is not None:
                    ref = torch.linalg.vector_norm(input.to(norm_dtype), ord, dim=dim, keepdim=keepdim)
                    actual = torch.linalg.vector_norm(input, ord, dim=dim, keepdim=keepdim, dtype=norm_dtype)
                    self.assertEqual(ref, actual, msg=msg)

        if dtype == torch.cfloat:
            norm_dtypes = (None, torch.cfloat, torch.cdouble)
        elif dtype == torch.cdouble:
            norm_dtypes = (None, torch.cdouble)
        elif dtype in (torch.float16, torch.bfloat16, torch.float):
            norm_dtypes = (None, torch.float, torch.double)
        elif dtype == torch.double:
            norm_dtypes = (None, torch.double)
        else:
            raise RuntimeError("Unsupported dtype")

        for input_size, ord, keepdim, norm_dtype in product(input_sizes, ord_vector, [True, False], norm_dtypes):
            input = make_tensor(input_size, dtype=dtype, device=device, low=-9, high=9)
            for dim in [None, random.randint(0, len(input_size) - 1)]:
                run_test_case(
                    input,
                    ord,
                    dim,
                    keepdim,
                    norm_dtype)

    def test_vector_norm_dim_tuple_arg(self, device):
        test_cases = [
            # input size, dim, error, error message
            ((4, ), (0, ), None, None),
            ((4, ), (1, ), IndexError, r'Dimension out of range'),
            ((4, ), (-2, ), IndexError, r'Dimension out of range'),
            ((4, 3), (0, -1), None, None),
            ((4, 3), (0, 0), RuntimeError, r'dim 0 appears multiple times in the list of dims'),
            ((4, 3), (0, -2), RuntimeError, r'dim 0 appears multiple times in the list of dims'),
            ((4, 3), (0, 1.0), TypeError, r"argument 'dim' must be tuple of ints"),
            ((4, 3), (None, ), TypeError, r"argument 'dim' must be tuple of ints"),
        ]
        for input_size, dim_tuple, error, error_msg in test_cases:
            input = torch.randn(input_size, device=device)
            # vector_norm should accept a tuple or a list for dim arg
            for dim in [dim_tuple, list(dim_tuple)]:
                if error is None:
                    torch.linalg.vector_norm(input, dim=dim)
                else:
                    with self.assertRaises(error):
                        torch.linalg.vector_norm(input, dim=dim)

    # This test compares torch.linalg.norm and numpy.linalg.norm to ensure that
    # their vector norm results match
    @dtypes(torch.float, torch.double)
    def test_norm_vector(self, device, dtype):
        def run_test_case(input, p, dim, keepdim):
            result = torch.linalg.norm(input, ord, dim, keepdim)
            input_numpy = input.cpu().numpy()
            result_numpy = np.linalg.norm(input_numpy, ord, dim, keepdim)

            msg = f'input.size()={input.size()}, ord={ord}, dim={dim}, keepdim={keepdim}, dtype={dtype}'
            self.assertEqual(result, result_numpy, msg=msg)

            result_out = torch.empty_like(result)
            torch.linalg.norm(input, ord, dim, keepdim, out=result_out)
            self.assertEqual(result, result_out, msg=msg)

        ord_vector = [0, 1, -1, 2, -2, 3, -3, 4.5, -4.5, inf, -inf]
        S = 10
        test_cases = [
            # input size, p settings, dim
            ((S, ), ord_vector, None),
            ((S, ), ord_vector, 0),
            ((S, S, S), ord_vector, 0),
            ((S, S, S), ord_vector, 1),
            ((S, S, S), ord_vector, 2),
            ((S, S, S), ord_vector, -1),
            ((S, S, S), ord_vector, -2),
        ]
        L = 1_000_000
        if dtype == torch.double:
            test_cases.append(((L, ), ord_vector, None))
        for keepdim in [True, False]:
            for input_size, ord_settings, dim in test_cases:
                input = torch.randn(*input_size, dtype=dtype, device=device)
                for ord in ord_settings:
                    run_test_case(input, ord, dim, keepdim)

    # This test compares torch.linalg.norm, torch.linalg.matrix_norm and numpy.linalg.norm to
    # ensure that their matrix norm results match.
    @skipMeta  # https://github.com/pytorch/pytorch/issues/54082
    @skipCUDAIfNoMagma
    @dtypes(torch.float, torch.double)
    @precisionOverride({torch.float32: 2e-4})
    def test_norm_matrix(self, device, dtype):
        make_arg = partial(make_tensor, dtype=dtype, device=device)

        def run_test_case(input, ord, dim, keepdim):
            msg = f'input.size()={input.size()}, ord={ord}, dim={dim}, keepdim={keepdim}, dtype={dtype}'
            result = torch.linalg.norm(input, ord, dim, keepdim)
            input_numpy = input.cpu().numpy()
            result_numpy = np.linalg.norm(input_numpy, ord, dim, keepdim)

            result = torch.linalg.norm(input, ord, dim, keepdim)
            self.assertEqual(result, result_numpy, msg=msg)
            if ord is not None and dim is not None:
                result = torch.linalg.matrix_norm(input, ord, dim, keepdim)
                self.assertEqual(result, result_numpy, msg=msg)

        ord_matrix = [1, -1, 2, -2, inf, -inf, 'nuc', 'fro']
        S = 10
        test_cases = [
            # input size, dim
            ((S, S), None),
            ((S, S), (0, 1)),
            ((S, S), (1, 0)),
            ((S, S, S, S), (2, 0)),
            ((S, S, S, S), (-1, -2)),
            ((S, S, S, S), (-1, -3)),
            ((S, S, S, S), (-3, 2)),
        ]

        for (shape, dim), keepdim, ord in product(test_cases, [True, False], ord_matrix):
            if ord in [2, -2, 'nuc']:
                # We need torch.svdvals
                if dtype == torch.float16 or dtype == torch.bfloat16:
                    continue
                # We need LAPACK or equivalent
                if ((torch.device(device).type == 'cuda' and not torch.cuda.has_magma and not has_cusolver()) or
                   (torch.device(device).type == 'cpu' and not torch._C.has_lapack)):
                    continue
            run_test_case(make_arg(shape), ord, dim, keepdim)


    @onlyCUDA
    @dtypes(torch.bfloat16, torch.float16)
    def test_norm_fused_type_promotion(self, device, dtype):
        x = torch.randn(10, device=device, dtype=dtype)

        def profile_and_check(fn, x, kwargs):
            with torch.profiler.profile(activities=(torch.profiler.ProfilerActivity.CPU,)) as p:
                fn(x, **kwargs, dtype=torch.float)
            # smoke check that profiler returned some events
            self.assertTrue("aten::linalg_vector_norm" in (e.name for e in p.events()))
            # test that there was no explicit copy
            self.assertFalse("aten::to" in (e.name for e in p.events()))

        for f, kwargs, in zip((torch.linalg.vector_norm, torch.norm), ({}, {"p" : 2})):
            profile_and_check(f, x, kwargs)

    @skipMeta  # https://github.com/pytorch/pytorch/issues/53739
    @skipCPUIfNoLapack
    @skipCUDAIfNoMagma
    @dtypes(*floating_and_complex_types())
    @precisionOverride({torch.float32: 1e-3})
    def test_cond(self, device, dtype):
        def run_test_case(input, p):
            result = torch.linalg.cond(input, p)
            result_numpy = np.linalg.cond(input.cpu().numpy(), p)
            self.assertEqual(result, result_numpy, rtol=1e-2, atol=self.precision, exact_dtype=False)
            self.assertEqual(result.shape, result_numpy.shape)

            # test out= variant
            out = torch.empty_like(result)
            ans = torch.linalg.cond(input, p, out=out)
            self.assertEqual(ans, out)
            self.assertEqual(ans, result)

        norm_types = [1, -1, 2, -2, inf, -inf, 'fro', 'nuc', None]
        input_sizes = [(32, 32), (2, 3, 3, 3)]
        for input_size in input_sizes:
            input = torch.randn(*input_size, dtype=dtype, device=device)
            for p in norm_types:
                run_test_case(input, p)

        # test empty batch sizes
        input_sizes = [(0, 3, 3), (0, 2, 5, 5)]
        for input_size in input_sizes:
            input = torch.randn(*input_size, dtype=dtype, device=device)
            for p in norm_types:
                run_test_case(input, p)

        # test non-square input
        input_sizes = [(16, 32), (32, 16), (2, 3, 5, 3), (2, 3, 3, 5)]
        for input_size in input_sizes:
            input = torch.randn(*input_size, dtype=dtype, device=device)
            for p in [2, -2, None]:
                run_test_case(input, p)

        # test for singular input
        a = torch.eye(3, dtype=dtype, device=device)
        a[-1, -1] = 0  # make 'a' singular
        for p in norm_types:
            try:
                run_test_case(a, p)
            except np.linalg.LinAlgError:
                # Numpy may fail to converge for some BLAS backends (although this is very rare)
                # See the discussion in https://github.com/pytorch/pytorch/issues/67675
                pass

        # test for 0x0 matrices. NumPy doesn't work for such input, we return 0
        input_sizes = [(0, 0), (2, 5, 0, 0)]
        for input_size in input_sizes:
            input = torch.randn(*input_size, dtype=dtype, device=device)
            for p in ['fro', 2]:
                expected_dtype = a.real.dtype if dtype.is_complex else dtype
                expected = torch.zeros(input_size[:-2], dtype=expected_dtype, device=device)
                actual = torch.linalg.cond(input, p)
                self.assertEqual(actual, expected)

    @skipMeta  # https://github.com/pytorch/pytorch/issues/53739
    @skipCPUIfNoLapack
    @skipCUDAIfNoMagma
    @dtypes(*floating_and_complex_types())
    @precisionOverride({torch.float32: 1e-3})
    def test_cond_errors_and_warnings(self, device, dtype):
        norm_types = [1, -1, 2, -2, inf, -inf, 'fro', 'nuc', None]

        # cond expects the input to be at least 2-dimensional
        a = torch.ones(3, dtype=dtype, device=device)
        for p in norm_types:
            with self.assertRaisesRegex(RuntimeError, r'at least 2 dimensions'):
                torch.linalg.cond(a, p)

        # for some norm types cond expects the input to be square
        a = torch.ones(3, 2, dtype=dtype, device=device)
        norm_types = [1, -1, inf, -inf, 'fro', 'nuc']
        for p in norm_types:
            with self.assertRaisesRegex(RuntimeError, r'must be batches of square matrices'):
                torch.linalg.cond(a, p)

        # if non-empty out tensor with wrong shape is passed a warning is given
        a = torch.ones((2, 2), dtype=dtype, device=device)
        for p in ['fro', 2]:
            real_dtype = a.real.dtype if dtype.is_complex else dtype
            out = torch.empty(a.shape, dtype=real_dtype, device=device)
            with warnings.catch_warnings(record=True) as w:
                # Trigger warning
                torch.linalg.cond(a, p, out=out)
                # Check warning occurs
                self.assertEqual(len(w), 1)
                self.assertTrue("An output with one or more elements was resized" in str(w[-1].message))

        # dtypes should be safely castable
        out = torch.empty(0, dtype=torch.int, device=device)
        for p in ['fro', 2]:
            with self.assertRaisesRegex(RuntimeError, "but got result with dtype Int"):
                torch.linalg.cond(a, p, out=out)

        # device should match
        if torch.cuda.is_available():
            wrong_device = 'cpu' if self.device_type != 'cpu' else 'cuda'
            out = torch.empty(0, dtype=dtype, device=wrong_device)
            for p in ['fro', 2]:
                with self.assertRaisesRegex(RuntimeError, "tensors to be on the same device"):
                    torch.linalg.cond(a, p, out=out)

        # for batched input if at least one matrix in the batch is not invertible,
        # we can't get the result for all other (possibly) invertible matrices in the batch without an explicit for loop.
        # this should change when at::inverse works with silent errors
        # NumPy works fine in this case because it's possible to silence the error and get the inverse matrix results
        # possibly filled with NANs
        batch_dim = 3
        a = torch.eye(3, 3, dtype=dtype, device=device)
        a = a.reshape((1, 3, 3))
        a = a.repeat(batch_dim, 1, 1)
        a[1, -1, -1] = 0  # now a[1] is singular
        for p in [1, -1, inf, -inf, 'fro', 'nuc']:
            result = torch.linalg.cond(a, p)
            self.assertEqual(result[1], float('inf'))

        # check invalid norm type
        a = torch.ones(3, 3, dtype=dtype, device=device)
        for p in ['wrong_norm', 5]:
            with self.assertRaisesRegex(RuntimeError, f"linalg.cond got an invalid norm type: {p}"):
                torch.linalg.cond(a, p)

    # This test calls torch.linalg.norm and numpy.linalg.norm with illegal arguments
    # to ensure that they both throw errors
    @dtypes(torch.float, torch.double)
    def test_norm_errors(self, device, dtype):
        def run_error_test_case(input, ord, dim, keepdim, error_type, error_regex):
            test_case_info = (
                f'test case input.size()={input.size()}, ord={ord}, dim={dim}, '
                f'keepdim={keepdim}, dtype={dtype}')

            with self.assertRaisesRegex(error_type, error_regex, msg=test_case_info):
                torch.linalg.norm(input, ord, dim, keepdim)

            input_numpy = input.cpu().numpy()

            msg = f'numpy does not raise error but pytorch does, for case "{test_case_info}"'
            with self.assertRaises(Exception, msg=test_case_info):
                np.linalg.norm(input_numpy, ord, dim, keepdim)

        S = 10
        error_test_cases = [
            # input size, p settings, dim, error type, error regex
            ((S, ), ['fro', 'nuc'], None, RuntimeError, r'A must have at least 2 dimensions'),
            ((S, S), [3.5], None, RuntimeError, r'matrix_norm: Order 3.5 not supported'),
            ((S, S), [0], None, RuntimeError, r'matrix_norm: Order 0 not supported'),
            ((S, S), ['fail'], None, RuntimeError, r'matrix_norm: Order fail not supported'),
            ((S, S), ['fro', 'nuc'], 0, RuntimeError, r'matrix_norm: dim must be a 2-tuple'),
            ((S, S), ['fro', 'nuc', 2], (0, 0), RuntimeError, r'dims must be different'),
            ((S, S), ['fro', 'nuc', 2], (-1, 1), RuntimeError, r'dims must be different'),
            ((S, S), ['fro', 'nuc', 2], (0, 4), IndexError, r'Dimension out of range'),
            ((S, ), [0], (4, ), IndexError, r'Dimension out of range'),
            ((S, ), [None], (0, 0), RuntimeError, r'dim 0 appears multiple times'),
            ((S, S, S), [1], (0, 1, 2), RuntimeError, r"If dim is specified, it must be of length 1 or 2."),
            ((S, S, S), [1], None, RuntimeError, r"If dim is not specified but ord is, the input must be 1D or 2D"),
        ]
        for keepdim in [True, False]:
            for input_size, ord_settings, dim, error_type, error_regex in error_test_cases:
                input = torch.randn(*input_size, dtype=dtype, device=device)
                for ord in ord_settings:
                    run_error_test_case(input, ord, dim, keepdim, error_type, error_regex)

    # Test complex number inputs for linalg.norm
    @skipCUDAIfNoMagma
    @skipCPUIfNoLapack
    @dtypes(torch.cfloat, torch.cdouble)
    @precisionOverride({torch.cfloat: 5e-4})
    def test_norm_complex(self, device, dtype):
        def gen_error_message(input_size, ord, keepdim, dim=None):
            return f"complex norm failed for input size {input_size}, ord={ord}, keepdim={keepdim}, dim={dim}"

        vector_ords = [None, 0, 1, 2, 3, inf, -1, -2, -3, -inf]
        matrix_ords = [None, 'fro', 'nuc', 1, 2, inf, -1, -2, -inf]

        # Test supported ords
        for keepdim in [False, True]:
            # vector norm
            x = torch.randn(25, device=device, dtype=dtype)
            xn = x.cpu().numpy()
            for ord in vector_ords:
                res = torch.linalg.norm(x, ord, keepdim=keepdim).cpu()
                expected = np.linalg.norm(xn, ord, keepdims=keepdim)
                msg = gen_error_message(x.size(), ord, keepdim)
                self.assertEqual(res.shape, expected.shape, msg=msg)
                self.assertEqual(res, expected, msg=msg, exact_dtype=False)

                res_out = torch.tensor([], device=device, dtype=res.dtype)
                torch.linalg.norm(x, ord, keepdim=keepdim, out=res_out)
                self.assertEqual(res_out.shape, expected.shape, msg=msg)
                self.assertEqual(res_out, expected, msg=msg)

            # matrix norm
            x = torch.randn(25, 25, device=device, dtype=dtype)
            xn = x.cpu().numpy()
            for ord in matrix_ords:
                res = torch.linalg.norm(x, ord, keepdim=keepdim).cpu()
                expected = np.linalg.norm(xn, ord, keepdims=keepdim)
                msg = gen_error_message(x.size(), ord, keepdim)
                self.assertEqual(res.shape, expected.shape, msg=msg)
                self.assertEqual(res, expected, msg=msg, exact_dtype=False)

                res_out = torch.tensor([], device=device, dtype=res.dtype)
                torch.linalg.norm(x, ord, keepdim=keepdim, out=res_out)
                self.assertEqual(res_out.shape, expected.shape, msg=msg)
                self.assertEqual(res_out, expected, msg=msg)

    # Test that linal.vector_norm gives the same result as numpy when inputs
    # contain extreme values (inf, -inf, nan)
    def test_vector_norm_extreme_values(self, device):
        vector_ords = [0, 1, 2, 3, inf, -1, -2, -3, -inf]
        vectors = []
        for pair in itertools.product([inf, -inf, 0.0, nan, 1.0], repeat=2):
            vectors.append(list(pair))
        for vector in vectors:
            x = torch.tensor(vector, device=device)
            x_n = x.cpu().numpy()
            for ord in vector_ords:
                msg = f'ord={ord}, vector={vector}'
                result = torch.linalg.vector_norm(x, ord=ord)
                result_n = np.linalg.norm(x_n, ord=ord)
                self.assertEqual(result, result_n, msg=msg)

    @dtypes(torch.float, torch.double, torch.cfloat, torch.cdouble)
    def test_vector_norm_reduce_over_1D_vector(self, device, dtype):
        input_sizes_and_dims = [
            ((6, 1), -1),
            ((3, 1, 2, 1), (1, 3)),
            ((1,), None),
        ]
        orders = [float('inf'), -float('inf'), 0, 1, -1, 2, -2]
        keepdims = [True, False]

        for input_size_and_dim, ord, keepdim in product(input_sizes_and_dims, orders, keepdims):
            input_size = input_size_and_dim[0]
            dim = input_size_and_dim[1]
            if type(dim) is tuple and ord == 0:
                # skip because np.linalg.norm raises 'ValueError: Invalid norm order for matrices.'
                continue
            input = make_tensor(input_size, dtype=dtype, device=device, low=-9, high=9)
            result = torch.linalg.vector_norm(input, ord, dim, keepdim)
            result_numpy = np.linalg.norm(input.cpu().numpy(), ord, dim, keepdim)

            msg = f'input.size()={input.size()}, ord={ord}, dim={dim}, keepdim={keepdim}, dtype={dtype}'
            self.assertEqual(result, result_numpy, msg=msg)

    @skipCUDAIfNoMagmaAndNoCusolver
    @skipCPUIfNoLapack
    @dtypes(torch.float, torch.double)
    @precisionOverride({torch.float32: 2e-5})
    def test_matrix_norm(self, device, dtype):
        # Test only inputs for which torch.linalg.matrix_norm diverges from torch.linalg.norm
        A = make_tensor((2, 2, 2), dtype=dtype, device=device)

        with self.assertRaisesRegex(RuntimeError, r'linalg.matrix_norm:.*must have at least 2 dimensions.*'):
            torch.linalg.matrix_norm(make_tensor((2,), dtype=dtype, device=device))
        with self.assertRaisesRegex(RuntimeError, r'linalg.matrix_norm:.*must be a 2-tuple.*'):
            torch.linalg.matrix_norm(A, dim=(0,))
        with self.assertRaisesRegex(RuntimeError, r'.*not supported.*'):
            torch.linalg.matrix_norm(A, ord=0)
        with self.assertRaisesRegex(RuntimeError, r'.*not supported.*'):
            torch.linalg.matrix_norm(A, ord=3.0)

        # Test dim=None behavior
        ref = torch.linalg.norm(A, dim=(-2, -1))
        res = torch.linalg.matrix_norm(A)
        self.assertEqual(ref, res)

    # Test that linal.norm gives the same result as numpy when inputs
    # contain extreme values (inf, -inf, nan)
    @unittest.skipIf(IS_WINDOWS, "Skipped on Windows!")
    @unittest.skipIf(IS_MACOS, "Skipped on MacOS!")
    @skipCUDAIfNoMagma
    @skipCPUIfNoLapack
    def test_norm_extreme_values(self, device):
        vector_ords = [0, 1, 2, 3, inf, -1, -2, -3, -inf]
        # matrix_ords 'nuc', 2, -2 are skipped currently
        # See issue https://github.com/pytorch/pytorch/issues/71911
        matrix_ords = ['fro', 1, inf, -1, -inf]
        vectors = []
        matrices = []
        for pair in itertools.product([inf, -inf, 0.0, nan, 1.0], repeat=2):
            vectors.append(list(pair))
            matrices.append([[pair[0], pair[1]]])
            matrices.append([[pair[0]], [pair[1]]])
        for vector in vectors:
            x = torch.tensor(vector).to(device)
            x_n = x.cpu().numpy()
            for ord in vector_ords:
                msg = f'ord={ord}, vector={vector}'
                result = torch.linalg.norm(x, ord=ord)
                result_n = np.linalg.norm(x_n, ord=ord)
                self.assertEqual(result, result_n, msg=msg)

        # TODO: Remove this function once the broken cases are fixed
        def is_broken_matrix_norm_case(ord, x):
            if self.device_type == 'cuda':
                if x.size() == torch.Size([1, 2]):
                    if ord in ['nuc', 2, -2] and isnan(x[0][0]) and x[0][1] == 1:
                        # These cases are broken because of an issue with svd
                        # https://github.com/pytorch/pytorch/issues/43567
                        return True
                if ord in ['nuc', 2, -2]:
                    # These cases are broken because of another issue with svd
                    # https://github.com/pytorch/pytorch/issues/52633
                    return True
            return False

        for matrix in matrices:
            x = torch.tensor(matrix).to(device)
            x_n = x.cpu().numpy()
            for ord in matrix_ords:
                msg = f'ord={ord}, matrix={matrix}'
                if is_broken_matrix_norm_case(ord, x):
                    continue
                else:
                    result_n = np.linalg.norm(x_n, ord=ord)
                    result = torch.linalg.norm(x, ord=ord)
                    self.assertEqual(result, result_n, msg=msg)

    # Test degenerate shape results match numpy for linalg.norm vector norms
    @skipCUDAIfNoMagma
    @skipCPUIfNoLapack
    @dtypes(torch.float, torch.double, torch.cfloat, torch.cdouble)
    def test_norm_vector_degenerate_shapes(self, device, dtype):
        def run_test_case(input, ord, dim, keepdim):
            msg = f'input.size()={input.size()}, ord={ord}, dim={dim}, keepdim={keepdim}, dtype={dtype}'
            if (input.numel() == 0 and
                (ord < 0. or ord == inf) and
               (dim is None or input.shape[dim] == 0)):
                with self.assertRaises(RuntimeError):
                    torch.linalg.norm(input, ord, dim, keepdim)
            else:
                input_numpy = input.cpu().numpy()
                result_numpy = np.linalg.norm(input_numpy, ord, dim, keepdim)
                result = torch.linalg.norm(input, ord, dim, keepdim)
                self.assertEqual(result, result_numpy, msg=msg)

        ord_vector = [0, 0.5, 1, 2, 3, inf, -0.5, -1, -2, -3, -inf]
        S = 10
        test_cases = [
            # input size, dim
            ((0, ), None),
            ((0, S), 0),
            ((0, S), 1),
            ((S, 0), 0),
            ((S, 0), 1),
        ]
        for keepdim in [True, False]:
            for input_size, dim in test_cases:
                input = torch.randn(*input_size, dtype=dtype, device=device)
                for ord in ord_vector:
                    run_test_case(input, ord, dim, keepdim)

    # Test degenerate shape results match numpy for linalg.norm matrix norms
    @skipCUDAIfNoMagma
    @skipCPUIfNoLapack
    @dtypes(torch.float, torch.double, torch.cfloat, torch.cdouble)
    def test_norm_matrix_degenerate_shapes(self, device, dtype):
        def run_test_case(input, ord, dim, keepdim, should_error):
            msg = f'input.size()={input.size()}, ord={ord}, dim={dim}, keepdim={keepdim}, dtype={dtype}'
            input_numpy = input.cpu().numpy()
            ops = [torch.linalg.norm]

            if ord is not None and dim is not None:
                ops.append(torch.linalg.matrix_norm)

            if should_error:
                with self.assertRaises(ValueError):
                    np.linalg.norm(input_numpy, ord, dim, keepdim)
                for op in ops:
                    with self.assertRaises(IndexError):
                        op(input, ord, dim, keepdim)
            else:
                result_numpy = np.linalg.norm(input_numpy, ord, dim, keepdim)
                for op in ops:
                    result = op(input, ord, dim, keepdim)
                    self.assertEqual(result, result_numpy, msg=msg)

        ord_matrix = ['fro', 'nuc', 1, 2, inf, -1, -2, -inf, None]
        S = 10
        test_cases = [
            # input size, p settings that cause error, dim
            ((0, 0), [1, 2, inf, -1, -2, -inf], None),
            ((0, S), [2, inf, -2, -inf], None),
            ((S, 0), [1, 2, -1, -2], None),
            ((S, S, 0), [], (0, 1)),
            ((1, S, 0), [], (0, 1)),
            ((0, 0, S), [1, 2, inf, -1, -2, -inf], (0, 1)),
            ((0, 0, S), [1, 2, inf, -1, -2, -inf], (1, 0)),
        ]

        for keepdim in [True, False]:
            for input_size, error_ords, dim in test_cases:
                input = torch.randn(*input_size, dtype=dtype, device=device)
                for ord in ord_matrix:
                    run_test_case(input, ord, dim, keepdim, ord in error_ords)

    def test_norm_fastpaths(self, device):
        x = torch.randn(3, 5, device=device)

        # slow path
        result = torch.linalg.norm(x, 4.5, 1)
        expected = torch.pow(x.abs().pow(4.5).sum(1), 1.0 / 4.5)
        self.assertEqual(result, expected)

        # fast 0-norm
        result = torch.linalg.norm(x, 0, 1)
        expected = (x != 0).type_as(x).sum(1)
        self.assertEqual(result, expected)

        # fast 1-norm
        result = torch.linalg.norm(x, 1, 1)
        expected = x.abs().sum(1)
        self.assertEqual(result, expected)

        # fast 2-norm
        result = torch.linalg.norm(x, 2, 1)
        expected = torch.sqrt(x.pow(2).sum(1))
        self.assertEqual(result, expected)

        # fast 3-norm
        result = torch.linalg.norm(x, 3, 1)
        expected = torch.pow(x.pow(3).abs().sum(1), 1.0 / 3.0)
        self.assertEqual(result, expected)

    @skipCPUIfNoLapack
    @skipCUDAIfNoMagma
    # NumPy computes only in float64 and complex128 precisions
    # for float32 or complex64 results might be very different from float64 or complex128
    @dtypes(torch.float64, torch.complex128)
    def test_eig_numpy(self, device, dtype):
        def run_test(shape, *, symmetric=False):
            from torch.testing._internal.common_utils import random_symmetric_matrix

            if not dtype.is_complex and symmetric:
                # for symmetric real-valued inputs eigenvalues and eigenvectors have imaginary part equal to zero
                # unlike NumPy the result is not cast to float32 or float64 dtype in this case
                a = random_symmetric_matrix(shape[-1], *shape[:-2], dtype=dtype, device=device)
            else:
                a = make_tensor(shape, dtype=dtype, device=device)

            actual = torch.linalg.eig(a)

            # compare with NumPy
            # the eigenvalues are not necessarily ordered
            # so order of NumPy and PyTorch can be different
            expected = np.linalg.eig(a.cpu().numpy())

            # sort NumPy output
            ind = np.argsort(expected[0], axis=-1)[::-1]
            expected = (np.take_along_axis(expected[0], ind, axis=-1), np.take_along_axis(expected[1], ind[:, None], axis=-1))

            # sort PyTorch output
            # torch.argsort doesn't work with complex inputs, NumPy sorting on CPU is used instead
            # RuntimeError: _th_sort not supported on CUDAType for ComplexDouble
            # RuntimeError: "sorting_kernel_method_name" not implemented for 'ComplexDouble'
            ind = np.argsort(actual[0].cpu().numpy(), axis=-1)[::-1]
            actual_np = [x.cpu().numpy() for x in actual]
            sorted_actual = (
                np.take_along_axis(actual_np[0], ind, axis=-1),
                np.take_along_axis(actual_np[1], ind[:, None], axis=-1))

            self.assertEqual(expected[0], sorted_actual[0], exact_dtype=False)
            self.assertEqual(abs(expected[1]), abs(sorted_actual[1]), exact_dtype=False)

        shapes = [(0, 0),  # Empty matrix
                  (5, 5),  # Single matrix
                  (0, 0, 0), (0, 5, 5),  # Zero batch dimension tensors
                  (2, 5, 5),  # 3-dim tensors
                  (2, 1, 5, 5)]  # 4-dim tensors
        for shape in shapes:
            run_test(shape)
            run_test(shape, symmetric=True)

    @onlyCUDA
    @skipCUDAIfNoMagma
    @dtypes(*floating_and_complex_types())
    def test_eig_compare_backends(self, device, dtype):
        def run_test(shape, *, symmetric=False):
            from torch.testing._internal.common_utils import random_symmetric_matrix

            if not dtype.is_complex and symmetric:
                # for symmetric real-valued inputs eigenvalues and eigenvectors have imaginary part equal to zero
                a = random_symmetric_matrix(shape[-1], *shape[:-2], dtype=dtype, device=device)
            else:
                a = make_tensor(shape, dtype=dtype, device=device)

            actual = torch.linalg.eig(a)

            complementary_device = 'cpu'

            # compare with CPU
            expected = torch.linalg.eig(a.to(complementary_device))
            self.assertEqual(expected[0], actual[0])
            self.assertEqual(expected[1], actual[1])

        shapes = [(0, 0),  # Empty matrix
                  (5, 5),  # Single matrix
                  (0, 0, 0), (0, 5, 5),  # Zero batch dimension tensors
                  (2, 5, 5),  # 3-dim tensors
                  (2, 1, 5, 5)]  # 4-dim tensors
        for shape in shapes:
            run_test(shape)
            run_test(shape, symmetric=True)

    @slowTest
    @onlyCUDA
    @skipCUDAIfNoMagma
    @dtypes(torch.float32)
    def test_eig_check_magma(self, device, dtype):
        # For CUDA inputs only matrices of size larger than 2048x2048 actually call MAGMA library
        shape = (2049, 2049)
        a = make_tensor(shape, dtype=dtype, device=device)
        w, v = torch.linalg.eig(a)
        # check correctness using eigendecomposition identity
        self.assertEqual(a.to(v.dtype) @ v, w * v, atol=1e-3, rtol=1e-3)

    @skipCUDAIfNoMagma
    @skipCPUIfNoLapack
    @dtypes(*floating_and_complex_types())
    def test_eig_errors_and_warnings(self, device, dtype):
        # eig requires the input to be at least 2 dimensional tensor
        a = make_tensor(2, dtype=dtype, device=device)
        with self.assertRaisesRegex(RuntimeError, "must have at least 2 dimensions"):
            torch.linalg.eig(a)

        # eig requires a square matrix
        a = make_tensor((2, 3), dtype=dtype, device=device)
        with self.assertRaisesRegex(RuntimeError, "must be batches of square matrices"):
            torch.linalg.eig(a)

        # if out tensor with floating dtype is passed for complex output an error is thrown
        if not dtype.is_complex:
            # The characteristic equation is p(λ) = λ^2 − 2λ + 5 = 0, with roots λ = 1±2i
            a = torch.tensor([[3., -2.], [4., -1.]], dtype=dtype, device=device)
            out0 = torch.empty(0, device=device, dtype=dtype)
            out1 = torch.empty(0, device=device, dtype=dtype)
            with self.assertRaisesRegex(RuntimeError, "Expected eigenvalues to be safely castable"):
                torch.linalg.eig(a, out=(out0, out1))

            out0 = torch.empty(0, device=device, dtype=torch.complex128)
            with self.assertRaisesRegex(RuntimeError, "Expected eigenvectors to be safely castable"):
                torch.linalg.eig(a, out=(out0, out1))

        # dtypes should be safely castable
        a = make_tensor((3, 3), dtype=dtype, device=device)
        out0 = torch.empty(0, dtype=torch.int, device=device)
        out1 = torch.empty(0, dtype=torch.int, device=device)
        with self.assertRaisesRegex(RuntimeError, "but got eigenvalues with dtype Int"):
            torch.linalg.eig(a, out=(out0, out1))

        out0 = torch.empty(0, dtype=torch.complex128, device=device)
        with self.assertRaisesRegex(RuntimeError, "but got eigenvectors with dtype Int"):
            torch.linalg.eig(a, out=(out0, out1))

        # if non-empty out tensor with wrong shape is passed a warning is given
        a = make_tensor((3, 3), dtype=dtype, device=device)
        out0 = torch.empty(1, device=device, dtype=torch.complex128)
        out1 = torch.empty(1, device=device, dtype=torch.complex128)
        with warnings.catch_warnings(record=True) as w:
            # Trigger warning
            torch.linalg.eig(a, out=(out0, out1))
            # Check warning occurs
            self.assertEqual(len(w), 2)
            self.assertTrue("An output with one or more elements was resized" in str(w[-1].message))
            self.assertTrue("An output with one or more elements was resized" in str(w[-2].message))

        # device should match
        if torch.cuda.is_available():
            wrong_device = 'cpu' if self.device_type != 'cpu' else 'cuda'
            out_w = torch.empty(0, device=wrong_device, dtype=torch.complex128)
            out_v = torch.empty(0, device=device, dtype=torch.complex128)
            with self.assertRaisesRegex(RuntimeError, "tensors to be on the same device"):
                torch.linalg.eig(a, out=(out_w, out_v))
            out_w = torch.empty(0, device=device, dtype=torch.complex128)
            out_v = torch.empty(0, device=wrong_device, dtype=torch.complex128)
            with self.assertRaisesRegex(RuntimeError, "tensors to be on the same device"):
                torch.linalg.eig(a, out=(out_w, out_v))

    @skipCPUIfNoLapack
    @skipCUDAIfNoMagma
    @dtypes(*floating_and_complex_types())
    def test_eig_with_nan(self, device, dtype):
        for val in [np.inf, np.nan]:
            for batch_dim in [(), (10,)]:
                a = make_tensor((*batch_dim, 5, 5), device=device, dtype=dtype)
                a[..., -1, -1] = val

                with self.assertRaisesRegex(RuntimeError, "torch.linalg.eig: input tensor should not"):
                    torch.linalg.eig(a)

    @skipCPUIfNoLapack
    @skipCUDAIfNoMagma
    # NumPy computes only in float64 and complex128 precisions
    # for float32 or complex64 results might be very different from float64 or complex128
    @dtypes(torch.float64, torch.complex128)
    def test_eigvals_numpy(self, device, dtype):
        def run_test(shape, *, symmetric=False):
            from torch.testing._internal.common_utils import random_symmetric_matrix

            if not dtype.is_complex and symmetric:
                # for symmetric real-valued inputs eigenvalues and eigenvectors have imaginary part equal to zero
                # unlike NumPy the result is not cast to float32 or float64 dtype in this case
                a = random_symmetric_matrix(shape[-1], *shape[:-2], dtype=dtype, device=device)
            else:
                a = make_tensor(shape, dtype=dtype, device=device)

            actual = torch.linalg.eigvals(a)

            # compare with NumPy
            # the eigenvalues are not necessarily ordered
            # so order of NumPy and PyTorch can be different
            expected = np.linalg.eigvals(a.cpu().numpy())

            # sort NumPy output
            ind = np.argsort(expected, axis=-1)[::-1]
            expected = np.take_along_axis(expected, ind, axis=-1)

            # sort PyTorch output
            # torch.argsort doesn't work with complex inputs, NumPy sorting on CPU is used instead
            # RuntimeError: _th_sort not supported on CUDAType for ComplexDouble
            # RuntimeError: "sorting_kernel_method_name" not implemented for 'ComplexDouble'
            ind = np.argsort(actual.cpu().numpy(), axis=-1)[::-1]
            actual_np = actual.cpu().numpy()
            sorted_actual = np.take_along_axis(actual_np, ind, axis=-1)

            self.assertEqual(expected, sorted_actual, exact_dtype=False)

        shapes = [(0, 0),  # Empty matrix
                  (5, 5),  # Single matrix
                  (0, 0, 0), (0, 5, 5),  # Zero batch dimension tensors
                  (2, 5, 5),  # 3-dim tensors
                  (2, 1, 5, 5)]  # 4-dim tensors
        for shape in shapes:
            run_test(shape)
            run_test(shape, symmetric=True)

    @onlyCUDA
    @skipCUDAIfNoMagma
    @dtypes(*floating_and_complex_types())
    def test_eigvals_compare_backends(self, device, dtype):
        def run_test(shape, *, symmetric=False):
            from torch.testing._internal.common_utils import random_symmetric_matrix

            if not dtype.is_complex and symmetric:
                # for symmetric real-valued inputs eigenvalues and eigenvectors have imaginary part equal to zero
                a = random_symmetric_matrix(shape[-1], *shape[:-2], dtype=dtype, device=device)
            else:
                a = make_tensor(shape, dtype=dtype, device=device)

            actual = torch.linalg.eigvals(a)

            complementary_device = 'cpu'

            # compare with CPU
            expected = torch.linalg.eigvals(a.to(complementary_device))
            self.assertEqual(expected, actual)

            # check out= variant
            complex_dtype = dtype
            if not dtype.is_complex:
                complex_dtype = torch.complex128 if dtype == torch.float64 else torch.complex64
            out = torch.empty(0, dtype=complex_dtype, device=device)
            ans = torch.linalg.eigvals(a, out=out)
            self.assertEqual(ans, out)
            self.assertEqual(expected.to(complex_dtype), out)

            # check non-contiguous out
            if a.numel() > 0:
                out = torch.empty(2 * shape[0], *shape[1:-1], dtype=complex_dtype, device=device)[::2]
                self.assertFalse(out.is_contiguous())
                ans = torch.linalg.eigvals(a, out=out)
                self.assertEqual(ans, out)
                self.assertEqual(expected.to(complex_dtype), out)

        shapes = [(0, 0),  # Empty matrix
                  (5, 5),  # Single matrix
                  (0, 0, 0), (0, 5, 5),  # Zero batch dimension tensors
                  (2, 5, 5),  # 3-dim tensors
                  (2, 1, 5, 5)]  # 4-dim tensors
        for shape in shapes:
            run_test(shape)
            run_test(shape, symmetric=True)

    @skipCUDAIfNoMagma
    @skipCPUIfNoLapack
    @dtypes(*floating_and_complex_types())
    def test_eigvals_errors_and_warnings(self, device, dtype):
        # eig requires the input to be at least 2 dimensional tensor
        a = make_tensor(2, dtype=dtype, device=device)
        with self.assertRaisesRegex(RuntimeError, "must have at least 2 dimensions"):
            torch.linalg.eigvals(a)

        # eig requires a square matrix
        a = make_tensor((2, 3), dtype=dtype, device=device)
        with self.assertRaisesRegex(RuntimeError, "must be batches of square matrices"):
            torch.linalg.eigvals(a)

        # if out tensor with floating dtype is passed for complex output an error is thrown
        if not dtype.is_complex:
            # The characteristic equation is p(λ) = λ^2 − 2λ + 5 = 0, with roots λ = 1±2i
            a = torch.tensor([[3., -2.], [4., -1.]], dtype=dtype, device=device)
            out = torch.empty(0, device=device, dtype=dtype)
            with self.assertRaisesRegex(RuntimeError, "Expected eigenvalues to be safely castable"):
                torch.linalg.eigvals(a, out=out)

        # dtypes should be safely castable
        a = make_tensor((3, 3), dtype=dtype, device=device)
        out = torch.empty(0, dtype=torch.int, device=device)
        with self.assertRaisesRegex(RuntimeError, "but got eigenvalues with dtype Int"):
            torch.linalg.eigvals(a, out=out)

        # if non-empty out tensor with wrong shape is passed a warning is given
        out = torch.empty(1, device=device, dtype=torch.complex128)
        with warnings.catch_warnings(record=True) as w:
            # Trigger warning
            torch.linalg.eigvals(a, out=out)
            # Check warning occurs
            self.assertEqual(len(w), 1)
            self.assertTrue("An output with one or more elements was resized" in str(w[-1].message))

        # device should match
        if torch.cuda.is_available():
            wrong_device = 'cpu' if self.device_type != 'cpu' else 'cuda'
            out_w = torch.empty(0, device=wrong_device, dtype=torch.complex128)
            with self.assertRaisesRegex(RuntimeError, "tensors to be on the same device"):
                torch.linalg.eigvals(a, out=out_w)

    @skipCUDAIfNoMagma
    @skipCPUIfNoLapack
    def test_norm_old(self, device):
        def gen_error_message(input_size, p, keepdim, dim=None):
            return f"norm failed for input size {input_size}, p={p}, keepdim={keepdim}, dim={dim}"

        # 'nuc' norm uses SVD, and thus its precsion is much lower than other norms.
        # test_svd takes @precisionOverride({torch.float: 1e-4, torch.cfloat: 2e-4}),
        # and here we are doing the same thing for nuc norm.
        class PrecisionContext:
            def __init__(self, test, norm):
                self.norm = norm
                self.saved_overrides = getattr(test, 'precision_overrides', None)
                self.target_test = test

            def __enter__(self):
                if 'nuc' != self.norm:
                    return None
                self.target_test.precision_overrides = {torch.float: 1e-4, torch.cfloat: 2e-4}
                return self.target_test.precision_overrides

            def __exit__(self, type, value, tb) -> bool:
                if 'nuc' != self.norm:
                    return True
                if self.saved_overrides is None:
                    delattr(self.target_test, 'precision_overrides')
                else:
                    self.target_test.precision_overrides = self.saved_overrides
                return True

        for keepdim in [False, True]:
            # full reduction
            x = torch.randn(25, device=device)
            xn = x.cpu().numpy()
            for p in [0, 1, 2, 3, 4, inf, -inf, -1, -2, -3, 1.5]:
                res = x.norm(p, keepdim=keepdim).cpu()
                expected = np.linalg.norm(xn, p, keepdims=keepdim)
                self.assertEqual(res, expected, atol=1e-5, rtol=0, msg=gen_error_message(x.size(), p, keepdim))

            # one dimension
            x = torch.randn(25, 25, device=device)
            xn = x.cpu().numpy()
            for p in [0, 1, 2, 3, 4, inf, -inf, -1, -2, -3]:
                dim = 1
                res = x.norm(p, dim, keepdim=keepdim).cpu()
                expected = np.linalg.norm(xn, p, dim, keepdims=keepdim)
                msg = gen_error_message(x.size(), p, keepdim, dim)
                self.assertEqual(res.shape, expected.shape, msg=msg)
                self.assertEqual(res, expected, msg=msg)

            # matrix norm
            for p in ['fro', 'nuc']:
                res = x.norm(p, keepdim=keepdim).cpu()
                expected = np.linalg.norm(xn, p, keepdims=keepdim)
                msg = gen_error_message(x.size(), p, keepdim)
                with PrecisionContext(self, p):
                    self.assertEqual(res.shape, expected.shape, msg=msg)
                    self.assertEqual(res, expected, msg=msg)

            # zero dimensions
            x = torch.randn((), device=device)
            xn = x.cpu().numpy()
            res = x.norm(keepdim=keepdim).cpu()
            expected = np.linalg.norm(xn, keepdims=keepdim)
            msg = gen_error_message(x.size(), None, keepdim)
            self.assertEqual(res.shape, expected.shape, msg=msg)
            self.assertEqual(res, expected, msg=msg)

            # larger tensor sanity check
            self.assertEqual(
                2 * torch.norm(torch.ones(10000), keepdim=keepdim),
                torch.norm(torch.ones(40000), keepdim=keepdim))

            # matrix norm with non-square >2-D tensors, all combinations of reduction dims
            x = torch.randn(5, 6, 7, 8, device=device)
            xn = x.cpu().numpy()
            for p in ['fro', 'nuc']:
                for dim in itertools.product(*[list(range(4))] * 2):
                    if dim[0] == dim[1]:
                        continue
                    res = x.norm(p=p, dim=dim, keepdim=keepdim).cpu()
                    expected = np.linalg.norm(xn, ord=p, axis=dim, keepdims=keepdim)
                    msg = gen_error_message(x.size(), p, keepdim, dim)
                    with PrecisionContext(self, p):
                        self.assertEqual(res.shape, expected.shape, msg=msg)
                        self.assertEqual(res, expected, msg=msg)

    # Test that torch.norm with p=+/-inf propagates NaN
    def test_norm_old_nan_propagation(self, device):
        ords = [inf, -inf]
        for pair in itertools.product([0.0, nan, 1.0], repeat=2):
            x = torch.tensor(list(pair), device=device)
            for ord in ords:
                result = torch.norm(x, p=ord)
                result_check = torch.linalg.norm(x, ord=ord)
                self.assertEqual(result, result_check)

    @skipCUDAIfNoMagma
    @skipCPUIfNoLapack
    def test_norm_complex_old(self, device):
        def gen_error_message(input_size, p, keepdim, dim=None):
            return f"complex norm failed for input size {input_size}, p={p}, keepdim={keepdim}, dim={dim}"

        for keepdim in [False, True]:
            # vector norm
            x = torch.randn(25, device=device) + 1j * torch.randn(25, device=device)
            xn = x.cpu().numpy()
            for p in [0, 1, 2, 3, inf, -1, -2, -3, -inf]:
                res = x.norm(p, keepdim=keepdim).cpu()
                expected = np.linalg.norm(xn, p, keepdims=keepdim)
                msg = gen_error_message(x.size(), p, keepdim)
                self.assertEqual(res.shape, expected.shape, msg=msg)
                self.assertEqual(res, expected, msg=msg)

            # matrix norm
            x = torch.randn(25, 25, device=device) + 1j * torch.randn(25, 25, device=device)
            xn = x.cpu().numpy()
            for p in ['nuc', 'fro']:
                res = x.norm(p, keepdim=keepdim).cpu()
                expected = np.linalg.norm(xn, p, keepdims=keepdim)
                msg = gen_error_message(x.size(), p, keepdim)
                self.assertEqual(res.shape, expected.shape, msg=msg)
                self.assertEqual(res, expected, msg=msg, rtol=4e-6, atol=6e-4)

    # Ensure torch.norm with p='fro' and p=2 give the same results for mutually supported input combinations
    @dtypes(torch.float)
    def test_norm_fro_2_equivalence_old(self, device, dtype):
        input_sizes = [
            (0,),
            (10,),
            (0, 0),
            (4, 30),
            (0, 45),
            (100, 0),
            (45, 10, 23),
            (0, 23, 59),
            (23, 0, 37),
            (34, 58, 0),
            (0, 0, 348),
            (0, 3434, 0),
            (0, 0, 0),
            (5, 3, 8, 1, 3, 5)]

        for input_size in input_sizes:
            a = make_tensor(input_size, dtype=dtype, device=device, low=-9, high=9)

            # Try full reduction
            dim_settings = [None]

            # Try all possible 1-D reductions
            dim_settings += list(range(-a.dim(), a.dim()))

            def wrap_dim(dim, ndims):
                assert (dim < ndims) and (dim >= -ndims)
                if dim >= 0:
                    return dim
                else:
                    return dim + ndims

            # Try all possible 2-D reductions
            dim_settings += [
                (d0, d1) for d0, d1 in itertools.combinations(range(-a.dim(), a.dim()), 2)
                if wrap_dim(d0, a.dim()) != wrap_dim(d1, a.dim())]

            for dim in dim_settings:
                for keepdim in [True, False]:
                    a_norm_2 = torch.norm(a, p=2, dim=dim, keepdim=keepdim)
                    a_norm_fro = torch.norm(a, p='fro', dim=dim, keepdim=keepdim)
                    self.assertEqual(a_norm_fro, a_norm_2)

    @skipIfTorchDynamo("Not a TorchDynamo suitable test")
    @skipCUDAIfNoMagma
    @skipCPUIfNoLapack
    def test_nuclear_norm_axes_small_brute_force_old(self, device):
        def check_single_nuclear_norm(x, axes):
            if self.device_type != 'cpu' and randrange(100) < 95:
                return  # too many cpu <==> device copies

            a = np.array(x.cpu(), copy=False)
            expected = np.linalg.norm(a, "nuc", axis=axes)

            ans = torch.norm(x, "nuc", dim=axes)
            self.assertTrue(ans.is_contiguous())
            self.assertEqual(ans.shape, expected.shape)
            self.assertEqual(ans.cpu(), expected, rtol=1e-02, atol=1e-03, equal_nan=True)

            out = torch.zeros(expected.shape, dtype=x.dtype, device=x.device)
            ans = torch.norm(x, "nuc", dim=axes, out=out)
            self.assertIs(ans, out)
            self.assertTrue(ans.is_contiguous())
            self.assertEqual(ans.shape, expected.shape)
            self.assertEqual(ans.cpu(), expected, rtol=1e-02, atol=1e-03, equal_nan=True)

        for n in range(1, 3):
            for m in range(1, 3):
                for axes in itertools.permutations([0, 1], 2):
                    # 2d, inner dimensions C
                    x = torch.randn(n, m, device=device)
                    check_single_nuclear_norm(x, axes)

                    # 2d, inner dimensions Fortran
                    x = torch.randn(m, n, device=device).mT
                    check_single_nuclear_norm(x, axes)

                    # 2d, inner dimensions non-contiguous
                    x = torch.randn(n, 2 * m, device=device)[:, ::2]
                    check_single_nuclear_norm(x, axes)

                    # 2d, all dimensions non-contiguous
                    x = torch.randn(7 * n, 2 * m, device=device)[::7, ::2]
                    check_single_nuclear_norm(x, axes)

                for o in range(1, 3):
                    for axes in itertools.permutations([0, 1, 2], 2):
                        # 3d, inner dimensions C
                        x = torch.randn(o, n, m, device=device)
                        check_single_nuclear_norm(x, axes)

                        # 3d, inner dimensions Fortran
                        x = torch.randn(o, m, n, device=device).mT
                        check_single_nuclear_norm(x, axes)

                        # 3d, inner dimensions non-contiguous
                        x = torch.randn(o, n, 2 * m, device=device)[:, :, ::2]
                        check_single_nuclear_norm(x, axes)

                        # 3d, all dimensions non-contiguous
                        x = torch.randn(7 * o, 5 * n, 2 * m, device=device)[::7, ::5, ::2]
                        check_single_nuclear_norm(x, axes)

                    for r in range(1, 3):
                        for axes in itertools.permutations([0, 1, 2, 3], 2):
                            # 4d, inner dimensions C
                            x = torch.randn(r, o, n, m, device=device)
                            check_single_nuclear_norm(x, axes)

                            # 4d, inner dimensions Fortran
                            x = torch.randn(r, o, n, m, device=device).mT
                            check_single_nuclear_norm(x, axes)

                            # 4d, inner dimensions non-contiguous
                            x = torch.randn(r, o, n, 2 * m, device=device)[:, :, :, ::2]
                            check_single_nuclear_norm(x, axes)

                            # 4d, all dimensions non-contiguous
                            x = torch.randn(7 * r, 5 * o, 11 * n, 2 * m, device=device)[::7, ::5, ::11, ::2]
                            check_single_nuclear_norm(x, axes)

    @skipCUDAIfNoMagma
    def test_nuclear_norm_exceptions_old(self, device):
        for lst in [], [1], [1, 2]:
            x = torch.tensor(lst, dtype=torch.double, device=device)
            for axes in (), (0,):
                self.assertRaises(RuntimeError, torch.norm, x, "nuc", axes)
            self.assertRaises(RuntimeError, torch.norm, x, "nuc", (0, 1))

        x = torch.tensor([[0, 1, 2], [3, 4, 5]], dtype=torch.double, device=device)
        self.assertRaisesRegex(RuntimeError, "must be different", torch.norm, x, "nuc", (0, 0))
        self.assertRaisesRegex(IndexError, "Dimension out of range", torch.norm, x, "nuc", (0, 2))

    @skipCUDAIfNoCusolver
    @skipCPUIfNoLapack
    @dtypes(torch.double)
    def test_svd_lowrank(self, device, dtype):
        from torch.testing._internal.common_utils import random_lowrank_matrix, random_sparse_matrix

        def run_subtest(actual_rank, matrix_size, batches, device, svd_lowrank, **options):
            density = options.pop('density', 1)
            if isinstance(matrix_size, int):
                rows = columns = matrix_size
            else:
                rows, columns = matrix_size
            if density == 1:
                a_input = random_lowrank_matrix(actual_rank, rows, columns, *batches, device=device, dtype=dtype)
                a = a_input
            else:
                assert batches == ()
                a_input = random_sparse_matrix(rows, columns, density, device=device, dtype=dtype)
                a = a_input.to_dense()

            q = min(*size)
            u, s, v = svd_lowrank(a_input, q=q, **options)

            # check if u, s, v is a SVD
            u, s, v = u[..., :q], s[..., :q], v[..., :q]
            A = u.matmul(s.diag_embed()).matmul(v.mT)
            self.assertEqual(A, a, rtol=1e-7, atol=2e-7)

            # check if svd_lowrank produces same singular values as torch.svd
            U, S, V = torch.svd(a)
            self.assertEqual(s.shape, S.shape)
            self.assertEqual(u.shape, U.shape)
            self.assertEqual(v.shape, V.shape)
            self.assertEqual(s, S)

            if density == 1:
                # actual_rank is known only for dense inputs
                #
                # check if pairs (u, U) and (v, V) span the same
                # subspaces, respectively
                u, s, v = u[..., :actual_rank], s[..., :actual_rank], v[..., :actual_rank]
                U, S, V = U[..., :actual_rank], S[..., :actual_rank], V[..., :actual_rank]
                self.assertEqual(u.mT.matmul(U).det().abs(), torch.ones(batches, device=device, dtype=dtype))
                self.assertEqual(v.mT.matmul(V).det().abs(), torch.ones(batches, device=device, dtype=dtype))

        all_batches = [(), (1,), (3,), (2, 3)]
        for actual_rank, size, all_batches in [  # noqa: B020
                (2, (17, 4), all_batches),
                (4, (17, 4), all_batches),
                (4, (17, 17), all_batches),
                (10, (100, 40), all_batches),
                (7, (1000, 1000), [()]),
        ]:
            # dense input
            for batches in all_batches:
                run_subtest(actual_rank, size, batches, device, torch.svd_lowrank)
                if size != size[::-1]:
                    run_subtest(actual_rank, size[::-1], batches, device, torch.svd_lowrank)

        # sparse input
        for size in [(17, 4), (4, 17), (17, 17), (100, 40), (40, 100), (1000, 1000)]:
            for density in [0.005, 0.1]:
                run_subtest(None, size, (), device, torch.svd_lowrank, density=density)

        # jitting support
        jitted = torch.jit.script(torch.svd_lowrank)
        actual_rank, size, batches = 2, (17, 4), ()
        run_subtest(actual_rank, size, batches, device, jitted)

    @skipCUDAIfNoMagmaAndNoCusolver
    @skipCPUIfNoLapack
    @precisionOverride({torch.float: 1e-4, torch.cfloat: 2e-4})
    @setLinalgBackendsToDefaultFinally
    @dtypes(*floating_and_complex_types())
    def test_svd(self, device, dtype):
        # tests linalg.svd, svd, linalg.svdvals
        make_arg = partial(make_tensor, dtype=dtype, device=device)

        backends = ["default"]

        if torch.device(device).type == 'cuda':
            if torch.cuda.has_magma:
                backends.append("magma")
            if has_cusolver() or has_hipsolver():
                backends.append("cusolver")

        ns = (12, 4, 2, 0)
        batches = ((), (0,), (1,), (2,), (2, 1), (0, 2))
        drivers = (None, 'gesvd', 'gesvdj', 'gesvda')

        for backend in backends:
            torch.backends.cuda.preferred_linalg_library(backend)

            for batch, m, n, driver in product(batches, ns, ns, drivers):
                if not (backend == 'cusolver' or driver is None):
                    # only test cases below and skip otherwise:
                    # - backend == 'cusolver' (driver can be anything)
                    # - backend != 'cusolver' (driver should only be None)
                    continue

                shape = batch + (m, n)
                k = min(m, n)
                A = make_arg(shape)
                U, S, Vh = torch.linalg.svd(A, full_matrices=False, driver=driver)
                self.assertEqual((U @ S.to(A.dtype).diag_embed()) @ Vh, A)

                U_f, S_f, Vh_f = torch.linalg.svd(A, full_matrices=True, driver=driver)
                self.assertEqual(S_f, S)
                self.assertEqual((U_f[..., :k] @ S_f.to(A.dtype).diag_embed()) @ Vh_f[..., :k, :], A)

                S_s = torch.linalg.svdvals(A, driver=driver)
                self.assertEqual(S_s, S)

                U, S, V = torch.svd(A, some=True)
                self.assertEqual((U @ S.to(A.dtype).diag_embed()) @ V.mH, A)

                U_f, S_f, V_f = torch.svd(A, some=False)
                self.assertEqual(S_f, S)
                self.assertEqual((U_f[..., :k] @ S_f.to(A.dtype).diag_embed()) @ V_f[..., :k].mH, A)

                S_s = torch.svd(A, compute_uv=False).S
                self.assertEqual(S_s, S)

    @skipCUDAIfNoMagmaAndNoCusolver
    @skipCPUIfNoLapack
    @dtypes(torch.complex128)
    def test_invariance_error_spectral_decompositions(self, device, dtype):
        make_arg = partial(make_tensor, device=device, dtype=dtype, requires_grad=True)
        A = make_arg((3, 3))
        with self.assertRaisesRegex(RuntimeError, "ill-defined"):
            U, _, Vh = torch.linalg.svd(A, full_matrices=False)
            (U + Vh).sum().abs().backward()

        A = make_arg((3, 3))
        with self.assertRaisesRegex(RuntimeError, "ill-defined"):
            V = torch.linalg.eig(A).eigenvectors
            V.sum().abs().backward()

        A = make_arg((3, 3))
        A = A + A.mH
        with self.assertRaisesRegex(RuntimeError, "ill-defined"):
            Q = torch.linalg.eigh(A).eigenvectors
            Q.sum().abs().backward()

    @skipCUDAIfNoCusolver  # MAGMA backend doesn't work in this case
    @precisionOverride({torch.float: 1e-4, torch.cfloat: 1e-4})
    @skipCPUIfNoLapack
    @dtypes(*floating_and_complex_types())
    def test_svd_memory_allocation(self, device, dtype):
        # test for https://github.com/pytorch/pytorch/issues/61949
        # the problem was that tensors of incorrect size were allocated and then narrowed
        m = 3
        n = 2**20
        a = make_tensor((m, n), dtype=dtype, device=device)
        # the following should run without errors
        S = torch.linalg.svdvals(a)
        result = torch.linalg.svd(a, full_matrices=False)
        self.assertEqual(result.S, S)

    def cholesky_solve_test_helper(self, A_dims, b_dims, upper, device, dtype):
        from torch.testing._internal.common_utils import random_hermitian_pd_matrix

        b = torch.randn(*b_dims, dtype=dtype, device=device)
        A = random_hermitian_pd_matrix(*A_dims, dtype=dtype, device=device)
        L = torch.cholesky(A, upper=upper)
        return b, A, L

    @skipCUDAIfNoMagma
    @skipCPUIfNoLapack
    @dtypes(*floating_and_complex_types())
    @precisionOverride({torch.float32: 1e-3, torch.complex64: 1e-3,
                        torch.float64: 1e-8, torch.complex128: 1e-8})
    def test_cholesky_solve(self, device, dtype):
        for (k, n), upper in itertools.product(zip([2, 3, 5], [3, 5, 7]), [True, False]):
            b, A, L = self.cholesky_solve_test_helper((n,), (n, k), upper, device, dtype)
            x = torch.cholesky_solve(b, L, upper=upper)
            self.assertEqual(b, np.matmul(A.cpu(), x.cpu()))

    @skipCUDAIfNoMagma
    @skipCPUIfNoLapack
    @dtypes(*floating_and_complex_types())
    @precisionOverride({torch.float32: 1e-3, torch.complex64: 1e-3,
                        torch.float64: 1e-8, torch.complex128: 1e-8})
    def test_cholesky_solve_batched(self, device, dtype):
        def cholesky_solve_batch_helper(A_dims, b_dims, upper):
            b, A, L = self.cholesky_solve_test_helper(A_dims, b_dims, upper, device, dtype)
            x_exp_list = []
            for i in range(b_dims[0]):
                x_exp_list.append(torch.cholesky_solve(b[i], L[i], upper=upper))
            x_exp = torch.stack(x_exp_list)  # Stacked output
            x_act = torch.cholesky_solve(b, L, upper=upper)  # Actual output
            self.assertEqual(x_act, x_exp)  # Equality check
            Ax = np.matmul(A.cpu(), x_act.cpu())
            self.assertEqual(b, Ax)  # Correctness check

        for upper, batchsize in itertools.product([True, False], [1, 3, 4]):
            cholesky_solve_batch_helper((5, batchsize), (batchsize, 5, 10), upper)

    @slowTest
    @skipCUDAIfNoMagma
    @skipCPUIfNoLapack
    @dtypes(*floating_and_complex_types())
    @precisionOverride({torch.float32: 1e-3, torch.complex64: 1e-3,
                        torch.float64: 1e-8, torch.complex128: 1e-8})
    def test_cholesky_solve_batched_many_batches(self, device, dtype):
        for A_dims, b_dims in zip([(5, 256, 256), (5,)], [(5, 10), (512, 512, 5, 10)]):
            for upper in [True, False]:
                b, A, L = self.cholesky_solve_test_helper(A_dims, b_dims, upper, device, dtype)
                x = torch.cholesky_solve(b, L, upper)
                Ax = torch.matmul(A, x)
                self.assertEqual(Ax, b.expand_as(Ax))

    @skipCUDAIfNoMagma
    @skipCPUIfNoLapack
    @dtypes(*floating_and_complex_types())
    @precisionOverride({torch.float32: 1e-3, torch.complex64: 1e-3,
                        torch.float64: 1e-8, torch.complex128: 1e-8})
    def test_cholesky_solve_batched_broadcasting(self, device, dtype):
        from numpy.linalg import solve
        from torch.testing._internal.common_utils import random_hermitian_pd_matrix

        def run_test(A_dims, b_dims, upper):
            A_matrix_size = A_dims[-1]
            A_batch_dims = A_dims[:-2]
            A = random_hermitian_pd_matrix(A_matrix_size, *A_batch_dims,
                                           dtype=dtype, device='cpu')
            b = torch.randn(*b_dims, dtype=dtype, device='cpu')
            x_exp = torch.tensor(solve(A.numpy(), b.numpy()), dtype=dtype, device=device)
            A, b = A.to(dtype=dtype, device=device), b.to(dtype=dtype, device=device)
            L = torch.linalg.cholesky(A, upper=upper)
            x = torch.cholesky_solve(b, L, upper=upper)
            self.assertEqual(x, x_exp)
            # https://github.com/pytorch/pytorch/issues/42695
            x = torch.cholesky_solve(b, L, upper=upper, out=x)
            self.assertEqual(x, x_exp)

        # test against numpy.linalg.solve
        for upper in [True, False]:
            run_test((2, 1, 3, 4, 4), (2, 1, 3, 4, 6), upper)  # no broadcasting
            run_test((2, 1, 3, 4, 4), (4, 6), upper)  # broadcasting b
            run_test((4, 4), (2, 1, 3, 4, 2), upper)  # broadcasting A
            run_test((1, 3, 1, 4, 4), (2, 1, 3, 4, 5), upper)  # broadcasting A & b

    @skipCUDAIfNoMagma
    @skipCPUIfNoLapack
    @dtypes(*floating_and_complex_types())
    def test_cholesky_solve_out_errors_and_warnings(self, device, dtype):
        # dtypes should be safely castable
        a = torch.eye(2, dtype=dtype, device=device)
        b = torch.randn(2, 1, dtype=dtype, device=device)
        out = torch.empty(0, dtype=torch.int, device=device)
        with self.assertRaisesRegex(RuntimeError, "but got result with dtype Int"):
            torch.cholesky_solve(b, a, out=out)

        # device should match
        if torch.cuda.is_available():
            wrong_device = 'cpu' if self.device_type != 'cpu' else 'cuda'
            out = torch.empty(0, dtype=dtype, device=wrong_device)
            with self.assertRaisesRegex(RuntimeError, "tensors to be on the same device"):
                torch.cholesky_solve(b, a, out=out)

        # if out tensor with wrong shape is passed a warning is given
        with warnings.catch_warnings(record=True) as w:
            out = torch.empty(1, dtype=dtype, device=device)
            # Trigger warning
            torch.cholesky_solve(b, a, out=out)
            # Check warning occurs
            self.assertEqual(len(w), 1)
            self.assertTrue("An output with one or more elements was resized" in str(w[-1].message))

    @skipCUDAIfNoMagma
    @skipCPUIfNoLapack
    @dtypes(torch.double)
    def test_cholesky_solve_backward(self, device, dtype):
        b_dims = (5, 2)
        L_dims = (5, 5)

        for test_L_grad in (False, True):
            b = torch.randn(*b_dims, dtype=dtype, device=device, requires_grad=True)
            L = torch.randn(*L_dims, dtype=dtype, device=device, requires_grad=test_L_grad)
            if test_L_grad:
                torch.autograd.gradcheck(lambda b, L: torch.cholesky_solve(b, torch.tril(L), upper=False), (b, L))
            else:
                torch.autograd.gradcheck(lambda b: torch.cholesky_solve(b, L, upper=False), (b,))

    @skipCUDAIfNoMagmaAndNoCusolver
    @skipCPUIfNoLapack
    @dtypes(*floating_and_complex_types())
    @precisionOverride({torch.float32: 2e-3, torch.complex64: 2e-3,
                        torch.float64: 1e-8, torch.complex128: 1e-8})
    def test_inverse(self, device, dtype):
        make_fullrank = make_fullrank_matrices_with_distinct_singular_values
        make_arg = partial(make_fullrank, device=device, dtype=dtype)

        def run_test(torch_inverse, matrix, batches, n):
            matrix_inverse = torch_inverse(matrix)

            # Compare against NumPy output
            # NumPy uses 'gesv' LAPACK routine solving the equation A A_inv = I
            # But in PyTorch 'gertf' + 'getrs' is used. As such, there may be some element-wise differences
            expected = np.linalg.inv(matrix.cpu().numpy())
            self.assertEqual(matrix_inverse, expected, atol=self.precision, rtol=self.precision)

            # Additional correctness tests, check matrix*matrix_inverse == identity
            identity = torch.eye(n, dtype=dtype, device=device)
            self.assertEqual(identity.expand_as(matrix), np.matmul(matrix.cpu(), matrix_inverse.cpu()))
            self.assertEqual(identity.expand_as(matrix), np.matmul(matrix_inverse.cpu(), matrix.cpu()))

            # check the out= variant
            # prepare the expected out tensor
            matrix_inverse_out = torch.empty(*batches, n, n, dtype=dtype, device=device)
            matrix_inverse_out_t = matrix_inverse_out.mT.clone(memory_format=torch.contiguous_format)
            matrix_inverse_out = matrix_inverse_out_t.mT
            ans = torch_inverse(matrix, out=matrix_inverse_out)
            self.assertEqual(matrix_inverse_out, ans, atol=0, rtol=0)
            self.assertEqual(matrix_inverse_out, matrix_inverse, atol=0, rtol=0)

            # batched matrices: 3+ dimensional tensors, check matrix_inverse same as single-inverse for each matrix
            if matrix.ndim > 2 and batches[0] != 0:
                expected_inv_list = []
                p = int(np.prod(batches))  # use `p` instead of -1, so that the test works for empty input as well
                for mat in matrix.contiguous().view(p, n, n):
                    expected_inv_list.append(torch_inverse(mat))
                expected_inv = torch.stack(expected_inv_list).view(*batches, n, n)
                if self.device_type == 'cuda' and dtype in [torch.float32, torch.complex64]:
                    # single-inverse is done using cuSOLVER, while batched inverse is done using MAGMA
                    # individual values can be significantly different for fp32, hence rather high rtol is used
                    # the important thing is that torch_inverse passes above checks with identity
                    self.assertEqual(matrix_inverse, expected_inv, atol=1e-1, rtol=1e-2)
                else:
                    self.assertEqual(matrix_inverse, expected_inv)

        # helper function for testing torch.linalg.inv_ex
        def test_inv_ex(input, out=None):
            if out is not None:
                info = torch.empty(0, dtype=torch.int32, device=device)
                return torch.linalg.inv_ex(input, out=(out, info)).inverse
            return torch.linalg.inv_ex(input).inverse

        for torch_inverse in [torch.inverse, torch.linalg.inv, test_inv_ex]:
            for batches, n in itertools.product(
                [[], [0], [2], [2, 1]],
                [0, 5]
            ):
                matrices = make_arg(*batches, n, n)
                run_test(torch_inverse, matrices, batches, n)

                # test non-contiguous input
                run_test(torch_inverse, matrices.mT, batches, n)
                if n > 0:
                    run_test(
                        torch_inverse,
                        make_arg(*batches, 2 * n, 2 * n)
                        .view(-1, n * 2, n * 2)[:, ::2, ::2].view(*batches, n, n),
                        batches, n
                    )

    @skipCUDAIfNoMagmaAndNoCusolver
    @skipCPUIfNoLapack
    @dtypes(*floating_and_complex_types())
    def test_inv_ex_info_device(self, device, dtype):
        A = torch.eye(3, 3, dtype=dtype, device=device)
        info = torch.linalg.inv_ex(A).info
        self.assertTrue(info.device == A.device)

    @skipCUDAIfNoMagmaAndNoCusolver
    @skipCPUIfNoLapack
    @dtypes(*floating_and_complex_types())
    def test_inv_ex_singular(self, device, dtype):
        # if the input matrix is not invertible, info with positive integer is returned
        A = torch.eye(3, 3, dtype=dtype, device=device)
        A[-1, -1] = 0  # Now A is singular
        info = torch.linalg.inv_ex(A).info
        self.assertEqual(info, 3)
        with self.assertRaisesRegex(torch.linalg.LinAlgError,
                                    r'diagonal element 3 is zero, the inversion could not be completed'):
            torch.linalg.inv_ex(A, check_errors=True)

        # if at least one matrix in the batch is not positive definite,
        # batched info with positive integer for the corresponding matrix is returned
        A = torch.eye(3, 3, dtype=dtype, device=device)
        A = A.reshape((1, 3, 3))
        A = A.repeat(5, 1, 1)
        A[3, -2, -2] = 0  # Now A[3] is singular
        info = torch.linalg.inv_ex(A).info

        expected_info = torch.zeros(A.shape[:-2], dtype=torch.int32, device=device)
        expected_info[3] = 2
        self.assertEqual(info, expected_info)
        with self.assertRaisesRegex(torch.linalg.LinAlgError, r'\(Batch element 3\): The diagonal element 2 is zero'):
            torch.linalg.inv_ex(A, check_errors=True)

    @slowTest
    @skipCUDAIfNoMagmaAndNoCusolver
    @skipCPUIfNoLapack
    @dtypes(*floating_and_complex_types())
    @precisionOverride({torch.float32: 2e-3, torch.complex64: 2e-3,
                        torch.float64: 1e-5, torch.complex128: 1e-5})
    def test_inverse_many_batches(self, device, dtype):
        make_fullrank = make_fullrank_matrices_with_distinct_singular_values
        make_arg = partial(make_fullrank, device=device, dtype=dtype)

        def test_inverse_many_batches_helper(torch_inverse, b, n):
            matrices = make_arg(b, n, n)
            matrices_inverse = torch_inverse(matrices)

            # Compare against NumPy output
            expected = np.linalg.inv(matrices.cpu().numpy())
            self.assertEqual(matrices_inverse, expected, atol=self.precision, rtol=1e-3)

        for torch_inverse in [torch.inverse, torch.linalg.inv]:
            test_inverse_many_batches_helper(torch_inverse, 5, 256)
            test_inverse_many_batches_helper(torch_inverse, 3, 512)

    @skipCUDAIfNoMagmaAndNoCusolver
    @skipCPUIfNoLapack
    @onlyNativeDeviceTypes   # TODO: XLA doesn't raise exception
    @dtypes(*floating_and_complex_types())
    def test_inverse_errors(self, device, dtype):
        # inverse expects batches of square matrices as input
        with self.assertRaisesRegex(RuntimeError, "must be batches of square matrices"):
            torch.inverse(torch.randn(2, 3, 4, 3))

        # if input is not invertible, RuntimeError is raised mentioning the first non-invertible batch
        def run_test_singular_input(batch_dim, n):
            x = torch.eye(3, 3, dtype=dtype, device=device).reshape((1, 3, 3)).repeat(batch_dim, 1, 1)
            x[n, -1, -1] = 0
            with self.assertRaisesRegex(torch.linalg.LinAlgError, rf'\(Batch element {n}\): The diagonal element 3 is zero'):
                torch.inverse(x)

        for params in [(1, 0), (2, 0), (2, 1), (4, 0), (4, 2), (10, 2)]:
            run_test_singular_input(*params)

    @unittest.skipIf(IS_FBCODE or IS_SANDCASTLE, "Test fails for float64 on GPU (P100, V100) on Meta infra")
    @skipCUDAIfNoMagmaAndNoCusolver
    @skipCPUIfNoLapack
    @onlyNativeDeviceTypes   # TODO: XLA doesn't raise exception
    @dtypes(*floating_and_complex_types())
    def test_inverse_errors_large(self, device, dtype):
        # Test batched inverse of singular matrices reports errors without crashing (gh-51930)
        x = torch.empty((8, 10, 616, 616), dtype=dtype, device=device)
        x[:] = torch.eye(616, dtype=dtype, device=device)
        x[..., 10, 10] = 0
        with self.assertRaisesRegex(torch.linalg.LinAlgError, r'\(Batch element 0\): The diagonal element 11 is zero'):
            torch.inverse(x)

    @precisionOverride({torch.float32: 1e-3, torch.complex64: 1e-3, torch.float64: 1e-7, torch.complex128: 1e-7})
    @skipCUDAIfNoMagma
    @skipCPUIfNoLapack
    @dtypes(*floating_and_complex_types())
    def test_pinv(self, device, dtype):
        from torch.testing._internal.common_utils import random_hermitian_pd_matrix

        def run_test_main(A, hermitian):
            # Testing against definition for pseudo-inverses
            A_pinv = torch.linalg.pinv(A, hermitian=hermitian)
            np_A = A.cpu().numpy()
            np_A_pinv = A_pinv.cpu().numpy()
            if A.numel() > 0:
                self.assertEqual(A, np_A @ np_A_pinv @ np_A, atol=self.precision, rtol=self.precision)
                self.assertEqual(A_pinv, np_A_pinv @ np_A @ np_A_pinv, atol=self.precision, rtol=self.precision)
                self.assertEqual(np_A @ np_A_pinv, (np_A @ np_A_pinv).conj().swapaxes(-2, -1))
                self.assertEqual(np_A_pinv @ np_A, (np_A_pinv @ np_A).conj().swapaxes(-2, -1))
            else:
                self.assertEqual(A.shape, A_pinv.shape[:-2] + (A_pinv.shape[-1], A_pinv.shape[-2]))

            # Check out= variant
            out = torch.empty_like(A_pinv)
            ans = torch.linalg.pinv(A, hermitian=hermitian, out=out)
            self.assertEqual(ans, out)
            self.assertEqual(ans, A_pinv)

        def run_test_numpy(A, hermitian):
            # Check against NumPy output
            # Test float rcond, and specific value for each matrix
            rconds = [float(torch.rand(1)), ]
            # Test different types of rcond tensor
            for rcond_type in all_types():
                rconds.append(torch.rand(A.shape[:-2], dtype=torch.double, device=device).to(rcond_type))
            # Test broadcasting of rcond
            if A.ndim > 2:
                rconds.append(torch.rand(A.shape[-3], device=device))
            for rcond in rconds:
                actual = torch.linalg.pinv(A, rcond=rcond, hermitian=hermitian)
                torch_rtol = torch.linalg.pinv(A, rtol=rcond, hermitian=hermitian)
                self.assertEqual(actual, torch_rtol)
                numpy_rcond = rcond if isinstance(rcond, float) else rcond.cpu().numpy()
                expected = np.linalg.pinv(A.cpu().numpy(), rcond=numpy_rcond, hermitian=hermitian)
                self.assertEqual(actual, expected, atol=self.precision, rtol=1e-5)

        for sizes in [(5, 5), (3, 5, 5), (3, 2, 5, 5),  # square matrices
                      (3, 2), (5, 3, 2), (2, 5, 3, 2),  # fat matrices
                      (2, 3), (5, 2, 3), (2, 5, 2, 3),  # thin matrices
                      (0, 0), (0, 2), (2, 0), (3, 0, 0), (0, 3, 0), (0, 0, 3)]:  # zero numel matrices
            A = torch.randn(*sizes, dtype=dtype, device=device)
            hermitian = False
            run_test_main(A, hermitian)
            run_test_numpy(A, hermitian)

        # Check hermitian = True
        for sizes in [(5, 5), (3, 5, 5), (3, 2, 5, 5),  # square matrices
                      (0, 0), (3, 0, 0), ]:  # zero numel square matrices
            A = random_hermitian_pd_matrix(sizes[-1], *sizes[:-2], dtype=dtype, device=device)
            hermitian = True
            run_test_main(A, hermitian)
            run_test_numpy(A, hermitian)

    @skipCUDAIfNoMagma
    @skipCPUIfNoLapack
    @dtypes(*floating_and_complex_types())
    def test_pinv_errors_and_warnings(self, device, dtype):
        # pinv requires at least 2D tensor
        a = torch.randn(1, device=device, dtype=dtype)
        with self.assertRaisesRegex(RuntimeError, "expected a tensor with 2 or more dimensions"):
            torch.linalg.pinv(a)

        # if non-empty out tensor with wrong shape is passed a warning is given
        a = torch.randn(3, 3, dtype=dtype, device=device)
        out = torch.empty(7, 7, dtype=dtype, device=device)
        with warnings.catch_warnings(record=True) as w:
            # Trigger warning
            torch.linalg.pinv(a, out=out)
            # Check warning occurs
            self.assertEqual(len(w), 1)
            self.assertTrue("An output with one or more elements was resized" in str(w[-1].message))

        # dtypes of out and input should be safely castable
        out = torch.empty_like(a).to(torch.int)
        with self.assertRaisesRegex(RuntimeError, "but got result with dtype Int"):
            torch.linalg.pinv(a, out=out)

        if torch.cuda.is_available():
            # device of out and input should match
            wrong_device = 'cpu' if self.device_type != 'cpu' else 'cuda'
            out = torch.empty_like(a).to(wrong_device)
            with self.assertRaisesRegex(RuntimeError, "Expected result and input tensors to be on the same device"):
                torch.linalg.pinv(a, out=out)

            # device of rcond and input should match
            wrong_device = 'cpu' if self.device_type != 'cpu' else 'cuda'
            rcond = torch.full((), 1e-2, device=wrong_device)
            with self.assertRaisesRegex(RuntimeError, "Expected all tensors to be on the same device"):
                torch.linalg.pinv(a, rcond=rcond)

        # rcond can't be complex
        rcond = torch.full((), 1j, device=device)
        with self.assertRaisesRegex(RuntimeError, "rcond tensor of complex type is not supported"):
            torch.linalg.pinv(a, rcond=rcond)

        # atol can't be complex
        atol = torch.full((), 1j, device=device)
        with self.assertRaisesRegex(RuntimeError, "atol tensor of complex type is not supported"):
            torch.linalg.pinv(a, atol=atol)

        # rtol can't be complex
        rtol = torch.full((), 1j, device=device)
        with self.assertRaisesRegex(RuntimeError, "rtol tensor of complex type is not supported"):
            torch.linalg.pinv(a, rtol=rtol)

    @skipCUDAIfNoMagmaAndNoCusolver
    @skipCPUIfNoLapack
    @dtypes(*floating_and_complex_types())
    def test_inv_errors_and_warnings(self, device, dtype):
        # inv expects batches of square matrices as input
        a = torch.randn(2, 3, 4, 3, dtype=dtype, device=device)
        with self.assertRaisesRegex(RuntimeError, "must be batches of square matrices"):
            torch.linalg.inv(a)

        # inv requires the input to be at least 2 dimensional tensor
        a = torch.randn(2, device=device, dtype=dtype)
        with self.assertRaisesRegex(RuntimeError, "must have at least 2 dimensions"):
            torch.linalg.inv(a)

        # if input is not invertible, RuntimeError is raised mentioning the first non-invertible batch
        def run_test_singular_input(batch_dim, n):
            a = torch.eye(3, 3, dtype=dtype, device=device).reshape((1, 3, 3)).repeat(batch_dim, 1, 1)
            a[n, -1, -1] = 0
            with self.assertRaisesRegex(torch.linalg.LinAlgError, rf"\(Batch element {n}\): The diagonal element 3 is zero"):
                torch.linalg.inv(a)

        for params in [(1, 0), (2, 0), (2, 1), (4, 0), (4, 2), (10, 2)]:
            run_test_singular_input(*params)

        # dtypes should match
        a = torch.eye(2, dtype=dtype, device=device)
        out = torch.empty(0, dtype=torch.int, device=device)
        with self.assertRaisesRegex(RuntimeError, "but got int instead"):
            torch.linalg.inv(a, out=out)

        # device should match
        if torch.cuda.is_available():
            wrong_device = 'cpu' if self.device_type != 'cpu' else 'cuda'
            out = torch.empty(0, device=wrong_device, dtype=dtype)
            with self.assertRaisesRegex(RuntimeError, "tensors to be on the same device"):
                torch.linalg.inv(a, out=out)

        # if out tensor with wrong shape is passed a warning is given
        with warnings.catch_warnings(record=True) as w:
            a = torch.eye(2, dtype=dtype, device=device)
            out = torch.empty(1, dtype=dtype, device=device)
            # Trigger warning
            torch.linalg.inv(a, out=out)
            # Check warning occurs
            self.assertEqual(len(w), 1)
            self.assertTrue("An output with one or more elements was resized" in str(w[-1].message))

        # if out tensor in batched column major format but with wrong a warning is given
        with warnings.catch_warnings(record=True) as w:
            a = torch.eye(2, dtype=dtype, device=device)
            out = torch.empty(3, 3, dtype=dtype, device=device)
            out = out.mT.clone(memory_format=torch.contiguous_format)
            out = out.mT
            self.assertTrue(out.mT.is_contiguous())
            # Trigger warning
            torch.linalg.inv(a, out=out)
            # Check warning occurs
            self.assertEqual(len(w), 1)
            self.assertTrue("An output with one or more elements was resized" in str(w[-1].message))

    def solve_test_helper(self, A_dims, b_dims, device, dtype):
        make_fullrank = make_fullrank_matrices_with_distinct_singular_values
        make_A = partial(make_fullrank, device=device, dtype=dtype)

        b = torch.randn(*b_dims, dtype=dtype, device=device)
        A = make_A(*A_dims)
        return b, A

    @skipCUDAIfNoMagma
    @skipCPUIfNoLapack
    @dtypes(*floating_and_complex_types())
    @precisionOverride({torch.float32: 1e-3, torch.complex64: 1e-3})
    def test_solve(self, device, dtype):
        def run_test(n, batch, rhs):
            A_dims = (*batch, n, n)
            b_dims = (*batch, n, *rhs)
            b, A = self.solve_test_helper(A_dims, b_dims, device, dtype)

            # Correctness test
            x = torch.linalg.solve(A, b)
            if rhs == ():
                Ax = np.matmul(A.cpu(), x.unsqueeze(-1).cpu())
                Ax.squeeze_(-1)
            else:
                Ax = np.matmul(A.cpu(), x.cpu())
            self.assertEqual(b.expand_as(Ax), Ax)

            # Check against NumPy
            expected = np.linalg.solve(A.cpu().numpy(), b.expand_as(x).cpu().numpy())
            self.assertEqual(x, expected)

        batches = [(), (0, ), (3, ), (2, 3)]
        ns = [0, 5, 32]
        nrhs = [(), (1, ), (5, )]
        for n, batch, rhs in itertools.product(ns, batches, nrhs):
            run_test(n, batch, rhs)

    @skipCUDAIfNoMagmaAndNoCusolver
    @skipCPUIfNoLapack
    @dtypes(*floating_and_complex_types())
    def test_solve_batched_broadcasting(self, device, dtype):
        from numpy.linalg import solve

        def run_test(A_dims, B_dims):
            A_matrix_size = A_dims[-1]
            A_batch_dims = A_dims[:-2]
            B, A = self.solve_test_helper(A_batch_dims + (A_matrix_size, A_matrix_size), B_dims, device, dtype)
            actual = torch.linalg.solve(A, B)
            expected = solve(A.cpu().numpy(), B.cpu().numpy())
            self.assertEqual(actual, expected)

        # test against numpy.linalg.solve
        run_test((5, 5), (2, 0, 5, 3))  # broadcasting with 0 batch dim
        run_test((2, 0, 5, 5), (5, 3))  # broadcasting with 0 batch dim
        run_test((2, 1, 3, 4, 4), (4, 6))  # broadcasting B
        run_test((4, 4), (2, 1, 3, 4, 2))  # broadcasting A
        run_test((1, 3, 1, 4, 4), (2, 1, 3, 4, 5))  # broadcasting A & B

    @skipCUDAIfNoMagma
    @skipCPUIfNoLapack
    @dtypes(torch.float, torch.double, torch.cfloat, torch.cdouble)
    @precisionOverride({torch.float: 1e-4, torch.cfloat: 1e-4})
    def test_tensorsolve(self, device, dtype):
        def run_test(a_shape, dims):
            a = torch.randn(a_shape, dtype=dtype, device=device)
            b = torch.randn(a_shape[:2], dtype=dtype, device=device)
            result = torch.linalg.tensorsolve(a, b, dims=dims)
            expected = np.linalg.tensorsolve(a.cpu().numpy(), b.cpu().numpy(), axes=dims)
            self.assertEqual(result, expected)

            # check the out= variant
            out = torch.empty_like(result)
            ans = torch.linalg.tensorsolve(a, b, dims=dims, out=out)
            self.assertEqual(ans, out)
            self.assertEqual(ans, result)

        a_shapes = [(2, 3, 6), (3, 4, 4, 3)]
        dims = [None, (0, 2)]
        for a_shape, d in itertools.product(a_shapes, dims):
            run_test(a_shape, d)

    @skipCUDAIfNoMagma
    @skipCPUIfNoLapack
    @dtypes(torch.float, torch.double, torch.cfloat, torch.cdouble)
    def test_tensorsolve_empty(self, device, dtype):
        # Check for empty inputs. NumPy does not work for these cases.
        a = torch.empty(0, 0, 1, 2, 3, 0, dtype=dtype, device=device)
        b = torch.empty(a.shape[:2], dtype=dtype, device=device)
        x = torch.linalg.tensorsolve(a, b)
        self.assertEqual(torch.tensordot(a, x, dims=len(x.shape)), b)

    @skipCUDAIfNoMagma
    @skipCPUIfNoLapack
    @dtypes(torch.float32)
    def test_tensorsolve_errors_and_warnings(self, device, dtype):
        # tensorsolve expects the input that can be reshaped to a square matrix
        a = torch.eye(2 * 3 * 4, dtype=dtype, device=device).reshape((2 * 3, 4, 2, 3, 4))
        b = torch.randn(8, 4, dtype=dtype, device=device)
        self.assertTrue(np.prod(a.shape[2:]) != np.prod(b.shape))
        with self.assertRaisesRegex(RuntimeError, r'Expected self to satisfy the requirement'):
            torch.linalg.tensorsolve(a, b)

        # if non-empty out tensor with wrong shape is passed a warning is given
        out = torch.empty_like(a)
        b = torch.randn(6, 4, dtype=dtype, device=device)
        with warnings.catch_warnings(record=True) as w:
            # Trigger warning
            torch.linalg.tensorsolve(a, b, out=out)
            # Check warning occurs
            self.assertEqual(len(w), 1)
            self.assertTrue("An output with one or more elements was resized" in str(w[-1].message))

        # dtypes should be safely castable
        out = torch.empty_like(a).to(torch.int)
        with self.assertRaisesRegex(RuntimeError, "but got result with dtype Int"):
            torch.linalg.tensorsolve(a, b, out=out)

        # device should match
        if torch.cuda.is_available():
            wrong_device = 'cpu' if self.device_type != 'cpu' else 'cuda'
            out = torch.empty(0, dtype=dtype, device=wrong_device)
            with self.assertRaisesRegex(RuntimeError, "tensors to be on the same device"):
                torch.linalg.tensorsolve(a, b, out=out)

    @skipCUDAIfNoMagma
    @skipCPUIfNoLapack
    @dtypes(*floating_and_complex_types())
    @precisionOverride({torch.float: 1e-3, torch.cfloat: 1e-3})
    def test_tensorinv(self, device, dtype):

        def run_test(a_shape, ind):
            a = torch.randn(a_shape, dtype=dtype, device=device)
            a_numpy = a.cpu().numpy()
            result = torch.linalg.tensorinv(a, ind=ind)
            expected = np.linalg.tensorinv(a_numpy, ind=ind)
            self.assertEqual(result, expected)

            # check the out= variant
            out = torch.empty_like(result)
            ans = torch.linalg.tensorinv(a, ind=ind, out=out)
            self.assertEqual(ans, out)
            self.assertEqual(ans, result)

        # compare to NumPy output
        run_test((12, 3, 4), ind=1)
        run_test((3, 8, 24), ind=2)
        run_test((18, 3, 3, 2), ind=1)
        run_test((1, 4, 2, 2), ind=2)
        run_test((2, 3, 5, 30), ind=3)
        run_test((24, 2, 2, 3, 2), ind=1)
        run_test((3, 4, 2, 3, 2), ind=2)
        run_test((1, 2, 3, 2, 3), ind=3)
        run_test((3, 2, 1, 2, 12), ind=4)

    @skipMeta  # See https://github.com/pytorch/pytorch/issues/53739
    @skipCUDAIfNoMagma
    @skipCPUIfNoLapack
    @dtypes(*floating_and_complex_types())
    def test_tensorinv_empty(self, device, dtype):
        for ind in range(1, 4):
            # Check for empty inputs. NumPy does not work for these cases.
            a = torch.empty(0, 0, 1, 2, 3, 0, dtype=dtype, device=device)
            a_inv = torch.linalg.tensorinv(a, ind=ind)
            self.assertEqual(a_inv.shape, a.shape[ind:] + a.shape[:ind])

    @skipMeta  # See https://github.com/pytorch/pytorch/issues/53739
    @skipCUDAIfNoMagma
    @skipCPUIfNoLapack
    @dtypes(*floating_and_complex_types())
    def test_tensorinv_errors_and_warnings(self, device, dtype):

        def check_shape(a_shape, ind):
            # tensorinv requires the input to satisfy
            # prod(a.shape[ind:]) == prod(a.shape[:ind])
            a = torch.randn(a_shape, dtype=dtype, device=device)
            with self.assertRaisesRegex(RuntimeError, "Expected self to satisfy the requirement"):
                torch.linalg.tensorinv(a, ind=ind)

        def check_ind(a_shape, ind):
            a = torch.randn(a_shape, dtype=dtype, device=device)
            with self.assertRaisesRegex(RuntimeError, "Expected a strictly positive integer"):
                torch.linalg.tensorinv(a, ind=ind)

        def check_out(a_shape, ind):
            # if non-empty out tensor with wrong shape is passed a warning is given
            a = torch.randn(a_shape, dtype=dtype, device=device)
            out = torch.empty_like(a)
            with warnings.catch_warnings(record=True) as w:
                # Trigger warning
                torch.linalg.tensorinv(a, ind=ind, out=out)
                # Check warning occurs
                self.assertEqual(len(w), 1)
                self.assertTrue("An output with one or more elements was resized" in str(w[-1].message))

            # dtypes should be safely castable
            out = torch.empty(0, dtype=torch.int, device=device)
            with self.assertRaisesRegex(RuntimeError, "but got result with dtype Int"):
                torch.linalg.tensorinv(a, ind=ind, out=out)

            # device should match
            if torch.cuda.is_available():
                wrong_device = 'cpu' if self.device_type != 'cpu' else 'cuda'
                out = torch.empty(0, dtype=dtype, device=wrong_device)
                with self.assertRaisesRegex(RuntimeError, "tensors to be on the same device"):
                    torch.linalg.tensorinv(a, ind=ind, out=out)

        # test for invalid shape
        check_shape((2, 3, 4), ind=1)
        check_shape((1, 2, 3, 4), ind=3)

        # test for invalid ind
        check_ind((12, 3, 4), ind=-1)
        check_ind((18, 3, 3, 2), ind=0)

        # test for invalid out tensor
        check_out((12, 3, 4), ind=1)
        check_out((3, 8, 24), ind=2)

    @skipCUDAIfNoMagma
    @skipCPUIfNoLapack
    @dtypes(*floating_and_complex_types())
    def test_tensorinv_singular_input(self, device, dtype):

        def check_singular_input(a_shape, ind):
            prod_ind_end = np.prod(a_shape[ind:])
            a = torch.eye(prod_ind_end, dtype=dtype, device=device)
            a[-1, -1] = 0   # Now `a` is singular
            a = a.reshape(a_shape)
            with self.assertRaisesRegex(torch.linalg.LinAlgError, "The diagonal element"):
                torch.linalg.tensorinv(a, ind=ind)

        # test for non-invertible input
        check_singular_input((12, 3, 4), ind=1)
        check_singular_input((3, 6, 18), ind=2)

    def _test_dot_vdot_vs_numpy(self, device, dtype, torch_fn, np_fn):
        def check(x, y):
            # Compare with numpy
            res = torch_fn(x, y)
            if x.dtype == torch.bfloat16:
                ref = torch.from_numpy(np.array(np_fn(x.cpu().float().numpy(), y.cpu().float().numpy())))
            else:
                ref = torch.from_numpy(np.array(np_fn(x.cpu().numpy(), y.cpu().numpy())))
            if res.dtype == torch.bfloat16:
                self.assertEqual(res.cpu(), ref.bfloat16())
            else:
                self.assertEqual(res.cpu(), ref)

            # Test out variant
            out = torch.empty_like(res)
            torch_fn(x, y, out=out)
            self.assertEqual(out, res)

        # Empty
        x = torch.tensor([], dtype=dtype, device=device)
        y = torch.tensor([], dtype=dtype, device=device)
        check(x, y)

        # Contiguous
        x = 0.1 * torch.randn(5000, dtype=dtype, device=device)
        y = 0.1 * torch.randn(5000, dtype=dtype, device=device)
        check(x, y)

        # 0 strided
        y = 0.1 * torch.randn(1, dtype=dtype, device=device).expand(5000)
        check(x, y)

        # 2 strided
        check(x[::2], y[::2])

    @dtypes(torch.float, torch.cfloat, torch.bfloat16, torch.float16)
    @dtypesIfCUDA(torch.float, torch.cfloat)
    @precisionOverride({torch.cfloat: 1e-4, torch.float32: 5e-5, torch.bfloat16: 1e-0})
    def test_dot_vs_numpy(self, device, dtype):
        self._test_dot_vdot_vs_numpy(device, dtype, torch.dot, np.dot)

    @dtypes(torch.float, torch.cfloat)
    @precisionOverride({torch.cfloat: 1e-4, torch.float32: 5e-5})
    def test_vdot_vs_numpy(self, device, dtype):
        self._test_dot_vdot_vs_numpy(device, dtype, torch.vdot, np.vdot)

    def _test_dot_vdot_invalid_args(self, device, torch_fn, complex_dtypes=False):
        def check(x, y, regex):
            with self.assertRaisesRegex(RuntimeError, regex):
                torch_fn(x, y)

        if complex_dtypes:
            x = torch.randn(1, dtype=torch.cfloat, device=device)
            y = torch.randn(3, dtype=torch.cdouble, device=device)
        else:
            x = torch.randn(1, dtype=torch.float, device=device)
            y = torch.randn(3, dtype=torch.double, device=device)

        check(x, y, 'dot : expected both vectors to have same dtype')
        check(x.reshape(1, 1), y, '1D tensors expected')
        check(x.expand(9), y.to(x.dtype), 'inconsistent tensor size')

        if self.device_type != 'cpu':
            x_cpu = x.expand(3).cpu()
            check(x_cpu, y.to(x.dtype), 'Expected all tensors to be on the same device')

    @onlyNativeDeviceTypes
    def test_vdot_invalid_args(self, device):
        self._test_dot_vdot_invalid_args(device, torch.vdot)
        self._test_dot_vdot_invalid_args(device, torch.vdot, complex_dtypes=True)

    @onlyNativeDeviceTypes
    def test_dot_invalid_args(self, device):
        self._test_dot_vdot_invalid_args(device, torch.dot)
        self._test_dot_vdot_invalid_args(device, torch.dot, complex_dtypes=True)

    @skipCUDAIfNoMagma
    @skipCPUIfNoLapack
    @dtypes(*floating_and_complex_types())
    def test_matrix_rank(self, device, dtype):
        matrix_rank = torch.linalg.matrix_rank

        def run_test(shape0, shape1, batch):
            a = torch.randn(*batch, shape0, shape1, dtype=dtype, device=device)
            rank_a = matrix_rank(a)

            self.assertEqual(rank_a, matrix_rank(a.mH))
            aaH = torch.matmul(a, a.mH)
            rank_aaH = matrix_rank(aaH)
            rank_aaH_hermitian = matrix_rank(aaH, hermitian=True)
            self.assertEqual(rank_aaH, rank_aaH_hermitian)
            aHa = torch.matmul(a.mH, a)
            self.assertEqual(matrix_rank(aHa), matrix_rank(aHa, hermitian=True))

            # check against NumPy
            self.assertEqual(rank_a, np.linalg.matrix_rank(a.cpu().numpy()))
            self.assertEqual(matrix_rank(a, 0.01), np.linalg.matrix_rank(a.cpu().numpy(), 0.01))

            self.assertEqual(rank_aaH, np.linalg.matrix_rank(aaH.cpu().numpy()))
            self.assertEqual(matrix_rank(aaH, 0.01), np.linalg.matrix_rank(aaH.cpu().numpy(), 0.01))

            # hermitian flag for NumPy was added in 1.14.0
            if np.lib.NumpyVersion(np.__version__) >= '1.14.0':
                self.assertEqual(rank_aaH_hermitian,
                                 np.linalg.matrix_rank(aaH.cpu().numpy(), hermitian=True))
                self.assertEqual(matrix_rank(aaH, 0.01, True),
                                 np.linalg.matrix_rank(aaH.cpu().numpy(), 0.01, True))

            # check out= variant
            out = torch.empty(a.shape[:-2], dtype=torch.int64, device=device)
            ans = matrix_rank(a, out=out)
            self.assertEqual(ans, out)
            self.assertEqual(ans, rank_a)

        shapes = (3, 13)
        batches = ((), (0, ), (4, ), (3, 5, ))
        for (shape0, shape1), batch in zip(itertools.product(shapes, reversed(shapes)), batches):
            run_test(shape0, shape1, batch)

    @skipCUDAIfNoMagma
    @skipCPUIfNoLapack
    @dtypes(*floating_and_complex_types())
    def test_matrix_rank_atol(self, device, dtype):

        def run_test_atol(shape0, shape1, batch):
            a = make_tensor((*batch, shape0, shape1), dtype=dtype, device=device)
            # Check against NumPy output
            # Test float tol, and specific value for each matrix
            tolerances = [float(torch.rand(1)), ]
            # Test different types of tol tensor
            for tol_type in all_types():
                tolerances.append(make_tensor(a.shape[:-2], dtype=tol_type, device=device, low=0))
            # Test broadcasting of tol
            if a.ndim > 2:
                tolerances.append(make_tensor(a.shape[-3], dtype=torch.float32, device=device, low=0))
            for tol in tolerances:
                actual = torch.linalg.matrix_rank(a, atol=tol)
                actual_tol = torch.linalg.matrix_rank(a, tol=tol)
                self.assertEqual(actual, actual_tol)
                numpy_tol = tol if isinstance(tol, float) else tol.cpu().numpy()
                expected = np.linalg.matrix_rank(a.cpu().numpy(), tol=numpy_tol)
                self.assertEqual(actual, expected)

        shapes = (3, 13)
        batches = ((), (0, ), (4, ), (3, 5, ))
        for (shape0, shape1), batch in zip(itertools.product(shapes, reversed(shapes)), batches):
            run_test_atol(shape0, shape1, batch)

    @skipCUDAIfNoMagma
    @skipCPUIfNoLapack
    @dtypes(torch.float64)
    def test_matrix_rank_atol_rtol(self, device, dtype):
        make_fullrank = make_fullrank_matrices_with_distinct_singular_values
        make_arg = partial(make_fullrank, device=device, dtype=dtype)

        # creates a matrix with singular values rank=n and singular values in range [2/3, 3/2]
        # the singular values are 1 + 1/2, 1 - 1/3, 1 + 1/4, 1 - 1/5, ...
        n = 9
        a = make_arg(n, n)

        # test float and tensor variants
        for tol_value in [0.81, torch.tensor(0.81, device=device)]:
            # using rtol (relative tolerance) takes into account the largest singular value (1.5 in this case)
            result = torch.linalg.matrix_rank(a, rtol=tol_value)
            self.assertEqual(result, 2)  # there are 2 singular values above 1.5*0.81 = 1.215

            # atol is used directly to compare with singular values
            result = torch.linalg.matrix_rank(a, atol=tol_value)
            self.assertEqual(result, 7)  # there are 7 singular values above 0.81

            # when both are specified the maximum tolerance is used
            result = torch.linalg.matrix_rank(a, atol=tol_value, rtol=tol_value)
            self.assertEqual(result, 2)  # there are 2 singular values above max(0.81, 1.5*0.81)

    @skipCUDAIfNoMagma
    @skipCPUIfNoLapack
    @skipCUDAVersionIn([(11, 6), (11, 7)])  # https://github.com/pytorch/pytorch/issues/75391
    @dtypes(*floating_and_complex_types())
    def test_matrix_rank_empty(self, device, dtype):
        matrix_rank = torch.linalg.matrix_rank

        # NumPy doesn't work for input with no elements
        def run_test(shape0, shape1, batch):
            a = torch.randn(*batch, shape0, shape1, dtype=dtype, device=device)
            rank_a = matrix_rank(a)
            expected = torch.zeros(batch, dtype=torch.int64, device=device)

            self.assertEqual(rank_a, matrix_rank(a.mH))

            aaH = torch.matmul(a, a.mH)
            rank_aaH = matrix_rank(aaH)
            rank_aaH_hermitian = matrix_rank(aaH, hermitian=True)
            self.assertEqual(rank_aaH, rank_aaH_hermitian)

            aHa = torch.matmul(a.mH, a)
            self.assertEqual(matrix_rank(aHa), matrix_rank(aHa, hermitian=True))

            self.assertEqual(rank_a, expected)
            self.assertEqual(matrix_rank(a, 0.01), expected)

            self.assertEqual(rank_aaH, expected)
            self.assertEqual(matrix_rank(aaH, 0.01), expected)

            self.assertEqual(rank_aaH_hermitian, expected)
            self.assertEqual(matrix_rank(aaH, 0.01, True), expected)

        batches = ((), (4, ), (3, 5, ))
        for batch in batches:
            run_test(0, 0, batch)
            run_test(0, 3, batch)
            run_test(3, 0, batch)

    @skipCUDAIfNoMagma
    @skipCPUIfNoLapack
    @dtypes(*floating_and_complex_types())
    def test_matrix_rank_out_errors_and_warnings(self, device, dtype):
        # dtypes should be safely castable
        a = torch.eye(2, dtype=dtype, device=device)
        out = torch.empty(0, dtype=torch.bool, device=device)
        with self.assertRaisesRegex(RuntimeError, "but got result with dtype Bool"):
            torch.linalg.matrix_rank(a, out=out)

        # device should match
        if torch.cuda.is_available():
            wrong_device = 'cpu' if self.device_type != 'cpu' else 'cuda'
            out = torch.empty(0, dtype=dtype, device=wrong_device)
            with self.assertRaisesRegex(RuntimeError, "tensors to be on the same device"):
                torch.linalg.matrix_rank(a, out=out)

        # if out tensor with wrong shape is passed a warning is given
        with warnings.catch_warnings(record=True) as w:
            out = torch.empty(3, dtype=dtype, device=device)
            # Trigger warning
            torch.linalg.matrix_rank(a, out=out)
            # Check warning occurs
            self.assertEqual(len(w), 1)
            self.assertTrue("An output with one or more elements was resized" in str(w[-1].message))

    @skipCUDAIfNoMagma
    @skipCPUIfNoLapack
    @dtypes(*floating_and_complex_types())
    def test_matrix_rank_basic(self, device, dtype):
        matrix_rank = torch.linalg.matrix_rank

        a = torch.eye(10, dtype=dtype, device=device)
        self.assertEqual(matrix_rank(a).item(), 10)
        self.assertEqual(matrix_rank(a, hermitian=True).item(), 10)

        a[5, 5] = 0
        self.assertEqual(matrix_rank(a).item(), 9)
        self.assertEqual(matrix_rank(a, hermitian=True).item(), 9)

    @onlyNativeDeviceTypes
    @dtypes(torch.double)
    # This tests only the cases where torch.chain_matmul differs from torch.linalg.multi_dot which this is an "alias" for.
    def test_chain_matmul(self, device, dtype):
        # chain_matmul accepts a single input tensor while multi_dot does not
        t = make_tensor((2, 2), dtype=dtype, device=device)
        self.assertEqual(t, torch.chain_matmul(t))
        with self.assertRaisesRegex(RuntimeError, r"chain_matmul\(\): Expected one or more matrices"):
            torch.chain_matmul()

        # chain_matmul expects all tensors to be 2D whereas multi_dot allows the first and last tensors to
        # be either 1D or 2D
        with self.assertRaisesRegex(RuntimeError, r"Tensor dimension is 1, expected 2 instead"):
            torch.chain_matmul(make_tensor(1, dtype=dtype, device=device), make_tensor(1, dtype=dtype, device=device))

    @onlyNativeDeviceTypes
    @dtypes(torch.double, torch.cdouble)
    def test_multi_dot(self, device, dtype):
        def check(*shapes):
            tensors = [make_tensor(shape, dtype=dtype, device=device) for shape in shapes]
            np_arrays = [tensor.cpu().numpy() for tensor in tensors]
            res = torch.linalg.multi_dot(tensors).cpu()
            ref = torch.from_numpy(np.array(np.linalg.multi_dot(np_arrays)))
            self.assertEqual(res, ref)

        # test for inputs with empty dimensions
        check([0], [0])
        check([2], [2, 0])
        check([1, 0], [0])
        check([0, 2], [2, 1])
        check([2, 2], [2, 0])
        check([2, 0], [0, 3])
        check([0, 0], [0, 1])
        check([4, 2], [2, 0], [0, 3], [3, 2])

        # test variable output shapes
        check([2], [2])
        check([1, 2], [2])
        check([2], [2, 1])
        check([1, 2], [2, 1])
        check([3, 2], [2, 4])

        # test multiple input tensors
        check([3], [3, 4], [4, 2], [2, 5], [5])
        check([1, 2], [2, 2], [2, 3], [3, 1])

        # test large tensors
        check([10, 100], [100, 5], [5, 50])
        check([10, 20], [20, 30], [30, 5])

    @onlyNativeDeviceTypes
    @dtypes(torch.float)
    def test_multi_dot_errors(self, device, dtype):
        def check(tensors, out, msg):
            with self.assertRaisesRegex(RuntimeError, msg):
                torch.linalg.multi_dot(tensors, out=out)

        a = make_tensor(2, dtype=dtype, device=device)

        check([], None, "expected at least 2 tensors")
        check([a], None, "expected at least 2 tensors")

        check([torch.tensor(1, device=device, dtype=dtype), a], None, "the first tensor must be 1D or 2D")
        check([a, torch.tensor(1, device=device, dtype=dtype)], None, "the last tensor must be 1D or 2D")

        check([a, a, a], None, "tensor 1 must be 2D")
        check([a, make_tensor((2, 2, 2), dtype=dtype, device=device), a], None, "tensor 1 must be 2D")

        check([a, make_tensor(2, dtype=torch.double, device=device)], None, "all tensors must have be the same dtype")
        check([a, a], torch.empty(0, device=device, dtype=torch.double), "expected out tensor to have dtype")

        if self.device_type == 'cuda':
            check([a, make_tensor(2, dtype=dtype, device="cpu")], None, "all tensors must be on the same device")
            check([a, a], torch.empty(0, dtype=dtype), "expected out tensor to be on device")

        check([a, make_tensor(3, dtype=dtype, device=device)], None, "cannot be multiplied")
        check([a, make_tensor((3, 2), dtype=dtype, device=device), a], None, "cannot be multiplied")

    @precisionOverride({torch.float32: 5e-6, torch.complex64: 5e-6})
    @skipCUDAIfNoCusolver
    @skipCPUIfNoLapack
    @dtypes(*floating_and_complex_types())
    def test_qr(self, device, dtype):
        def run_test(tensor_dims, some):
            A = torch.randn(*tensor_dims, dtype=dtype, device=device)
            Q, R = torch.qr(A, some=some)

            # Check0: Q[-2:] = (m, n_columns), R[-2:] = (n_columns, n)
            m, n = tensor_dims[-2:]
            n_columns = m if (not some) and m > n else min(m, n)
            self.assertEqual(Q.size(-2), m)
            self.assertEqual(R.size(-1), n)
            self.assertEqual(Q.size(-1), n_columns)

            A_ = A.cpu().numpy()
            Q_ = Q.cpu().numpy()
            R_ = R.cpu().numpy()

            # Check1: A = QR
            self.assertEqual(A_, np.matmul(Q_, R_))

            # Check2: A = QR (with out)
            Q_out, R_out = torch.full_like(Q, math.nan), torch.full_like(R, math.nan)
            torch.qr(A, some=some, out=(Q_out, R_out))
            Q_out_ = Q_out.cpu().numpy()
            R_out_ = R_out.cpu().numpy()
            self.assertEqual(A_, np.matmul(Q_out_, R_out_))

            # Check3: Q == Q_out, R == R_out
            self.assertEqual(Q_, Q_out_)
            self.assertEqual(R_, R_out_)

            # Check4: Q^{T}Q = I, triu(R) = R
            eye = torch.eye(n_columns, device=device, dtype=dtype).expand(Q.shape[:-2] + (n_columns, n_columns)).cpu().numpy()
            self.assertEqual(np.matmul(Q_.swapaxes(-1, -2).conj(), Q_), eye)
            self.assertEqual(R.triu(), R)

        tensor_dims_list = [(0, 5), (0, 0), (5, 0),  # Empty Tensors
                            (2, 1, 0, 5), (2, 1, 0, 0), (2, 1, 5, 0), (2, 0, 5, 5),  # Batched empty Tensors
                            (3, 5), (5, 5), (5, 3),  # Single matrix
                            (7, 3, 5), (7, 5, 5), (7, 5, 3),  # 3-dim Tensors
                            (7, 5, 3, 5), (7, 5, 5, 5), (7, 5, 5, 3)]  # 4-dim Tensors
        for tensor_dims, some in itertools.product(tensor_dims_list, [True, False]):
            run_test(tensor_dims, some)

    @skipCUDAIfNoCusolver
    @skipCPUIfNoLapack
    @dtypes(torch.float, torch.double, torch.cfloat, torch.cdouble)
    def test_qr_vs_numpy(self, device, dtype):
        """
        test torch.linalg.qr vs numpy.linalg.qr
        """
        sizes_to_test = [
            (7, 5),
            (5, 7),
            (5, 0),    # empty
            (0, 5),    # empty
        ]
        for size in sizes_to_test:
            t = torch.randn(size, device=device, dtype=dtype)
            np_t = t.cpu().numpy()
            for mode in ['reduced', 'complete']:
                exp_q, exp_r = np.linalg.qr(np_t, mode=mode)
                q, r = torch.linalg.qr(t, mode=mode)
                self.assertEqual(q, exp_q)
                self.assertEqual(r, exp_r)
            #
            # for mode='r' we need a special logic because numpy returns only r
            exp_r = np.linalg.qr(np_t, mode='r')
            q, r = torch.linalg.qr(t, mode='r')
            # check that q is empty
            self.assertEqual(q.shape, (0,))
            self.assertEqual(q.dtype, t.dtype)
            self.assertEqual(q.device, t.device)
            # check r
            self.assertEqual(r, exp_r)

    @skipCUDAIfNoCusolver
    @skipCPUIfNoLapack
    @dtypes(torch.float)
    def test_linalg_qr_autograd_errors(self, device, dtype):
        # torch.linalg.qr(mode='r') returns only 'r' and discards 'q', but
        # without 'q' you cannot compute the backward pass. Check that
        # linalg_qr_backward complains cleanly in that case.
        inp = torch.randn((5, 7), device=device, dtype=dtype, requires_grad=True)
        q, r = torch.linalg.qr(inp, mode='r')
        self.assertEqual(q.shape, (0,))  # empty tensor
        b = torch.sum(r)
        with self.assertRaisesRegex(RuntimeError,
                                    "The derivative of linalg.qr depends on Q"):
            b.backward()
        #
        inp = torch.randn((7, 5), device=device, dtype=dtype, requires_grad=True)
        q, r = torch.linalg.qr(inp, mode='complete')
        b = torch.sum(r)
        with self.assertRaisesRegex(RuntimeError,
                                    "The QR decomposition is not differentiable when mode='complete' and nrows > ncols"):
            b.backward()

    @skipCUDAIfNoCusolver
    @skipCPUIfNoLapack
    @dtypes(torch.float, torch.double, torch.cfloat, torch.cdouble)
    def test_qr_batched(self, device, dtype):
        """
        test torch.linalg.qr vs numpy.linalg.qr. We need some special logic
        because numpy does not support batched qr
        """
        def np_qr_batched(a, mode):
            """poor's man batched version of np.linalg.qr"""
            all_q = []
            all_r = []
            for matrix in a:
                result = np.linalg.qr(matrix, mode=mode)
                if mode == 'r':
                    all_r.append(result)
                else:
                    q, r = result
                    all_q.append(q)
                    all_r.append(r)
            if mode == 'r':
                return np.array(all_r)
            else:
                return np.array(all_q), np.array(all_r)

        t = torch.randn((3, 7, 5), device=device, dtype=dtype)
        np_t = t.cpu().numpy()
        for mode in ['reduced', 'complete']:
            exp_q, exp_r = np_qr_batched(np_t, mode=mode)
            q, r = torch.linalg.qr(t, mode=mode)
            self.assertEqual(q, exp_q)
            self.assertEqual(r, exp_r)
        # for mode='r' we need a special logic because numpy returns only r
        exp_r = np_qr_batched(np_t, mode='r')
        q, r = torch.linalg.qr(t, mode='r')
        # check that q is empty
        self.assertEqual(q.shape, (0,))
        self.assertEqual(q.dtype, t.dtype)
        self.assertEqual(q.device, t.device)
        # check r
        self.assertEqual(r, exp_r)

    @skipCUDAIfNoCusolver
    @skipCPUIfNoLapack
    @dtypes(torch.float)
    def test_qr_error_cases(self, device, dtype):
        t1 = torch.randn(5, device=device, dtype=dtype)
        with self.assertRaisesRegex(RuntimeError, 'linalg.qr: The input tensor A must have at least 2 dimensions.'):
            torch.linalg.qr(t1)
        t2 = torch.randn((5, 7), device=device, dtype=dtype)
        with self.assertRaisesRegex(RuntimeError, "qr received unrecognized mode 'hello'"):
            torch.linalg.qr(t2, mode='hello')

    def _check_einsum(self, *args, np_args=None):
        if np_args is None:
            np_args = [arg.cpu().numpy() if isinstance(arg, torch.Tensor) else arg for arg in args]
        ref = np.einsum(*np_args)
        res = torch.einsum(*args)
        self.assertEqual(ref, res)

        # Check that the other variations for opt_einsum work too
        if TEST_OPT_EINSUM:
            with opt_einsum.flags(enabled=False):
                res = torch.einsum(*args)
                self.assertEqual(ref, res)

            with opt_einsum.flags(enabled=True, strategy='greedy'):
                res = torch.einsum(*args)
                self.assertEqual(ref, res)

            with opt_einsum.flags(enabled=True, strategy='optimal'):
                res = torch.einsum(*args)
                self.assertEqual(ref, res)

    @dtypes(torch.double, torch.cdouble)
    def test_einsum(self, device, dtype):
        # Test cases from https://gist.github.com/rockt/15ee013889d65342088e9260a377dc8f
        x = make_tensor((5,), dtype=dtype, device=device)
        y = make_tensor((7,), dtype=dtype, device=device)
        A = make_tensor((3, 5), dtype=dtype, device=device)
        B = make_tensor((2, 5), dtype=dtype, device=device)
        C = make_tensor((2, 3, 5), dtype=dtype, device=device)
        D = make_tensor((2, 5, 7), dtype=dtype, device=device)
        E = make_tensor((7, 9), dtype=dtype, device=device)
        F = make_tensor((2, 3, 3, 5), dtype=dtype, device=device)
        G = make_tensor((5, 4, 6), dtype=dtype, device=device)
        H = make_tensor((4, 4), dtype=dtype, device=device)
        I = make_tensor((2, 3, 2), dtype=dtype, device=device)

        # Vector operations
        self._check_einsum('i->', x)                     # sum
        self._check_einsum('i,i->', x, x)                # dot
        self._check_einsum('i,i->i', x, x)               # vector element-wisem mul
        self._check_einsum('i,j->ij', x, y)              # outer

        # Matrix operations
        self._check_einsum("ij->ji", A)                  # transpose
        self._check_einsum("ij->j", A)                   # row sum
        self._check_einsum("ij->i", A)                   # col sum
        self._check_einsum("ij,ij->ij", A, A)            # matrix element-wise mul
        self._check_einsum("ij,j->i", A, x)              # matrix vector multiplication
        self._check_einsum("ij,kj->ik", A, B)            # matmul
        self._check_einsum("ij,ab->ijab", A, E)          # matrix outer product

        # Tensor operations
        self._check_einsum("Aij,Ajk->Aik", C, D)         # batch matmul
        self._check_einsum("ijk,jk->i", C, A)            # tensor matrix contraction
        self._check_einsum("aij,jk->aik", D, E)          # tensor matrix contraction
        self._check_einsum("abCd,dFg->abCFg", F, G)      # tensor tensor contraction
        self._check_einsum("ijk,jk->ik", C, A)           # tensor matrix contraction with double indices
        self._check_einsum("ijk,jk->ij", C, A)           # tensor matrix contraction with double indices
        self._check_einsum("ijk,ik->j", C, B)            # non contiguous
        self._check_einsum("ijk,ik->jk", C, B)           # non contiguous with double indices

        # Test diagonals
        self._check_einsum("ii", H)                      # trace
        self._check_einsum("ii->i", H)                   # diagonal
        self._check_einsum('iji->j', I)                  # non-contiguous trace
        self._check_einsum('ngrg...->nrg...', make_tensor((2, 1, 3, 1, 4), dtype=dtype, device=device))

        # Test ellipsis
        self._check_einsum("i...->...", H)
        self._check_einsum("ki,...k->i...", A.t(), B)
        self._check_einsum("k...,jk->...", A.t(), B)
        self._check_einsum('...ik, ...j -> ...ij', C, x)
        self._check_einsum('Bik,k...j->i...j', C, make_tensor((5, 3), dtype=dtype, device=device))
        self._check_einsum('i...j, ij... -> ...ij', C, make_tensor((2, 5, 2, 3), dtype=dtype, device=device))

        # torch.bilinear with noncontiguous tensors
        l = make_tensor((5, 10), dtype=dtype, device=device, noncontiguous=True)
        r = make_tensor((5, 20), dtype=dtype, device=device, noncontiguous=True)
        w = make_tensor((15, 10, 20), dtype=dtype, device=device)
        self._check_einsum("bn,anm,bm->ba", l, w, r)

        # with strided tensors
        self._check_einsum("bn,Anm,bm->bA", l[:, ::2], w[:, ::2, ::2], r[:, ::2])

        # test multiple inputs
        self._check_einsum("...,be,b...,beg,gi,bc...->bi...", A, B, C, D, E, F)

    @dtypes(torch.double, torch.cdouble)
    def test_einsum_sublist_format(self, device, dtype):
        x = make_tensor((5,), dtype=dtype, device=device)
        y = make_tensor((7,), dtype=dtype, device=device)
        A = make_tensor((3, 5), dtype=dtype, device=device)
        B = make_tensor((2, 5), dtype=dtype, device=device)
        C = make_tensor((2, 1, 3, 1, 4), dtype=dtype, device=device)

        self._check_einsum(x, [0])
        self._check_einsum(x, [0], [])
        self._check_einsum(x, [0], y, [1], [0, 1])
        self._check_einsum(A, [0, 1], [1, 0])
        self._check_einsum(A, [0, 1], x, [1], [0])
        self._check_einsum(A, [0, 1], B, [2, 1])
        self._check_einsum(A, [0, 1], B, [2, 1], [0, 2])
        self._check_einsum(C, [0, 1, 2, 1, Ellipsis], [0, 2, 1, Ellipsis])
        self._check_einsum(A.t(), [0, 1], B, [Ellipsis, 0])
        self._check_einsum(A.t(), [0, 1], B, [Ellipsis, 0], [1, Ellipsis])
        self._check_einsum(A.t(), [0, Ellipsis], B, [1, 0], [Ellipsis])

        # torch.bilinear with noncontiguous tensors
        l = make_tensor((5, 10), dtype=dtype, device=device, noncontiguous=True)
        r = make_tensor((5, 20), dtype=dtype, device=device, noncontiguous=True)
        w = make_tensor((15, 10, 20), dtype=dtype, device=device)
        self._check_einsum(l, [40, 41], w, [2, 41, 50], r, [40, 50], [40, 2])

    @dtypes(torch.double, torch.cdouble)
    def test_einsum_random(self, device, dtype):
        def convert_label(label):
            if label == ...:
                return '...'
            elif label < 26:
                return chr(ord('A') + label)
            else:
                return chr(ord('a') + label - 26)

        def convert_sublist(sublist):
            return ''.join(convert_label(label) for label in sublist)

        def test(n=10,                       # how many tests to generate
                 n_labels=5,                 # how many labels available
                 min_ops=1, max_ops=4,       # min and max number of operands per test
                 min_dims=1, max_dims=3,     # min and max number of dimensions per operand
                 min_size=1, max_size=8,     # min and max size of each dimension
                 max_out_dim=3,              # max number of dimensions for the output
                 enable_diagonals=True,      # controls if labels can be repeated for diagonals
                 ellipsis_prob=0.5,          # probability of including ellipsis in operand
                 broadcasting_prob=0.1):     # probability of turning some dim sizes 1 for broadcasting

            all_labels = torch.arange(52)

            assert 0 <= n
            assert 0 <= n_labels < len(all_labels)
            assert 0 < min_ops <= max_ops
            assert 0 <= min_dims <= max_dims
            assert 0 <= min_size <= max_size
            assert 0 <= max_out_dim
            assert enable_diagonals or max_dims <= n_labels

            for _ in range(n):

                # Select a subset of labels for this test and give them random sizes
                possible_labels = all_labels[torch.randperm(len(all_labels))[:n_labels]]
                labels_size = torch.randint_like(all_labels, min_size, max_size + 1)
                ellipsis_shape = torch.randint(min_size, max_size + 1, (max_dims - min_dims,))

                operands = []
                sublists = []

                ell_size = 0
                valid_labels = set()

                # create random input operands
                for _ in range(random.randint(min_ops, max_ops)):
                    n_dim = random.randint(min_dims, max_dims)
                    labels_idx = torch.ones(len(possible_labels)).multinomial(n_dim, enable_diagonals)
                    labels = possible_labels[labels_idx]
                    valid_labels.update(labels.tolist())
                    shape = labels_size[labels]

                    # turn some dimensions to size 1 for testing broadcasting
                    mask = Binomial(probs=broadcasting_prob).sample((n_dim,))
                    broadcast_labels = torch.unique(labels[mask == 1])
                    shape[(labels[..., None] == broadcast_labels).any(-1)] = 1

                    labels = labels.tolist()
                    shape = shape.tolist()

                    # include ellipsis if not all dimensions were assigned a label already
                    if n_dim < max_dims and torch.rand(1) < ellipsis_prob:
                        ell_num_dim = random.randint(1, max_dims - n_dim)
                        ell_size = max(ell_size, ell_num_dim)
                        ell_shape = ellipsis_shape[-ell_num_dim:]
                        # again, turn some dimensions to size 1 for broadcasting
                        mask = Binomial(probs=broadcasting_prob).sample((ell_num_dim,))
                        ell_shape[mask == 1] = 1
                        ell_index = random.randint(0, n_dim)
                        shape[ell_index:ell_index] = ell_shape
                        labels.insert(ell_index, ...)

                    operands.append(make_tensor(shape, dtype=dtype, device=device))
                    sublists.append(labels)

                # NumPy has a bug with the sublist format so for now we compare PyTorch sublist
                # implementation against the equation format implementation of NumPy
                # see https://github.com/numpy/numpy/issues/10926
                np_operands = [op.cpu().numpy() for op in operands]

                # test equation format
                equation = ','.join(convert_sublist(l) for l in sublists)
                self._check_einsum(equation, *operands, np_args=(equation, *np_operands))

                # test sublist format
                args = list(itertools.chain.from_iterable(zip(operands, sublists)))
                self._check_einsum(*args, np_args=(equation, *np_operands))

                # generate an explicit output
                out_sublist = []
                num_out_labels = max(0, random.randint(0, min(max_out_dim, len(valid_labels))) - ell_size)
                if num_out_labels > 0:
                    out_labels_idx = torch.ones(len(valid_labels)).multinomial(num_out_labels)
                    out_sublist = torch.tensor(list(valid_labels))[out_labels_idx].tolist()
                out_sublist.insert(random.randint(0, num_out_labels), ...)

                # test equation format with explicit output
                equation += '->' + convert_sublist(out_sublist)
                self._check_einsum(equation, *operands, np_args=(equation, *np_operands))

                # test sublist format with explicit output
                args.append(out_sublist)
                self._check_einsum(*args, np_args=(equation, *np_operands))

        test(500)

    def test_einsum_corner_cases(self, device):
        def check(equation, *operands, expected_output):
            tensors = [torch.tensor(operand, device=device, dtype=torch.float32) if not isinstance(operand, tuple)
                       else make_tensor(operand, dtype=torch.float32, device=device) for operand in operands]
            output = torch.einsum(equation, tensors)
            self.assertEqual(output, torch.tensor(expected_output, dtype=torch.float32, device=device))

        # Test equation variantions
        check(' ', 1, expected_output=1)
        check(' -> ', 1, expected_output=1)
        check(' , ', 2, 2, expected_output=4)
        check(' , , ', 2, 2, 2, expected_output=8)
        check(' , -> ', 2, 2, expected_output=4)
        check(' i ', [1], expected_output=[1])
        check(' i -> ', [1], expected_output=1)
        check(' i -> i ', [1], expected_output=[1])
        check(' i , i ', [2], [2], expected_output=4)
        check(' i , i -> i ', [2], [2], expected_output=[4])

        # Test tensors with 0 size dimensions
        check('i', [], expected_output=[])
        check(' i j -> j', [[], []], expected_output=[])
        check('ij->i', [[], []], expected_output=[0., 0.])
        check(' i j k  ,  k  -> i j ', (3, 0, 6), (6,), expected_output=[[], [], []])

        # Test broadcasting
        check('i,j', [2], [1, 2], expected_output=[[2, 4]])
        check('i,ij->ij', [1, 2], [[1, 2, 3], [2, 3, 4]], expected_output=[[1, 2, 3], [4, 6, 8]])

        # Test ellipsis broadcasting
        check('...', 1, expected_output=1)
        check('...->', 1, expected_output=1)
        check('...->...', 1, expected_output=1)
        check('...', [1], expected_output=[1])
        check('...->', [1], expected_output=1)
        check('z...->z', [1], expected_output=[1])
        check('Z...->...Z', [1], expected_output=[1])
        check('...a->', [[2], [4]], expected_output=6)
        check('a...b->ab', [[[1], [2]], [[3], [4]]], expected_output=[[3], [7]])

    def test_einsum_error_cases(self, device):
        def check(*args, regex, exception=RuntimeError):
            with self.assertRaisesRegex(exception, r'einsum\(\):.*' + regex):
                torch.einsum(*args)

        x = make_tensor((2,), dtype=torch.float32, device=device)
        y = make_tensor((2, 3), dtype=torch.float32, device=device)

        check('', [], regex=r'at least one operand', exception=ValueError)
        check('. ..', [x], regex=r'found \'.\' for operand 0 that is not part of any ellipsis')
        check('... ...', [x], regex=r'found \'.\' for operand 0 for which an ellipsis was already found')
        check('1', [x], regex=r'invalid subscript given at index 0')
        check(',', [x], regex=r'fewer operands were provided than specified in the equation')
        check('', [x, x], regex=r'more operands were provided than specified in the equation')
        check('', [x], regex=r'the number of subscripts in the equation \(0\) does not match the number '
              r'of dimensions \(1\) for operand 0 and no ellipsis was given')
        check('ai', [x], regex=r'the number of subscripts in the equation \(2\) does not match the number '
              r'of dimensions \(1\) for operand 0 and no ellipsis was given')
        check('ai...', [x], regex=r'the number of subscripts in the equation \(2\) is more than the number '
              r'of dimensions \(1\) for operand 0')
        check('a->... .', [x], regex=r'found \'.\' for output but an ellipsis \(...\) was already found')
        check('a->..', [x], regex=r'found \'.\' for output that is not part of any ellipsis \(...\)')
        check('a->1', [x], regex=r'invalid subscript given at index 3')
        check('a->aa', [x], regex=r'output subscript a appears more than once in the output')
        check('a->i', [x], regex=r'output subscript i does not appear in the equation for any input operand')
        check('aa', [y], regex=r'subscript a is repeated for operand 0 but the sizes don\'t match, 3 != 2')
        check('...,...', [x, y], regex=r'does not broadcast')
        check('a,a', [x, make_tensor((3,), dtype=torch.float32, device=device)], regex=r'does not broadcast')
        check('a, ba', [x, y], regex=r'subscript a has size 3 for operand 1 which does not broadcast with previously'
              r' seen size 2')

        check(x, [-1], regex=r'not within the valid range \[0, 52\)', exception=ValueError)
        check(x, [52], regex=r'not within the valid range \[0, 52\)', exception=ValueError)

    def _gen_shape_inputs_linalg_triangular_solve(self, shape, dtype, device, well_conditioned=False):
        make_arg = partial(make_tensor, dtype=dtype, device=device)
        make_fullrank = partial(make_fullrank_matrices_with_distinct_singular_values, dtype=dtype, device=device)
        b, n, k = shape
        for left, uni, expand_a, tr_a, conj_a, expand_b, tr_b, conj_b in product((True, False), repeat=8):
            # expand means that we generate a batch of matrices with a stride of zero in the batch dimension
            if (conj_a or conj_b) and not dtype.is_complex:
                continue
            # We just expand on the batch size
            if (expand_a or expand_b) and b == 1:
                continue

            size_a = (b, n, n) if left else (b, k, k)
            size_b = (b, n, k) if not tr_b else (b, k, n)

            # If expand_a or expand_b, we'll expand them to the correct size later
            if b == 1 or expand_a:
                size_a = size_a[1:]
            if b == 1 or expand_b:
                size_b = size_b[1:]

            if well_conditioned:
                PLU = torch.linalg.lu(make_fullrank(*size_a))
                if uni:
                    # A = L from PLU
                    A = PLU[1].transpose(-2, -1).contiguous()
                else:
                    # A = U from PLU
                    A = PLU[2].contiguous()
            else:
                A = make_arg(size_a)
                A.triu_()

            diag = A.diagonal(0, -2, -1)
            if uni:
                diag.fill_(1.)
            else:
                diag[diag.abs() < 1e-6] = 1.

            B = make_arg(size_b)

            if tr_a:
                A.transpose_(-2, -1)
            if tr_b:
                B.transpose_(-2, -1)
            if conj_a:
                A = A.conj()
            if conj_b:
                B = B.conj()
            if expand_a:
                A = A.expand(b, *size_a)
            if expand_b:
                B = B.expand(b, n, k)
            yield A, B, left, not tr_a, uni

    def _test_linalg_solve_triangular(self, A, B, upper, left, uni):
        X = torch.linalg.solve_triangular(A, B, upper=upper, left=left, unitriangular=uni)
        if left:
            self.assertEqual(A @ X, B)
        else:
            self.assertEqual(X @ A, B)
        out = B
        # B may be expanded
        if not B.is_contiguous() and not B.transpose(-2, -1).is_contiguous():
            out = B.clone()
        torch.linalg.solve_triangular(A, B, upper=upper, left=left, unitriangular=uni, out=out)
        self.assertEqual(X, out)

    # Tolerances dictated by widest acceptable range on CPU before failure
    @dtypes(*floating_and_complex_types())
    @precisionOverride({torch.float32: 1e-3 if TEST_WITH_ROCM else 1e-1,
                        torch.float64: 1e-8,
                        torch.complex64: 1e-1,
                        torch.complex128: 1e-8})
    def test_linalg_solve_triangular(self, device, dtype):
        # This exercises the API + BLAS CPU + batched cuBLAS
        ks = (3, 1, 0)
        ns = (5, 0)
        bs = (1, 2, 0)

        gen_inputs = self._gen_shape_inputs_linalg_triangular_solve
        for b, n, k in product(bs, ns, ks):
            for A, B, left, upper, uni in gen_inputs((b, n, k), dtype, device, well_conditioned=True):
                self._test_linalg_solve_triangular(A, B, upper, left, uni)

    @unittest.skipIf(IS_FBCODE or IS_SANDCASTLE, "Test fails for float64 on GPU (P100, V100) on Meta infra")
    @onlyCUDA
    @skipCUDAIfNoMagma  # Magma needed for the PLU decomposition
    @dtypes(*floating_and_complex_types())
    @precisionOverride({torch.float32: 1e-2, torch.complex64: 1e-2,
                        torch.float64: 1e-8, torch.complex128: 1e-8})
    def test_linalg_solve_triangular_large(self, device, dtype):
        # Exercises magma and cublas
        magma = (9, 513, 1)
        iterative_cublas = (2, 64, 1)

        gen_inputs = self._gen_shape_inputs_linalg_triangular_solve
        for shape in (magma, iterative_cublas):
            for A, B, left, upper, uni in gen_inputs(shape, dtype, device, well_conditioned=True):
                self._test_linalg_solve_triangular(A, B, upper, left, uni)

    @dtypes(*floating_and_complex_types())
    @precisionOverride({torch.float32: 1e-2, torch.complex64: 1e-2,
                        torch.float64: 1e-8, torch.complex128: 1e-8})
    def test_linalg_solve_triangular_broadcasting(self, device, dtype):
        make_arg = partial(make_tensor, dtype=dtype, device=device)

        sizes = (((2, 1, 3, 4, 4), (2, 1, 3, 4, 6)),
                 ((2, 1, 3, 4, 4), (4, 6)),
                 ((4, 4), (2, 1, 3, 4, 2)),
                 ((1, 3, 1, 4, 4), (2, 1, 3, 4, 5)))
        for size_A, size_B in sizes:
            for left, upper, uni in itertools.product([True, False], repeat=3):
                A = make_arg(size_A)
                if upper:
                    A.triu_()
                else:
                    A.tril_()
                diag = A.diagonal(0, -2, -1)
                if uni:
                    diag.fill_(1.)
                else:
                    diag[diag.abs() < 1e-6] = 1.
                B = make_arg(size_B)
                if not left:
                    B.transpose_(-2, -1)

                X = torch.linalg.solve_triangular(A, B, upper=upper, left=left, unitriangular=uni)
                if left:
                    B_other = A @ X
                else:
                    B_other = X @ A

                self.assertEqual(*torch.broadcast_tensors(B, B_other))

    def triangular_solve_test_helper(self, A_dims, b_dims, upper, unitriangular,
                                     device, dtype):
        triangle_function = torch.triu if upper else torch.tril
        b = torch.randn(*b_dims, dtype=dtype, device=device)
        A = torch.randn(*A_dims, dtype=dtype, device=device)
        # create positive definite matrix
        A = torch.matmul(A, A.mT)
        A_triangular = triangle_function(A)
        if unitriangular:
            A_triangular.diagonal(dim1=-2, dim2=-1).fill_(1.)
        return b, A_triangular

    @skipCUDAIfNoMagma
    @skipCPUIfNoLapack
    @skipIfTorchDynamo("flaky, needs investigation")
    @dtypes(*floating_and_complex_types())
    @precisionOverride({torch.float32: 1e-3, torch.complex64: 1e-3,
                        torch.float64: 1e-8, torch.complex128: 1e-8})
    def test_triangular_solve(self, device, dtype):
        ks = [0, 1, 3]
        ns = [0, 5]
        for k, n, (upper, unitriangular, transpose) in itertools.product(ks, ns,
                                                                         itertools.product([True, False], repeat=3)):
            b, A = self.triangular_solve_test_helper((n, n), (n, k), upper,
                                                     unitriangular, device, dtype)
            x = torch.triangular_solve(b, A, upper=upper, unitriangular=unitriangular, transpose=transpose)[0]
            if transpose:
                self.assertEqual(b, np.matmul(A.t().cpu(), x.cpu()))
            else:
                self.assertEqual(b, np.matmul(A.cpu(), x.cpu()))

    @skipCPUIfNoLapack
    @skipCUDAIfNoMagma
    @dtypes(*floating_and_complex_types())
    @precisionOverride({torch.float32: 1e-3, torch.complex64: 1e-3,
                        torch.float64: 1e-8, torch.complex128: 1e-8})
    def test_triangular_solve_batched(self, device, dtype):
        def triangular_solve_batch_helper(A_dims, b_dims, upper, unitriangular, transpose):
            b, A = self.triangular_solve_test_helper(A_dims, b_dims, upper,
                                                     unitriangular, device, dtype)
            x_exp_list = []
            for i in range(b_dims[0]):
                x_exp_list.append(torch.triangular_solve(b[i], A[i], upper=upper,
                                                         unitriangular=unitriangular,
                                                         transpose=transpose)[0])
            x_exp = torch.stack(x_exp_list)  # Stacked output
            x_act = torch.triangular_solve(b, A, upper=upper,
                                           unitriangular=unitriangular,
                                           transpose=transpose)[0]  # Actual output
            self.assertEqual(x_act, x_exp)  # Equality check
            if transpose:
                A = A.mT

            Ax = np.matmul(A.cpu(), x_act.cpu())
            self.assertEqual(b, Ax)

        def triangular_solve_zero_batch_helper(A_dims, b_dims, upper, unitriangular, transpose):
            b, A = self.triangular_solve_test_helper(A_dims, b_dims, upper,
                                                     unitriangular, device, dtype)
            x = torch.triangular_solve(b, A, upper=upper,
                                       unitriangular=unitriangular,
                                       transpose=transpose)[0]
            self.assertTrue(x.shape == b.shape)

        for upper, unitriangular, transpose in itertools.product([True, False], repeat=3):
            batchsize = 3
            triangular_solve_batch_helper((batchsize, 5, 5), (batchsize, 5, 10),
                                          upper, unitriangular, transpose)

            # test empty input
            triangular_solve_batch_helper((batchsize, 0, 0), (batchsize, 0, 10),
                                          upper, unitriangular, transpose)
            triangular_solve_batch_helper((batchsize, 0, 0), (batchsize, 0, 0),
                                          upper, unitriangular, transpose)

            # test zero batch case
            batchsize = 0
            triangular_solve_zero_batch_helper((batchsize, 5, 5), (batchsize, 5, 10),
                                               upper, unitriangular, transpose)


    @slowTest
    @skipCUDAIfNoMagma
    @skipCPUIfNoLapack
    @dtypes(*floating_and_complex_types())
    @precisionOverride({torch.float32: 1e-3, torch.complex64: 1e-3,
                        torch.float64: 1e-8, torch.complex128: 1e-8})
    def test_triangular_solve_batched_many_batches(self, device, dtype):
        for upper, transpose, unitriangular in itertools.product([True, False], repeat=3):
            # test batched A case
            b, A = self.triangular_solve_test_helper((256, 256, 5, 5), (5, 1),
                                                     upper, unitriangular, device, dtype)
            x, _ = torch.triangular_solve(b, A,
                                          upper=upper, transpose=transpose, unitriangular=unitriangular)
            if transpose:
                A = A.mT

            Ax = torch.matmul(A, x)

            rtol = 1e-2 if dtype in [torch.float32, torch.complex64] else self.precision
            self.assertEqual(Ax, b.expand_as(Ax), atol=self.precision, rtol=rtol)

            # test batched b case
            b, A = self.triangular_solve_test_helper((3, 3), (512, 512, 3, 1),
                                                     upper, unitriangular, device, dtype)
            x, _ = torch.triangular_solve(b, A, upper=upper, transpose=transpose,
                                          unitriangular=unitriangular)
            if transpose:
                A = A.mT

            self.assertEqual(torch.matmul(A, x), b)

    @skipCUDAIfNoMagma
    @skipCPUIfNoLapack
    @unittest.skipIf(not TEST_SCIPY, "SciPy not found")
    @skipIfTorchDynamo("flaky, needs investigation")
    @dtypes(*floating_and_complex_types())
    def test_triangular_solve_batched_broadcasting(self, device, dtype):
        from scipy.linalg import solve_triangular as tri_solve

        def scipy_tri_solve_batched(A, B, upper, trans, diag):
            batch_dims_A, batch_dims_B = A.shape[:-2], B.shape[:-2]
            single_dim_A, single_dim_B = A.shape[-2:], B.shape[-2:]
            expand_dims = tuple(torch._C._infer_size(torch.Size(batch_dims_A),
                                                     torch.Size(batch_dims_B)))
            expand_A = np.broadcast_to(A, expand_dims + single_dim_A)
            expand_B = np.broadcast_to(B, expand_dims + single_dim_B)
            flat_A = expand_A.reshape((-1,) + single_dim_A)
            flat_B = expand_B.reshape((-1,) + single_dim_B)
            flat_X = np.vstack([tri_solve(a, b, lower=(not upper), trans=int(trans), unit_diagonal=diag)
                                for a, b in zip(flat_A, flat_B)])
            return flat_X.reshape(expand_B.shape)

        def run_test(A_dims, b_dims, device, upper, transpose, unitriangular):
            b, A = self.triangular_solve_test_helper(A_dims, b_dims, upper,
                                                     unitriangular, device, dtype)
            x_exp = torch.as_tensor(scipy_tri_solve_batched(A.cpu().numpy(), b.cpu().numpy(),
                                                            upper, transpose, unitriangular))
            x = torch.triangular_solve(b, A, upper=upper, transpose=transpose, unitriangular=unitriangular)[0]

            self.assertEqual(x, x_exp.to(device))

        for upper, transpose, unitriangular in itertools.product([True, False], repeat=3):
            # test against scipy.linalg.solve_triangular
            run_test((2, 1, 3, 4, 4), (2, 1, 3, 4, 6), device, upper, transpose, unitriangular)  # no broadcasting
            run_test((2, 1, 3, 4, 4), (4, 6), device, upper, transpose, unitriangular)  # broadcasting b
            run_test((4, 4), (2, 1, 3, 4, 2), device, upper, transpose, unitriangular)  # broadcasting A
            run_test((1, 3, 1, 4, 4), (2, 1, 3, 4, 5), device, upper, transpose, unitriangular)  # broadcasting A & b

    @onlyCUDA
    @dtypes(torch.float)
    def test_triangular_solve_large(self, device, dtype):
        # Repro for https://github.com/pytorch/pytorch/issues/79191
        A = torch.randn(1, 2, 2, device=device, dtype=dtype).tril_()
        B = torch.randn(1, 2, 524281, device=device, dtype=dtype)
        X = torch.linalg.solve_triangular(A, B, upper=False)
        self.assertEqual(A @ X, B)

    @skipCUDAIfNoMagma
    @skipCPUIfNoLapack
    @dtypes(*floating_and_complex_types())
    def test_triangular_solve_out_errors_and_warnings(self, device, dtype):
        # dtypes should be safely castable
        a = torch.eye(2, dtype=dtype, device=device)
        b = torch.randn(2, 1, dtype=dtype, device=device)
        out = torch.empty_like(b).to(torch.int)
        clone_a = torch.empty_like(a)
        with self.assertRaisesRegex(RuntimeError, "Expected out tensor to have dtype"):
            torch.triangular_solve(b, a, out=(out, clone_a))

        out = torch.empty_like(b)
        clone_a = clone_a.to(torch.int)
        with self.assertRaisesRegex(RuntimeError, "Expected out tensor to have dtype"):
            torch.triangular_solve(b, a, out=(out, clone_a))

        # device should match
        if torch.cuda.is_available():
            wrong_device = 'cpu' if self.device_type != 'cpu' else 'cuda'
            out = torch.empty(0, dtype=dtype, device=wrong_device)
            clone_a = torch.empty_like(a)
            with self.assertRaisesRegex(RuntimeError, "tensors to be on the same device"):
                torch.triangular_solve(b, a, out=(out, clone_a))
            out = torch.empty(0, dtype=dtype, device=device)
            clone_a = torch.empty_like(a).to(wrong_device)
            with self.assertRaisesRegex(RuntimeError, "tensors to be on the same device"):
                torch.triangular_solve(b, a, out=(out, clone_a))

        # Trigger the WARN_ONCE deprecation error
        torch.triangular_solve(b, a)

        # if out tensor with wrong shape is passed a warning is given
        with warnings.catch_warnings(record=True) as w:
            out = torch.empty(1, dtype=dtype, device=device)
            clone_a = torch.empty(1, dtype=dtype, device=device)
            # Trigger warning
            torch.triangular_solve(b, a, out=(out, clone_a))
            # Check warning occurs
            self.assertEqual(len(w), 2)
            self.assertTrue("An output with one or more elements was resized" in str(w[0].message))
            self.assertTrue("An output with one or more elements was resized" in str(w[1].message))


    def check_single_matmul(self, x, y):

        def assertEqual(answer, expected):
            if x.dtype.is_floating_point or x.dtype.is_complex:
                k = max(x.shape[-1], 1)  # Scale the atol with the size of the matrix
                self.assertEqual(answer, expected,
                                 msg=f"{x.shape} x {y.shape} = {answer.shape}",
                                 atol=k * 5e-5,
                                 rtol=1e-4)
            else:
                self.assertEqual(answer, expected, msg=f"{x.shape} x {y.shape} = {answer.shape}")

        # test x @ y
        expected = np.matmul(x.cpu(), y.cpu())
        ans = torch.matmul(x, y)
        self.assertTrue(ans.is_contiguous())
        assertEqual(ans, expected)

        # test out
        out = torch.empty_like(ans)
        ans = torch.matmul(x, y, out=out)
        self.assertIs(ans, out)
        self.assertTrue(ans.is_contiguous())
        assertEqual(ans, expected)

    def gen_sizes_matmul(self, x_dim, y_dim=4, matrix_size=4, batch_size=3):
        """
        Generates sequences of tuples (x, y) of with size(x) = x_dim and
        size(y) <= y_dim that are compatible wrt. matmul
        """
        assert x_dim >= 1
        assert y_dim >= 2
        x = x_dim
        for y in range(1, y_dim + 1):
            for batch, mn in product(product(range(batch_size), repeat=max(x - 2, y - 2, 0)),
                                     product(range(matrix_size), repeat=min(y, 2))):
                if x == 1:
                    size_x = mn[:1]
                    size_y = batch + mn
                    yield size_x, size_y
                else:
                    for k in range(matrix_size):
                        size_x = (k,) + mn[:1]
                        if x > 2:
                            size_x = batch[-(x - 2):] + size_x
                        size_y = mn
                        if y > 2:
                            size_y = batch[-(y - 2):] + size_y
                        yield size_x, size_y

    @dtypesIfCUDA(torch.float, torch.complex64)  # Integer matmul just supported on CPU
    @dtypes(torch.int64, torch.float, torch.complex64)
    def test_matmul_small_brute_force_1d_Nd(self, device, dtype):
        make_arg = partial(make_tensor, device=device, dtype=dtype)

        for (size_x, size_y), nctg_x, nctg_y in product(self.gen_sizes_matmul(1), (True, False), (True, False)):
            x = make_arg(size_x, noncontiguous=nctg_x)
            y = make_arg(size_y, noncontiguous=nctg_y)
            self.check_single_matmul(x, y)

    @dtypesIfCUDA(torch.float, torch.complex64)  # Integer matmul just supported on CPU
    @dtypes(torch.int64, torch.float, torch.complex64)
    def test_matmul_small_brute_force_2d_Nd(self, device, dtype):
        make_arg = partial(make_tensor, device=device, dtype=dtype)

        for (size_x, size_y), nctg_x, nctg_y in product(self.gen_sizes_matmul(2), (True, False), (True, False)):
            x = make_arg(size_x, noncontiguous=nctg_x)
            y = make_arg(size_y, noncontiguous=nctg_y)
            self.check_single_matmul(x, y)

    @dtypesIfCUDA(torch.float, torch.complex64)  # Integer matmul just supported on CPU
    @dtypes(torch.int64, torch.float, torch.complex64)
    def test_matmul_small_brute_force_3d_Nd(self, device, dtype):
        make_arg = partial(make_tensor, device=device, dtype=dtype)

        for (size_x, size_y), nctg_x, nctg_y in product(self.gen_sizes_matmul(3), (True, False), (True, False)):
            x = make_arg(size_x, noncontiguous=nctg_x)
            y = make_arg(size_y, noncontiguous=nctg_y)
            self.check_single_matmul(x, y)

    @dtypes(torch.float, torch.complex64)
    def test_matmul_out_kernel_errors_with_autograd(self, device, dtype):
        a = torch.empty((256, 512), device=device, dtype=dtype, requires_grad=True).unsqueeze(0)
        b = torch.empty((4, 128, 512), device=device, dtype=dtype, requires_grad=True).transpose(-1, -2)
        c = torch.empty((256, 4, 128), device=device, dtype=dtype).movedim(1, 0)

        torch.matmul(a.detach(), b.detach(), out=c)

        with self.assertRaisesRegex(RuntimeError, "functions with out=... arguments don't support automatic differentiation"):
            torch.matmul(a, b, out=c)

        with torch.no_grad():
            torch.matmul(a, b, out=c)

    # 4GB should do, but we run tests in parallel in CI, so let's be generous
    @largeTensorTest('16GB', device='cuda')
    def test_large_bmm_mm_backward(self, device):
        A = torch.randn([1024, 2, 1024], device="cuda").mT.contiguous().mT
        B = torch.randn([1024, 65536], device="cuda", requires_grad=True)
        G = torch.randn([1024, 2, 65536], device="cuda")

        # Should not create an intermediary tensor of size [1024, 1024, 65536] (256GB of memory) and OOM
        (A @ B).backward(G)

    # 4GB should do, but we run tests in parallel in CI, so let's be generous
    @largeTensorTest('16GB', device='cuda')
    def test_large_bmm_backward(self, device):
        A = torch.randn([1024, 2, 1024], device="cuda").mT.contiguous().mT
        B = torch.randn([1, 1024, 65536], device="cuda", requires_grad=True)
        G = torch.randn([1024, 2, 65536], device="cuda")

        # Should not create an intermediary tensor of size [1024, 1024, 65536] (256GB of memory) and OOM
        (A @ B).backward(G)

    def test_linear_algebra_scalar_raises(self, device) -> None:
        m = torch.randn(5, 5, device=device)
        v = torch.randn(5, device=device)
        s = torch.tensor(7, device=device)
        self.assertRaises(RuntimeError, lambda: torch.mv(m, s))
        self.assertRaises(RuntimeError, lambda: torch.addmv(v, m, s))

    @dtypes(torch.float32, torch.complex64)
    def test_cross(self, device, dtype):
        x = torch.rand(100, 3, 100, dtype=dtype, device=device)
        y = torch.rand(100, 3, 100, dtype=dtype, device=device)
        res1 = torch.cross(x, y)
        res2 = torch.tensor((), dtype=dtype, device=device)
        torch.cross(x, y, out=res2)
        self.assertEqual(res1, res2)

    @dtypes(torch.float32, torch.complex64)
    def test_linalg_cross(self, device, dtype):
        x = torch.rand(100, 3, 100, dtype=dtype, device=device)
        y = torch.rand(100, 3, 100, dtype=dtype, device=device)
        res1 = torch.linalg.cross(x, y, dim=1)
        res2 = torch.tensor((), dtype=dtype, device=device)
        torch.linalg.cross(x, y, dim=1, out=res2)
        self.assertEqual(res1, res2)

        # test for broadcastable inputs
        x = torch.rand(1, 3, 2, dtype=dtype, device=device)
        y = torch.rand(4, 3, 1, dtype=dtype, device=device)
        res1 = torch.linalg.cross(x, y, dim=1)
        res2 = torch.tensor((), dtype=dtype, device=device)
        torch.linalg.cross(x, y, dim=1, out=res2)
        self.assertEqual(res1, res2)

    @dtypes(torch.float32, torch.complex64)
    def test_cross_with_and_without_dim(self, device, dtype):
        x = torch.rand(100, 3, dtype=dtype, device=device)
        y = torch.rand(100, 3, dtype=dtype, device=device)
        res1 = torch.cross(x, y, dim=1)
        res2 = torch.cross(x, y, dim=-1)
        res3 = torch.cross(x, y)
        self.assertEqual(res1, res2)
        self.assertEqual(res1, res3)

    @dtypes(torch.float32, torch.complex64)
    def test_linalg_cross_with_and_without_dim(self, device, dtype):
        x = torch.rand(100, 3, dtype=dtype, device=device)
        y = torch.rand(100, 3, dtype=dtype, device=device)
        res1 = torch.linalg.cross(x, y, dim=1)
        res2 = torch.linalg.cross(x, y, dim=-1)
        res3 = torch.linalg.cross(x, y)
        self.assertEqual(res1, res2)
        self.assertEqual(res1, res3)

    def test_renorm(self, device):
        m1 = torch.randn(20, 20, device=device)  # big enough to exercise vectorized path
        res1 = torch.tensor((), device=device)

        def renorm(matrix, value, dim, max_norm):
            m1 = matrix.transpose(dim, 0).contiguous()
            # collapse non-dim dimensions.
            m2 = m1.clone().resize_(m1.size(0), int(math.floor(m1.nelement() / m1.size(0))))
            norms = m2.norm(value, 1, True)
            # clip
            new_norms = norms.clone()
            new_norms[torch.gt(norms, max_norm)] = max_norm
            new_norms.div_(norms.add_(1e-7))
            # renormalize
            m1.mul_(new_norms.expand_as(m1))
            return m1.transpose(dim, 0)

        # note that the axis fed to torch.renorm is different (2~=1)
        maxnorm = m1.norm(2, 1).mean()
        m2 = renorm(m1, 2, 1, maxnorm)
        m1.renorm_(2, 1, maxnorm)
        self.assertEqual(m1, m2, atol=1e-5, rtol=0)
        self.assertEqual(m1.norm(2, 0), m2.norm(2, 0), atol=1e-5, rtol=0)

        m1 = torch.randn(3, 4, 5, device=device)
        m2 = m1.transpose(1, 2).contiguous().clone().resize_(15, 4)
        maxnorm = m2.norm(2, 0).mean()
        m2 = renorm(m2, 2, 1, maxnorm)
        m1.renorm_(2, 1, maxnorm)
        m3 = m1.transpose(1, 2).contiguous().clone().resize_(15, 4)
        self.assertEqual(m3, m2)
        self.assertEqual(m3.norm(2, 0), m2.norm(2, 0))

    @skipCPUIfNoLapack
    @skipCUDAIfNoCusolver
    @dtypes(*floating_and_complex_types())
    def test_ormqr(self, device, dtype):

        def run_test(batch, m, n, fortran_contiguous):
            A = make_tensor((*batch, m, n), dtype=dtype, device=device)
            reflectors, tau = torch.geqrf(A)
            if not fortran_contiguous:
                self.assertTrue(reflectors.mT.is_contiguous())
                reflectors = reflectors.contiguous()

            # Q is of size m x m
            Q, _ = torch.linalg.qr(A, mode='complete')
            C_right = make_tensor((*batch, m, n), dtype=dtype, device=device)
            C_left = make_tensor((*batch, n, m), dtype=dtype, device=device)

            expected = Q @ C_right
            actual = torch.ormqr(reflectors, tau, C_right, left=True, transpose=False)
            self.assertEqual(expected, actual)

            expected = C_left @ Q
            actual = torch.ormqr(reflectors, tau, C_left, left=False, transpose=False)
            self.assertEqual(expected, actual)

            expected = Q.mH @ C_right
            actual = torch.ormqr(reflectors, tau, C_right, left=True, transpose=True)
            self.assertEqual(expected, actual)

            expected = C_left @ Q.mH
            actual = torch.ormqr(reflectors, tau, C_left, left=False, transpose=True)
            self.assertEqual(expected, actual)

            # if tau is all zeros then the implicit matrix Q is the identity matrix
            # so the actual result should be C_right in this case
            zero_tau = torch.zeros_like(tau)
            actual = torch.ormqr(reflectors, zero_tau, C_right, left=True, transpose=False)
            self.assertEqual(C_right, actual)

        batches = [(), (0, ), (2, ), (2, 1)]
        ns = [5, 2, 0]
        for batch, (m, n), fortran_contiguous in product(batches, product(ns, ns), [True, False]):
            run_test(batch, m, n, fortran_contiguous)

    @skipCPUIfNoLapack
    @skipCUDAIfNoCusolver
    @dtypes(*floating_and_complex_types())
    def test_ormqr_errors_and_warnings(self, device, dtype):
        test_cases = [
            # input1 size, input2 size, input3 size, error regex
            ((10,), (2,), (2,), r"input must have at least 2 dimensions"),
            ((2, 2), (2,), (2,), r"other must have at least 2 dimensions"),
            ((10, 6), (20,), (10, 6), r"other.shape\[-2\] must be greater than or equal to tau.shape\[-1\]"),
            ((6, 6), (5,), (5, 5), r"other.shape\[-2\] must be equal to input.shape\[-2\]"),
            ((1, 2, 2), (2, 2), (1, 2, 2), r"batch dimensions of tau to be equal to input.shape\[:-2\]"),
            ((1, 2, 2), (1, 2), (2, 2, 2), r"batch dimensions of other to be equal to input.shape\[:-2\]"),
        ]
        for a_size, tau_size, c_size, error_regex in test_cases:
            a = make_tensor(a_size, dtype=dtype, device=device)
            tau = make_tensor(tau_size, dtype=dtype, device=device)
            c = make_tensor(c_size, dtype=dtype, device=device)
            with self.assertRaisesRegex(RuntimeError, error_regex):
                torch.ormqr(a, tau, c)

    def test_blas_empty(self, device):
        def fn(torchfn, *args, test_out=False, **kwargs):
            def call_torch_fn(*args, **kwargs):
                return torchfn(*tuple(torch.randn(shape, device=device) if isinstance(shape, tuple) else shape
                                      for shape in args), **kwargs)
            result = call_torch_fn(*args, **kwargs)
            if not test_out:
                return result
            else:
                out = torch.full_like(result, math.nan)
                out1 = call_torch_fn(*args, **kwargs, out=out)
                return out

        # mm, addmm
        self.assertEqual((0, 0), fn(torch.mm, (0, 0), (0, 0)).shape)
        self.assertEqual((0, 5), fn(torch.mm, (0, 0), (0, 5)).shape)
        self.assertEqual((5, 0), fn(torch.mm, (5, 0), (0, 0)).shape)
        self.assertEqual((3, 0), fn(torch.mm, (3, 2), (2, 0)).shape)
        self.assertEqual(torch.zeros((5, 6), device=device), fn(torch.mm, (5, 0), (0, 6)))
        self.assertEqual(torch.zeros((5, 6), device=device), fn(torch.mm, (5, 0), (0, 6), test_out=True))

        self.assertEqual((0, 0), fn(torch.addmm, (0, 0), (0, 0), (0, 0)).shape)
        self.assertEqual((0, 1), fn(torch.addmm, (1, ), (0, 17), (17, 1)).shape)
        t = torch.randn((5, 6), device=device)
        self.assertEqual(t, fn(torch.addmm, t, (5, 0), (0, 6)))
        self.assertEqual(t, fn(torch.addmm, t, (5, 0), (0, 6), test_out=True))

        # mv, addmv
        self.assertEqual((0,), fn(torch.mv, (0, 0), (0,)).shape)
        self.assertEqual((0,), fn(torch.mv, (0, 2), (2,)).shape)
        self.assertEqual(torch.zeros((3,), device=device), fn(torch.mv, (3, 0), (0,)))
        self.assertEqual(torch.zeros((3,), device=device), fn(torch.mv, (3, 0), (0,), test_out=True))

        self.assertEqual((0,), fn(torch.addmv, (0,), (0, 0), (0,)).shape)
        t = torch.randn((3,), device=device)
        self.assertEqual(t, fn(torch.addmv, t, (3, 0), (0,)))
        self.assertEqual(t, fn(torch.addmv, t, (3, 0), (0,), test_out=True))

        # bmm, baddbmm
        self.assertEqual((0, 0, 0), fn(torch.bmm, (0, 0, 0), (0, 0, 0)).shape)
        self.assertEqual((3, 0, 5), fn(torch.bmm, (3, 0, 0), (3, 0, 5)).shape)
        self.assertEqual((0, 5, 6), fn(torch.bmm, (0, 5, 0), (0, 0, 6)).shape)
        self.assertEqual(torch.zeros((3, 5, 6), device=device), fn(torch.bmm, (3, 5, 0), (3, 0, 6)))
        self.assertEqual(torch.zeros((3, 5, 6), device=device), fn(torch.bmm, (3, 5, 0), (3, 0, 6), test_out=True))

        self.assertEqual((0, 0, 0), fn(torch.baddbmm, (0, 0, 0), (0, 0, 0), (0, 0, 0)).shape)
        self.assertEqual((3, 0, 5), fn(torch.baddbmm, (3, 0, 5), (3, 0, 0), (3, 0, 5)).shape)
        self.assertEqual((0, 5, 6), fn(torch.baddbmm, (0, 5, 6), (0, 5, 0), (0, 0, 6)).shape)
        self.assertEqual((3, 5, 6), fn(torch.baddbmm, (3, 5, 6), (3, 5, 0), (3, 0, 6)).shape)
        c = torch.arange(30, dtype=torch.float32, device=device).reshape(3, 2, 5)
        self.assertEqual(-2 * c, fn(torch.baddbmm, c, (3, 2, 0), (3, 0, 5), beta=-2))  # Issue #33467
        self.assertEqual(-2 * c, fn(torch.baddbmm, c, (3, 2, 0), (3, 0, 5), beta=-2, test_out=True))  # Issue #33467

        # addbmm
        self.assertEqual((0, 0), fn(torch.addbmm, (0, 0), (0, 0, 0), (0, 0, 0)).shape)
        self.assertEqual((0, 5), fn(torch.addbmm, (0, 5), (3, 0, 0), (3, 0, 5)).shape)
        t = torch.randn((5, 6), device=device)
        self.assertEqual(t, fn(torch.addbmm, t, (0, 5, 0), (0, 0, 6)))
        self.assertEqual(t, fn(torch.addbmm, t, (0, 5, 0), (0, 0, 6), test_out=True))

        # matmul
        self.assertEqual(torch.tensor(0., device=device), fn(torch.matmul, (0,), (0,)))
        self.assertEqual(torch.tensor(0., device=device), fn(torch.matmul, (0,), (0,), test_out=True))
        self.assertEqual((0, 0), fn(torch.matmul, (0, 0), (0, 0)).shape)
        self.assertEqual((0, 0, 0), fn(torch.matmul, (0, 0, 0), (0, 0, 0)).shape)
        self.assertEqual((5, 0, 0), fn(torch.matmul, (5, 0, 0), (5, 0, 0)).shape)
        self.assertEqual(torch.zeros((5, 3, 4), device=device), fn(torch.matmul, (5, 3, 0), (5, 0, 4)))
        self.assertEqual(torch.zeros((5, 3, 4), device=device), fn(torch.matmul, (5, 3, 0), (5, 0, 4), test_out=True))

        # dot
        self.assertEqual(torch.tensor(0., device=device), fn(torch.dot, (0,), (0,)))
        self.assertEqual(torch.tensor(0., device=device), fn(torch.dot, (0,), (0,), test_out=True))

    @precisionOverride({torch.double: 1e-8, torch.float: 1e-4, torch.bfloat16: 0.6,
                        torch.half: 1e-1, torch.cfloat: 1e-4, torch.cdouble: 1e-8})
    @dtypesIfCUDA(*floating_and_complex_types_and(
                  torch.half,
                  *[torch.bfloat16] if SM53OrLater else []
                  ))
    @dtypes(*all_types_and_complex_and(torch.bfloat16))
    def test_corner_cases_of_cublasltmatmul(self, device, dtype):
        # common case
        M = torch.randn(128, device=device).to(dtype)
        m1 = torch.randn(2048, 2400, device=device).to(dtype)
        m2 = torch.randn(128, 2400, device=device).to(dtype)
        torch.nn.functional.linear(m1, m2, M)
        # Ntrans_B has ld >> rows
        m1 = torch.rand([128, 2400]).to(dtype).to(device).t()
        m2 = torch.rand([2048, 25272]).to(dtype).to(device).t()[21940:24340]
        M = torch.rand([128]).to(dtype).to(device)
        torch.addmm(M, m2.t(), m1)
        # trans_A has ld >> rows
        m1 = torch.rand([128, 25272]).to(dtype).to(device)[:, 21940:24340].t()
        m2 = torch.randn(2048, 2400, device=device).to(dtype)
        M = torch.rand([128]).to(dtype).to(device)
        torch.addmm(M, m2, m1)
        # large tensor dim > 65535
        M = torch.randn(16, device=device).to(dtype)
        m1 = torch.randn(32, 131071 , device=device).to(dtype)
        m2 = torch.randn(16, 131071, device=device).to(dtype)
        torch.nn.functional.linear(m1, m2, M)

    @onlyCUDA
    @skipCUDAIfNotRocm
    @dtypes(*floating_types_and(torch.bfloat16, torch.half))
    def test_hipblaslt_corner_cases_rocm(self, device, dtype):
        if dtype == torch.double:
            raise unittest.SkipTest("hipblasLt doesn't support doubles yet")

        # enable hipblaslt path via env variable.
        import os
        DISABLE_ADDMM_HIP_LT = "DISABLE_ADDMM_HIP_LT"
        prev_val = os.getenv(DISABLE_ADDMM_HIP_LT)
        try:
            os.environ[DISABLE_ADDMM_HIP_LT] = "0"
            # common case
            M = torch.randn(128, device=device, dtype=dtype)
            m1 = torch.randn(2048, 2400, device=device, dtype=dtype)
            m2 = torch.randn(128, 2400, device=device, dtype=dtype)
            out1 = torch.nn.functional.linear(m1, m2, M)
            M_cpu = M.to('cpu')
            m1_cpu = m1.to('cpu')
            m2_cpu = m2.to('cpu')
            out1_cpu = torch.nn.functional.linear(m1_cpu, m2_cpu, M_cpu)
            self.assertTrue(torch.allclose(out1_cpu, out1.cpu(), rtol=1e-2, atol=1e-2))

            # common case without bias
            m1 = torch.randn(2048, 2400, device=device, dtype=dtype)
            m2 = torch.randn(128, 2400, device=device, dtype=dtype)
            out2 = torch.nn.functional.linear(m1, m2, bias=None)
            m1_cpu = m1.to('cpu')
            m2_cpu = m2.to('cpu')
            out2_cpu = torch.nn.functional.linear(m1_cpu, m2_cpu, bias=None)
            self.assertTrue(torch.allclose(out2_cpu, out2.cpu(), rtol=1e-2, atol=1e-2))
        finally:
            if prev_val is None:
                del os.environ[DISABLE_ADDMM_HIP_LT]
            else:
                os.environ[DISABLE_ADDMM_HIP_LT] = prev_val

    @dtypesIfCUDA(*floating_and_complex_types_and(
                  torch.half,
                  *[torch.bfloat16] if SM53OrLater else []
                  ))
    @dtypes(*all_types_and_complex_and(torch.bfloat16, torch.half))
    def test_blas_alpha_beta_empty(self, device, dtype):
        # This test is disabled on CUDA 9 due to:
        # See: https://github.com/pytorch/pytorch/issues/31006
        if dtype is torch.bfloat16 and self.device_type == 'xla':
            # TODO (@zasdfgbnm): this causes the following error on test
            # TestTorchDeviceTypeXLA.test_blas_alpha_beta_empty_xla_bfloat16:
            #
            #   RuntimeError: _th_equal not supported on CPUType for BFloat16
            return
        # ensure beta is respected
        value = 11
        input = torch.full((2,), value, dtype=dtype, device=device)
        mat = torch.ones((2, 0), dtype=dtype, device=device)
        vec = torch.ones((0,), dtype=dtype, device=device)
        out = torch.empty((2,), dtype=dtype, device=device)
        if dtype.is_complex:
            alpha = 6 + 7j
            beta = 3 + 4j
        else:
            alpha = 6
            beta = 3
        self.assertEqual(torch.full((2,), beta * value, dtype=dtype, device=device),
                         torch.addmv(input=input, mat=mat, vec=vec, alpha=alpha, beta=beta))
        self.assertEqual(torch.full((2,), beta * value, dtype=dtype, device=device),
                         torch.addmv(input=input, mat=mat, vec=vec, alpha=alpha, beta=beta, out=out))

        # torch.addmm
        input = torch.full((2, 3), value, dtype=dtype, device=device)
        mat2 = torch.ones((0, 3), dtype=dtype, device=device)
        out = torch.empty((2, 3), dtype=dtype, device=device)
        self.assertEqual(torch.full((2, 3), beta * value, dtype=dtype, device=device),
                         torch.addmm(input=input, mat1=mat, mat2=mat2, alpha=alpha, beta=beta))
        self.assertEqual(torch.full((2, 3), beta * value, dtype=dtype, device=device),
                         torch.addmm(input=input, mat1=mat, mat2=mat2, alpha=alpha, beta=beta, out=out))

    @dtypes(*floating_and_complex_types_and(torch.half, torch.bfloat16))
    def test_blas_nan_out(self, device, dtype):
        # These functions should work correctly with NaN filled outputs,
        # but need special handling, see [NOTE: cpu_zero]
        b = 3
        n = 5
        m = 7
        p = 11

        # torch.mv
        nm = torch.randn((m, n), device=device).t()
        _m = torch.randn((), device=device).expand(m)
        _m_out = torch.full((m,), float('nan'), device=device)
        self.assertEqual(torch.mv(nm, _m), torch.mv(nm, _m, out=_m_out))
        self.assertEqual(0, torch.isnan(torch.mv(nm, _m)).sum())

        # torch.mm
        mp = torch.randn((p, m), device=device).t()
        np_out = torch.full((n, p), float('nan'), device=device)
        self.assertEqual(torch.mm(nm, mp), torch.mm(nm, mp, out=np_out))

        # torch.bmm
        bnm = torch.randn((b, m, n), device=device).transpose(1, 2)
        bmp = torch.randn((b, p, m), device=device).transpose(1, 2)
        bnp_out = torch.full((b, n, p), float('nan'), device=device)
        self.assertEqual(torch.bmm(bnm, bmp), torch.bmm(bnm, bmp, out=bnp_out))

    @onlyCPU  # not supported by CUBLAS
    def test_blas_mv_large_input(self, device):
        # This would previously fail if the allocated output had NaNs, see:
        # https://github.com/pytorch/pytorch/issues/31663 and [NOTE: cpu_zero]
        n = 3000
        m = 200

        nm = torch.randn((m, n), device=device).t()
        _m = torch.randn((), device=device).expand(m)
        _m_out = torch.full((m,), 0., device=device)

        self.assertEqual(torch.mv(nm, _m), torch.mv(nm, _m, out=_m_out))

    @onlyCPU
    def test_renorm_ps(self, device):
        # full reduction
        x = torch.randn(5, 5)
        xn = x.numpy()
        for p in [1, 2, 3, 4, inf]:
            res = x.renorm(p, 1, 1)
            expected = x / x.norm(p, 0, keepdim=True).clamp(min=1)
            self.assertEqual(res, expected, msg=f"renorm failed for {p}-norm")

    @skipCPUIfNoLapack
    @skipCUDAIfNoCusolver
    @dtypes(*floating_and_complex_types())
    def test_householder_product(self, device, dtype):
        def generate_reflectors_and_tau(A):
            """
            This function uses numpy.linalg.qr with mode "raw" to extract output of LAPACK's geqrf.
            There is torch.geqrf function but it doesn't work with complex-valued input.
            """
            if A.numel() > 0:
                A_cpu = A.cpu()
                flattened_batch_shape = [-1, *A_cpu.shape[-2:]]
                reflectors = torch.empty_like(A_cpu).view(*flattened_batch_shape)
                tau_shape = [*A_cpu.shape[:-2], A_cpu.shape[-1]]
                tau = torch.empty(tau_shape, dtype=dtype).view(-1, A_cpu.shape[-1])
                for A_i, reflectors_i, tau_i in zip(A_cpu.contiguous().view(*flattened_batch_shape), reflectors, tau):
                    reflectors_tmp, tau_i[:] = map(torch.from_numpy, np.linalg.qr(A_i, mode='raw'))
                    reflectors_i[:] = reflectors_tmp.T
                reflectors = reflectors.view(*A_cpu.shape)
                tau = tau.view(tau_shape)
                return reflectors.to(A.device), tau.to(A.device)

            reflectors = torch.empty_like(A)
            tau = torch.empty(*A.shape[:-2], A.shape[-1], dtype=dtype, device=device)
            return reflectors, tau

        def run_test(shape):
            A = torch.randn(*shape, dtype=dtype, device=device)
            reflectors, tau = generate_reflectors_and_tau(A)
            expected, _ = torch.linalg.qr(A)
            actual = torch.linalg.householder_product(reflectors, tau)
            # torch.linalg.qr does not work correctly for zero batch dimension tensors
            # see https://github.com/pytorch/pytorch/issues/50576
            if (A.numel() > 0):
                self.assertEqual(expected, actual)
            else:
                self.assertTrue(actual.shape == shape)

            # if tau is empty and A is not the result should be a matrix with ones on the diagonal
            if (A.numel() > 0):
                tau_empty = torch.empty(*shape[:-2], 0, dtype=dtype, device=device)
                identity_mat = torch.zeros_like(reflectors)
                identity_mat.diagonal(dim1=-1, dim2=-2)[:] = 1
                actual = torch.linalg.householder_product(reflectors, tau_empty)
                self.assertEqual(actual, identity_mat)

            out = torch.empty_like(A)
            ans = torch.linalg.householder_product(reflectors, tau, out=out)
            self.assertEqual(ans, out)
            if (A.numel() > 0):
                self.assertEqual(expected, out)

        shapes = [(0, 0), (5, 0),  # Empty matrix
                  (5, 5), (5, 3),  # Single matrix
                  (0, 0, 0), (0, 5, 5), (0, 5, 3),  # Zero batch dimension tensors
                  (2, 5, 5), (2, 5, 3),  # 3-dim tensors
                  (2, 1, 5, 5), (2, 1, 5, 3)]  # 4-dim tensors
        for shape in shapes:
            run_test(shape)

    @skipCPUIfNoLapack
    @skipCUDAIfNoCusolver
    def test_householder_product_errors_and_warnings(self, device):
        test_cases = [
            # input1 size, input2 size, error regex
            ((10,), (2,), r"input must have at least 2 dimensions"),
            ((10, 6), (20,), r"input.shape\[-1\] must be greater than or equal to tau.shape\[-1\]"),
            ((6, 10), (5,), r"input.shape\[-2\] must be greater than or equal to input.shape\[-1\]"),
        ]
        for a_size, tau_size, error_regex in test_cases:
            a = torch.rand(*a_size, device=device)
            tau = torch.rand(*tau_size, device=device)
            with self.assertRaisesRegex(RuntimeError, error_regex):
                torch.linalg.householder_product(a, tau)

        # if out tensor with wrong shape is passed a warning is given
        reflectors = torch.randn(3, 3, device=device)
        tau = torch.randn(3, device=device)
        out = torch.empty(2, 3, device=device)
        with warnings.catch_warnings(record=True) as w:
            # Trigger warning
            torch.linalg.householder_product(reflectors, tau, out=out)
            # Check warning occurs
            self.assertEqual(len(w), 1)
            self.assertTrue("An output with one or more elements was resized" in str(w[-1].message))

        # dtypes should be safely castable
        out = torch.empty_like(reflectors).to(torch.int)
        with self.assertRaisesRegex(RuntimeError, "but got result with dtype Int"):
            torch.linalg.householder_product(reflectors, tau, out=out)

        with self.assertRaisesRegex(RuntimeError, "tau dtype Int does not match input dtype"):
            torch.linalg.householder_product(reflectors, tau.to(torch.int))

        if torch.cuda.is_available():
            # device of out and input should match
            wrong_device = 'cpu' if self.device_type != 'cpu' else 'cuda'
            out = torch.empty_like(reflectors).to(wrong_device)
            with self.assertRaisesRegex(RuntimeError, "Expected all tensors to be on the same device"):
                torch.linalg.householder_product(reflectors, tau, out=out)

            # device of tau and input should match
            wrong_device = 'cpu' if self.device_type != 'cpu' else 'cuda'
            tau = tau.to(wrong_device)
            with self.assertRaisesRegex(RuntimeError, "Expected all tensors to be on the same device"):
                torch.linalg.householder_product(reflectors, tau)

    @precisionOverride({torch.float32: 1e-2, torch.complex64: 1e-2})
    @skipCUDAIfNoMagmaAndNoCusolver
    @skipIfTorchDynamo("Runtime error with torch._C._linalg.linalg_lu_factor")
    @skipCPUIfNoLapack
    @dtypes(*floating_and_complex_types())
    def test_linalg_lu_family(self, device, dtype):
        # Tests torch.lu
        #       torch.linalg.lu_factor
        #       torch.linalg.lu_factor_ex
        #       torch.lu_unpack
        #       torch.linalg.lu_solve
        #       torch.linalg.solve
        make_arg_full = partial(make_fullrank_matrices_with_distinct_singular_values, device=device, dtype=dtype)
        make_arg = partial(make_tensor, device=device, dtype=dtype)

        def run_test(A, pivot, singular, fn):
            k = min(A.shape[-2:])
            batch = A.shape[:-2]
            check_errors = (fn == torch.linalg.lu_factor)
            if singular and check_errors:
                # It may or may not throw as the LU decomposition without pivoting
                # may still succeed for singular matrices
                try:
                    LU, pivots = fn(A, pivot=pivot)
                except RuntimeError:
                    return
            else:
                LU, pivots = fn(A, pivot=pivot)[:2]

            self.assertEqual(LU.size(), A.shape)
            self.assertEqual(pivots.size(), batch + (k,))

            if not pivot:
                self.assertEqual(pivots, torch.arange(1, 1 + k, device=device, dtype=torch.int32).expand(batch + (k, )))

            P, L, U = torch.lu_unpack(LU, pivots, unpack_pivots=pivot)

            self.assertEqual(P @ L @ U if pivot else L @ U, A)

            PLU = torch.linalg.lu(A, pivot=pivot)
            self.assertEqual(P, PLU.P)
            self.assertEqual(L, PLU.L)
            self.assertEqual(U, PLU.U)

            if not singular and A.size(-2) == A.size(-1):
                nrhs = ((), (1,), (3,))
                for left, rhs in product((True, False), nrhs):
                    # Vector case when left = False is not allowed
                    if not left and rhs == ():
                        continue
                    if left:
                        shape_B = A.shape[:-1] + rhs
                    else:
                        shape_B = A.shape[:-2] + rhs + A.shape[-1:]
                    B = make_arg(shape_B)

                    # Test linalg.lu_solve. It does not support vectors as rhs
                    # See https://github.com/pytorch/pytorch/pull/74045#issuecomment-1112304913
                    if rhs != ():
                        for adjoint in (True, False):
                            X = torch.linalg.lu_solve(LU, pivots, B, left=left, adjoint=adjoint)
                            A_adj = A.mH if adjoint else A
                            if left:
                                self.assertEqual(B, A_adj @ X)
                            else:
                                self.assertEqual(B, X @ A_adj)

                    # Test linalg.solve
                    X = torch.linalg.solve(A, B, left=left)
                    X_ = X.unsqueeze(-1) if rhs == () else X
                    B_ = B.unsqueeze(-1) if rhs == () else B
                    if left:
                        self.assertEqual(B_, A @ X_)
                    else:
                        self.assertEqual(B_, X_ @ A)


        sizes = ((3, 3), (5, 5), (4, 2), (3, 4), (0, 0), (0, 1), (1, 0))
        batches = ((0,), (), (1,), (2,), (3,), (1, 0), (3, 5))
        # Non pivoting just implemented for CUDA
        pivots = (True, False) if self.device_type == "cuda" else (True,)
        fns = (partial(torch.lu, get_infos=True), torch.linalg.lu_factor, torch.linalg.lu_factor_ex)
        for ms, batch, pivot, singular, fn in itertools.product(sizes, batches, pivots, (True, False), fns):
            shape = batch + ms
            A = make_arg(shape) if singular else make_arg_full(*shape)
            # Just do one of them on singular matrices
            if A.numel() == 0 and not singular:
                continue
            run_test(A, pivot, singular, fn)

            # Reproducer of a magma bug,
            # see https://bitbucket.org/icl/magma/issues/13/getrf_batched-kernel-produces-nans-on
            # This is also a bug in cuSOLVER < 11.3
            if (dtype == torch.double
               and singular):
                A = torch.ones(batch + ms, dtype=dtype, device=device)
                run_test(A, pivot, singular, fn)

        # Info should be positive for rank deficient matrices
        A = torch.ones(5, 3, 3, device=device)
        self.assertTrue((torch.linalg.lu_factor_ex(A, pivot=True).info >= 0).all())

        if self.device_type == 'cpu':
            # Error checking, no pivoting variant on CPU
            fns = [torch.lu, torch.linalg.lu_factor, torch.linalg.lu_factor_ex, torch.linalg.lu]
            for f in fns:
                with self.assertRaisesRegex(RuntimeError, 'LU without pivoting is not implemented on the CPU'):
                    f(torch.empty(1, 2, 2), pivot=False)


    @precisionOverride({torch.float32: 1e-2, torch.complex64: 1e-2})
    @skipCUDAIfNoMagmaAndNoCusolver
    @skipCPUIfNoLapack
    @setLinalgBackendsToDefaultFinally
    @dtypes(*floating_and_complex_types())
    def test_linalg_lu_solve(self, device, dtype):
        make_arg = partial(make_tensor, dtype=dtype, device=device)

        backends = ["default"]

        if torch.device(device).type == 'cuda':
            if torch.cuda.has_magma:
                backends.append("magma")
            if has_cusolver():
                backends.append("cusolver")

        def gen_matrices():
            rhs = 3
            ns = (5, 2, 0)
            batches = ((), (0,), (1,), (2,), (2, 1), (0, 2))
            for batch, n in product(batches, ns):
                yield make_arg(batch + (n, n)), make_arg(batch + (n, rhs))
            # Shapes to exercise all the paths
            shapes = ((1, 64), (2, 128), (1025, 2))
            for b, n in shapes:
                yield make_arg((b, n, n)), make_arg((b, n, rhs))


        for A, B in gen_matrices():
            LU, pivots = torch.linalg.lu_factor(A)
            for backend in backends:
                torch.backends.cuda.preferred_linalg_library(backend)

                for left, adjoint in product((True, False), repeat=2):
                    B_left = B if left else B.mT
                    X = torch.linalg.lu_solve(LU, pivots, B_left, left=left, adjoint=adjoint)
                    A_adj = A.mH if adjoint else A
                    if left:
                        self.assertEqual(B_left, A_adj @ X)
                    else:
                        self.assertEqual(B_left, X @ A_adj)


    @onlyCPU
    @dtypes(*floating_and_complex_types())
    def test_linalg_lu_cpu_errors(self, device, dtype):
        # Square tests
        sample = torch.randn(3, 2, 2, device=device, dtype=dtype)
        B = torch.randn(3, 2, 2, device=device, dtype=dtype)
        LU, pivots = torch.linalg.lu_factor(sample)

        # This should run without issues
        torch.linalg.lu_solve(LU, pivots, B, adjoint=True)
        torch.lu_unpack(LU, pivots)

        pivots[0] = 0
        with self.assertRaisesRegex(RuntimeError, r"greater or equal to 1"):
            torch.linalg.lu_solve(LU, pivots, B, adjoint=True)
        with self.assertRaisesRegex(RuntimeError, r"between 1 and LU.size\(-2\)."):
            torch.lu_unpack(LU, pivots)

        pivots[0] = 3
        with self.assertRaisesRegex(RuntimeError, r"smaller or equal to LU.size\(-2\)"):
            torch.linalg.lu_solve(LU, pivots, B, adjoint=True)
        with self.assertRaisesRegex(RuntimeError, r"between 1 and LU.size\(-2\)."):
            torch.lu_unpack(LU, pivots)

        # Rectangular tests
        sample = torch.randn(3, 4, 2, device=device, dtype=dtype)
        B = torch.randn(3, 4, 2, device=device, dtype=dtype)
        LU, pivots = torch.linalg.lu_factor(sample)

        # This should run without issues
        torch.lu_unpack(LU, pivots)

        pivots[0] = 0
        with self.assertRaisesRegex(RuntimeError, r"between 1 and LU.size\(-2\)."):
            torch.lu_unpack(LU, pivots)

        pivots[0] = 5
        with self.assertRaisesRegex(RuntimeError, r"between 1 and LU.size\(-2\)."):
            torch.lu_unpack(LU, pivots)


        # Rectangular tests
        sample = torch.randn(2, 3, 5, device=device, dtype=dtype)
        B = torch.randn(2, 3, 5, device=device, dtype=dtype)
        LU, pivots = torch.linalg.lu_factor(sample)

        # This should run without issues
        torch.lu_unpack(LU, pivots)

        pivots[0] = 0
        with self.assertRaisesRegex(RuntimeError, r"between 1 and LU.size\(-2\)."):
            torch.lu_unpack(LU, pivots)

        pivots[0] = 4
        with self.assertRaisesRegex(RuntimeError, r"between 1 and LU.size\(-2\)."):
            torch.lu_unpack(LU, pivots)


    @skipCPUIfNoLapack
    @skipCUDAIfNoMagma
    @dtypes(torch.double)
    def test_lu_unpack_check_input(self, device, dtype):
        x = torch.rand(5, 5, 5, device=device, dtype=dtype)
        lu_data, lu_pivots = torch.linalg.lu_factor(x)

        with self.assertRaisesRegex(RuntimeError, "torch.int32 dtype"):
            torch.lu_unpack(lu_data, lu_pivots.long())

        # check that onces flags are unset, Nones are returned
        p, l, u = torch.lu_unpack(lu_data, lu_pivots, unpack_data=False)
        self.assertTrue(l.numel() == 0 and u.numel() == 0)
        p, l, u = torch.lu_unpack(lu_data, lu_pivots, unpack_pivots=False)
        self.assertTrue(p.numel() == 0)
        p, l, u = torch.lu_unpack(lu_data, lu_pivots, unpack_data=False, unpack_pivots=False)
        self.assertTrue(p.numel() == 0 and l.numel() == 0 and u.numel() == 0)

    @skipCUDAIfNoMagma
    @skipCPUIfNoLapack
    @dtypes(torch.double)
    def test_lobpcg_basic(self, device, dtype):
        self._test_lobpcg_method(device, dtype, 'basic')

    @skipCUDAIfNoCusolver
    @skipCPUIfNoLapack
    @dtypes(torch.double)
    def test_lobpcg_ortho(self, device, dtype):
        if torch.version.hip:
            torch.backends.cuda.preferred_linalg_library('magma')
        self._test_lobpcg_method(device, dtype, 'ortho')
        if torch.version.hip:
            torch.backends.cuda.preferred_linalg_library('default')

    def _test_lobpcg_method(self, device, dtype, method):
        from torch.testing._internal.common_utils import random_symmetric_pd_matrix, random_sparse_pd_matrix
        from torch._linalg_utils import matmul, qform
        from torch._lobpcg import lobpcg

        def test_tracker(worker):
            k = worker.iparams['k']
            nc = worker.ivars['converged_count']
            if k <= nc:
                tol = worker.fparams['tol']
                rerr = worker.tvars['rerr']
                X = worker.X
                E = worker.E
                B = worker.B
                A = worker.A
                dtype = X.dtype
                device = X.device

                # Check convergence
                self.assertLessEqual(rerr[:k].max(), tol)

                # Check B-orthogonality
                I = torch.eye(k, k, dtype=dtype, device=device)
                self.assertEqual(qform(B, X[:, :k]), I)

                # Check block equation
                self.assertEqual(qform(A, X[:, :k]) / E[:k], I, atol=0.2, rtol=0)

        orig_lobpcg = lobpcg

        def lobpcg(*args, **kwargs):
            kwargs['tracker'] = test_tracker
            kwargs['niter'] = 1000
            kwargs['method'] = method
            kwargs['tol'] = 1e-8
            return orig_lobpcg(*args, **kwargs)
        prec = 5e-4

        # check dense input
        mm = torch.matmul
        for batches in [(), (2,), (2, 3)]:
            for m, n, k in [
                    (9, 3, 1),
                    (9, 3, 2),
                    (9, 2, 2),
                    (100, 15, 5),
            ]:
                # skip tests that are known to fail with the basic
                # LOBPCG method due to calling cholesky on singular
                # input
                if method == 'basic' and (m, n, k) in [(9, 2, 2), (100, 15, 5)]:
                    continue
                A = random_symmetric_pd_matrix(m, *batches, device=device, dtype=dtype)
                B = random_symmetric_pd_matrix(m, *batches, device=device, dtype=dtype)

                # classical eigenvalue problem, smallest eigenvalues
                E, V = lobpcg(A, k=k, n=n, largest=False)
                self.assertEqual(E.shape, batches + (k,))
                self.assertEqual(V.shape, batches + (m, k))
                self.assertEqual(matmul(A, V), mm(V, E.diag_embed()), atol=prec, rtol=0)
                e = torch.linalg.eigvalsh(A)
                e_smallest = e[..., :k]
                self.assertEqual(E, e_smallest)

                # classical eigenvalue problem, largest eigenvalues
                E, V = lobpcg(A, k=k, n=n, largest=True)
                e_largest, _ = torch.sort(e[..., -k:], descending=True)
                self.assertEqual(E, e_largest, atol=prec, rtol=0)
                self.assertEqual(matmul(A, V), mm(V, E.diag_embed()), atol=prec, rtol=0)

                # generalized eigenvalue problem, smallest eigenvalues
                E, V = lobpcg(A, B=B, k=k, n=n, largest=False)
                self.assertEqual(matmul(A, V), mm(matmul(B, V), E.diag_embed()), atol=prec, rtol=0)

                # generalized eigenvalue problem, largest eigenvalues
                E, V = lobpcg(A, B=B, k=k, n=n, largest=True)
                self.assertEqual(matmul(A, V) / E.max(), mm(matmul(B, V), (E / E.max()).diag_embed()),
                                 atol=prec, rtol=0)

        # check sparse input
        for m, n, k, density in [
                (5, 1, 1, 0.8),
                (9, 3, 2, 0.5),
                (100, 1, 1, 0.1),
                (1000, 7, 3, 0.01),
        ]:
            # skip tests that are known to fail with the basic LOBCG
            # method due to insufficient accuracy
            if method == 'basic' and (m, n, k, density) in [(1000, 7, 3, 0.01)]:
                continue
            A = random_sparse_pd_matrix(m, density=density, device=device, dtype=dtype)
            B = random_sparse_pd_matrix(m, density=density, device=device, dtype=dtype)
            A_eigenvalues = torch.arange(1, m + 1, dtype=dtype) / m
            e_smallest = A_eigenvalues[..., :k]
            e_largest, _ = torch.sort(A_eigenvalues[..., -k:], descending=True)

            # classical eigenvalue problem, smallest eigenvalues
            E, V = lobpcg(A, k=k, n=n, largest=False)
            self.assertEqual(E, e_smallest)
            self.assertEqual(matmul(A, V), mm(V, E.diag_embed()), atol=prec, rtol=0)

            # classical eigenvalue problem, largest eigenvalues
            E, V = lobpcg(A, k=k, n=n, largest=True)
            self.assertEqual(matmul(A, V), mm(V, E.diag_embed()), atol=prec, rtol=0)
            self.assertEqual(E, e_largest)

            # generalized eigenvalue problem, smallest eigenvalues
            E, V = lobpcg(A, B=B, k=k, n=n, largest=False)
            self.assertEqual(matmul(A, V), matmul(B, mm(V, E.diag_embed())), atol=prec, rtol=0)

            # generalized eigenvalue problem, largest eigenvalues
            E, V = lobpcg(A, B=B, k=k, n=n, largest=True)
            self.assertEqual(matmul(A, V) / E.max(), mm(matmul(B, V), (E / E.max()).diag_embed()),
                             atol=prec, rtol=0)

    @skipCPUIfNoLapack
    @onlyCPU
    @dtypes(torch.double)
    def test_lobpcg_torchscript(self, device, dtype):
        from torch.testing._internal.common_utils import random_sparse_pd_matrix
        from torch._linalg_utils import matmul as mm

        lobpcg = torch.jit.script(torch.lobpcg)

        m = 500
        k = 5
        A1 = random_sparse_pd_matrix(m, density=2.0 / m, device=device, dtype=dtype)
        X1 = torch.randn((m, k), dtype=dtype, device=device)
        E1, V1 = lobpcg(A1, X=X1)
        eq_err = torch.norm((mm(A1, V1) - V1 * E1), 2) / E1.max()
        self.assertLess(eq_err, 1e-6)

    @unittest.skipIf(not TEST_SCIPY or (TEST_SCIPY and scipy.__version__ < '1.4.1'), "Scipy not found or older than 1.4.1")
    @skipCPUIfNoLapack
    @skipIfTorchDynamo("fails in tracing scipy.sparse.lobpcg")
    @onlyCPU
    @dtypes(torch.double)
    def test_lobpcg_scipy(self, device, dtype):
        """Compare torch and scipy.sparse.linalg implementations of lobpcg
        """
        import time
        from torch.testing._internal.common_utils import random_sparse_pd_matrix
        from torch._linalg_utils import matmul as mm
        from scipy.sparse.linalg import lobpcg as scipy_lobpcg
        import scipy.sparse

        def toscipy(A):
            if A.layout == torch.sparse_coo:
                values = A.coalesce().values().cpu().numpy().copy()
                indices = A.coalesce().indices().cpu().numpy().copy()
                return scipy.sparse.coo_matrix((values, (indices[0], indices[1])), A.shape)
            return A.cpu().numpy().copy()

        niter = 1000
        repeat = 10
        m = 500   # size of the square matrix
        k = 7     # the number of requested eigenpairs
        A1 = random_sparse_pd_matrix(m, density=2.0 / m, device=device, dtype=dtype)
        B1 = random_sparse_pd_matrix(m, density=2.0 / m, device=device, dtype=dtype)
        X1 = torch.randn((m, k), dtype=dtype, device=device)

        A2 = toscipy(A1)
        B2 = toscipy(B1)
        X2 = toscipy(X1)

        lambdas1 = []

        def tracker(worker):
            lambdas1.append(worker.E[:])

        tol = 1e-8
        # tol for scipy lobpcg will be choosed so that the number of
        # iterations will be equal or very close to pytorch lobpcg
        # (that is around 170-180)

        # Standard eigenvalue problem
        E1, V1 = torch.lobpcg(A1, X=X1, niter=niter, largest=True, tracker=tracker, tol=tol)
        E2, V2, lambdas2 = scipy_lobpcg(A2, X2, maxiter=niter, largest=True, retLambdaHistory=True, tol=1.1 * tol)
        iters1 = len(lambdas1)
        iters2 = len(lambdas2)
        self.assertLess(abs(iters1 - iters2), 0.05 * max(iters1, iters2))

        E2a, V2a = scipy_lobpcg(A2, X2, maxiter=niter, largest=False)

        eq_err = torch.norm((mm(A1, V1) - V1 * E1), 2) / E1.max()
        eq_err_scipy = (abs(A2.dot(V2) - V2 * E2)**2).sum() ** 0.5 / E2.max()
        self.assertLess(eq_err, 1e-6)        # std
        self.assertLess(eq_err_scipy, 1e-6)  # std

        self.assertEqual(E1, torch.from_numpy(E2.copy()))

        # Generalized eigenvalue problem
        lambdas1 = []

        def tracker(worker):
            lambdas1.append(worker.E[:])

        E1, V1 = torch.lobpcg(A1, B=B1, X=X1, niter=niter, largest=True, tracker=tracker, tol=tol)
        E2, V2, lambdas2 = scipy_lobpcg(A2, X2, B=B2, maxiter=niter, largest=True, retLambdaHistory=True, tol=39 * tol)
        E2a, V2a = scipy_lobpcg(A2, X2, B=B2, maxiter=niter, largest=False)
        iters1 = len(lambdas1)
        iters2 = len(lambdas2)
        self.assertLess(abs(iters1 - iters2), 0.05 * max(iters1, iters2))

        eq_err = torch.norm((mm(A1, V1) - mm(B1, V1) * E1), 2) / E1.max()
        eq_err_scipy = (abs(A2.dot(V2) - B2.dot(V2) * E2)**2).sum() ** 0.5 / E2.max()
        self.assertLess(eq_err, 1e-6)        # general
        self.assertLess(eq_err_scipy, 1e-6)  # general

        self.assertEqual(E1, torch.from_numpy(E2.copy()))

        # Timings
        elapsed_ortho = 0
        elapsed_ortho_general = 0
        elapsed_scipy = 0
        elapsed_general_scipy = 0
        for i in range(repeat):
            start = time.time()
            torch.lobpcg(A1, X=X1, niter=niter, method='ortho', tol=tol)
            end = time.time()
            elapsed_ortho += end - start

            start = time.time()
            torch.lobpcg(A1, X=X1, B=B1, niter=niter, method='ortho', tol=tol)
            end = time.time()
            elapsed_ortho_general += end - start

            start = time.time()
            scipy_lobpcg(A2, X2, maxiter=niter, tol=1.1 * tol)
            end = time.time()
            elapsed_scipy += end - start

            start = time.time()
            scipy_lobpcg(A2, X2, B=B2, maxiter=niter, tol=39 * tol)
            end = time.time()
            elapsed_general_scipy += end - start

        elapsed_ortho_ms = 1000.0 * elapsed_ortho / repeat
        elapsed_ortho_general_ms = 1000.0 * elapsed_ortho_general / repeat
        elapsed_scipy_ms = 1000.0 * elapsed_scipy / repeat
        elapsed_general_scipy_ms = 1000.0 * elapsed_general_scipy / repeat

        print(f'''
CPU timings: torch.lobpcg vs scipy.sparse.linalg.lobpcg
-------------------------------------------------------
              | standard    | generalized | method
torch.lobpcg  | {elapsed_ortho_ms:10.2f}  | {elapsed_ortho_general_ms:10.2f}  | ortho
scipy_lobpcg  | {elapsed_scipy_ms:10.2f}  | {elapsed_general_scipy_ms:10.2f}  | N/A
-(input size: {m:4}, eigenpairs:{k:2}, units: ms per call)-
        ''')

        # Handling of very small tolerence
        tol = 1e-100

        lambdas1 = []

        def tracker(worker):
            lambdas1.append(worker.E[:])

        E1, V1 = torch.lobpcg(A1, X=X1, niter=niter, largest=True, tracker=tracker, tol=tol)
        iters1 = len(lambdas1)
        eq_err = torch.norm((mm(A1, V1) - V1 * E1), 2) / E1.max()

        try:
            E2, V2, lambdas2 = scipy_lobpcg(A2, X2, maxiter=niter, largest=True, retLambdaHistory=True, tol=tol)
            iters2 = len(lambdas2)
            eq_err_scipy = (abs(A2.dot(V2) - V2 * E2)**2).sum() ** 0.5 / E2.max()
        except Exception as msg:
            print('Calling scipy_lobpcg failed [standard]:', msg)
            iters2 = -1
            eq_err_scipy = -1

        lambdas1 = []

        def tracker(worker):
            lambdas1.append(worker.E[:])

        E1, V1 = torch.lobpcg(A1, X=X1, B=B1, niter=niter, largest=True, tracker=tracker, tol=tol)
        iters1_general = len(lambdas1)
        eq_err_general = torch.norm((mm(A1, V1) - mm(B1, V1) * E1), 2) / E1.max()

        try:
            E2, V2, lambdas2 = scipy_lobpcg(A2, X2, B=B2, maxiter=niter, largest=True, retLambdaHistory=True, tol=tol)
            iters2_general = len(lambdas2)
            eq_err_general_scipy = (abs(A2.dot(V2) - B2.dot(V2) * E2)**2).sum() ** 0.5 / E2.max()
        except Exception as msg:
            print('Calling scipy_lobpcg failed [generalized]:', msg)
            iters2_general = -1
            eq_err_general_scipy = -1

        print(f'''\
Handling of small tol={tol:6.0e}: torch.lobpcg vs scipy.sparse.linalg.lobpcg
----------------------------------------------------------------------------
              | standard    | generalized |  niter | method
torch.lobpcg  | {eq_err:10.2e}  | {eq_err_general:10.2e}  | {iters1:6} | ortho
scipy_lobpcg  | {eq_err_scipy:10.2e}  | {eq_err_general_scipy:10.2e}  | {iters2:6} | N/A
---(input size: {m:4}, eigenpairs:{k:2}, units: relative error, maxiter={niter:4})---
''')

    def _test_addmm_addmv(self, f, t, m, v, *, alpha=None, beta=None, transpose_out=False, activation=None):
        dtype = t.dtype
        numpy_dtype = dtype
        if dtype in {torch.bfloat16, torch.half}:
            numpy_dtype = torch.float
        if dtype.is_complex:
            alpha = 0.9 + 0.3j if alpha is None else alpha
            beta = 0.5 + 0.6j if beta is None else beta
        else:
            alpha = 1.2 if alpha is None else alpha
            beta = 0.8 if beta is None else beta
        if activation == "gelu":
            res1 = f(t, m, v, alpha=alpha, beta=beta, use_gelu=True)
        else:
            res1 = f(t, m, v, alpha=alpha, beta=beta)
        res2 = torch.full_like(res1, math.nan)
        if transpose_out:
            res2 = res2.t().clone(memory_format=torch.contiguous_format).t()
        if activation == "gelu":
            f(t, m, v, alpha=alpha, beta=beta, out=res2, use_gelu=True)
        else:
            f(t, m, v, alpha=alpha, beta=beta, out=res2)
        res3 = alpha * (m.to(numpy_dtype).cpu().numpy() @ v.to(numpy_dtype).cpu().numpy())
        if beta != 0:
            res3 += (beta * t).to(numpy_dtype).cpu().numpy()
        if activation == "relu":
            res3 = res3 * (res3 > 0)
        elif activation == "gelu":
            res3_t = torch.from_numpy(res3).to(dtype)
            approximate = "tanh" if t.is_cuda else "none"
            res3_t = torch.nn.functional.gelu(res3_t, approximate=approximate)
            res3 = res3_t.to(numpy_dtype).cpu().numpy()
        else:
            assert activation is None, f"unsupported activation {activation}"
        res3 = torch.from_numpy(res3).to(dtype)
        self.assertEqual(res1, res2)
        self.assertEqual(res1, res3)

    @precisionOverride({torch.bfloat16: 1e-0, torch.half: 1e-3, torch.float: 1e-4, torch.double: 1e-8,
                        torch.cfloat: 1e-4, torch.cdouble: 1e-8})
    @dtypesIfCUDA(*floating_and_complex_types_and(
                  *[torch.bfloat16] if TEST_WITH_ROCM or SM53OrLater else [],
                  torch.half))
    @dtypes(torch.bfloat16, torch.half, torch.float, torch.double, torch.cfloat, torch.cdouble)
    def test_addmv(self, device, dtype):
        # have to use torch.randn(...).to(bfloat16) instead of
        # torch.randn(..., dtype=bfloat16). randn does not support
        # bfloat16 yet.
        # "*0.2" to reduce errors for low precision
        ts = [
            0.2 * torch.randn(50, device=device).to(dtype),
            0.2 * torch.randn(1, device=device).to(dtype).expand(50),
        ]
        vs = [
            0.2 * torch.randn(100, device=device).to(dtype),
            0.2 * torch.ones(1, device=device).to(dtype).expand(100),  # to reduce errors for low precision
        ]
        ms = [
            # 0d
            0.2 * torch.ones((), device=device).to(dtype).expand(50, 100),  # to reduce errors for low precision
            # 1d
            0.2 * torch.randn((1, 100), device=device).to(dtype).expand(50, 100),
            # this initialization reduces errors for low precision for broadcasted matrices
            # by making sure that intermediate and result values are exactly representable
            # in low precision type
            0.2 * torch.randint(3, (50, 1), dtype=torch.float, device=device).to(dtype).expand(50, 100),
            # 2d
            0.2 * torch.randn((50, 100), device=device).to(dtype),
            0.2 * torch.randn((100, 50), device=device).to(dtype).t(),
        ]
        for m, v, t in itertools.product(ms, vs, ts):
            self._test_addmm_addmv(torch.addmv, t, m, v)
        # Test beta=0, t=nan
        t = torch.full((50,), math.nan, device=device).to(dtype)
        for m, v in itertools.product(ms, vs):
            self._test_addmm_addmv(torch.addmv, t, m, v, beta=0)

    @dtypesIfCUDA(*floating_types_and(*[torch.bfloat16] if TEST_WITH_ROCM or
                  SM53OrLater else []))
    @dtypes(torch.float, torch.double)
    def test_addmv_rowmajor_colmajor_incx_incy_lda(self, device, dtype):
        # tests (o, s)*(s).  o is output size, s is summed size.
        o = 5
        s = 3
        a_data = torch.arange(1, o * s + 1, device=device, dtype=dtype).view(o, s)
        x_data = torch.arange(1, s + 1, 1, device=device, dtype=dtype)
        y_data = torch.ones(o, device=device, dtype=dtype)
        control = torch.tensor([15., 33., 51., 69., 87.], device=device, dtype=dtype)

        def _test(row_major, incx, incy, lda_tail):
            if row_major:
                a_storage = torch.full((o, s + lda_tail), float('nan'), device=device, dtype=dtype)
            else:
                a_storage = torch.full((s, o + lda_tail), float('nan'), device=device, dtype=dtype).permute(1, 0)
            a = a_storage[:o, :s].copy_(a_data)

            x_storage = torch.full((s, incx), float('nan'), device=device, dtype=dtype)
            x = x_storage[:, 0].copy_(x_data)

            y_storage = torch.full((o, incy), float('nan'), device=device, dtype=dtype)
            y = y_storage[:, 0].copy_(y_data)

            self._test_addmm_addmv(torch.addmv, y, a, x)

        for row_major, incx, incy, lda_tail in itertools.product((False, True), (1, 2), (1, 2), (0, 1)):
            _test(row_major, incx, incy, lda_tail)

    def _test_addmm_impl(self, func, activation, device, dtype):
        M = torch.randn(10, 25, device=device).to(dtype)
        m1 = torch.randn(10, 50, device=device).to(dtype)
        m2 = torch.randn(50, 25, device=device).to(dtype)
        self._test_addmm_addmv(func, M, m1, m2, activation=activation)

        # vector-shaped bias and beta=1 result in epilogue fusion in CUDA
        V = torch.randn(25, device=device).to(dtype)
        self._test_addmm_addmv(func, V, m1, m2, beta=1, activation=activation)

        # Test 0-strided
        M = torch.randn(10, 1, device=device).to(dtype).expand(10, 25)
        m1 = torch.randn(10, 1, device=device).to(dtype).expand(10, 50)
        m2 = torch.randn(50, 25, device=device).to(dtype)
        self._test_addmm_addmv(func, M, m1, m2, activation=activation)

        # Test beta=0, M=nan
        M = torch.full((10, 25), math.nan, device=device).to(dtype)
        m1 = torch.randn(10, 50, device=device).to(dtype)
        m2 = torch.randn(50, 25, device=device).to(dtype)
        self._test_addmm_addmv(func, M, m1, m2, beta=0, activation=activation)

        # Test transpose
        for t1, t2, t3, t4 in itertools.product([True, False], repeat=4):
            def maybe_transpose(cond, m):
                if not cond:
                    return m
                return m.t().clone(memory_format=torch.contiguous_format).t()

            M = maybe_transpose(t1, torch.randn(10, 25, device=device).to(dtype))
            m1 = maybe_transpose(t2, torch.randn(10, 50, device=device).to(dtype))
            m2 = maybe_transpose(t3, torch.randn(50, 25, device=device).to(dtype))
            self._test_addmm_addmv(func, M, m1, m2, transpose_out=t4, activation=activation)

            if t1:
                # use vector V instead of matrix M for epilogue fusion in CUDA (doesn't depend on t1)
                self._test_addmm_addmv(func, V, m1, m2, beta=1, transpose_out=t4, activation=activation,)

    @precisionOverride({torch.double: 1e-8, torch.float: 1e-4, torch.bfloat16: 0.6,
                        torch.half: 1e-1, torch.cfloat: 1e-4, torch.cdouble: 1e-8})
    @dtypesIfMPS(torch.float32)
    @dtypesIfCUDA(*floating_and_complex_types_and(
                  *[torch.bfloat16] if TEST_WITH_ROCM or SM53OrLater else []))
    @dtypes(*floating_and_complex_types_and(torch.bfloat16, torch.half))
    @tf32_on_and_off(0.05)
    @bf32_on_and_off(0.05)
    def test_addmm(self, device, dtype):
        self._test_addmm_impl(torch.addmm, None, device, dtype)

    @precisionOverride({torch.double: 1e-8, torch.float: 1e-4, torch.bfloat16: 5e-2,
                        torch.half: 5e-2, torch.cfloat: 1e-4, torch.cdouble: 1e-8})
    @dtypesIfCUDA(*floating_types_and(
                  *[torch.bfloat16, torch.half] if TEST_WITH_ROCM or SM53OrLater else []))
    @dtypes(*floating_types_and(torch.bfloat16))
    @tf32_on_and_off(0.05)
    @bf32_on_and_off(0.05)
    def test_addmm_relu(self, device, dtype):
        self._test_addmm_impl(torch._addmm_activation, "relu", device, dtype)

    @precisionOverride({torch.double: 1e-8, torch.float: 1e-4, torch.bfloat16: 5e-2,
                        torch.half: 5e-2, torch.cfloat: 1e-4, torch.cdouble: 1e-8})
    @dtypesIfCUDA(*floating_types_and(
                  *[torch.bfloat16, torch.half] if TEST_WITH_ROCM or SM53OrLater else []))
    @dtypes(*floating_types_and(torch.bfloat16))
    @tf32_on_and_off(0.05)
    @bf32_on_and_off(0.05)
    def test_addmm_gelu(self, device, dtype):
        self._test_addmm_impl(torch._addmm_activation, "gelu", device, dtype)

    @dtypes(torch.float, torch.double)
    @dtypesIfCUDA(*floating_and_complex_types())
    @tf32_on_and_off(0.005)
    @bf32_on_and_off(0.005)
    def test_addmm_sizes(self, device, dtype):
        for m in [0, 1, 25]:
            for n in [0, 1, 10]:
                for k in [0, 1, 8]:
                    M = torch.randn(n, m, device=device).to(dtype)
                    m1 = torch.randn(n, k, device=device).to(dtype)
                    m2 = torch.randn(k, m, device=device).to(dtype)
                    self._test_addmm_addmv(torch.addmm, M, m1, m2)

                    m1 = torch.randn(n, k + 1, device=device).to(dtype)
                    m2 = torch.randn(k, m, device=device).to(dtype)
                    self.assertRaisesRegex(RuntimeError, f"{n}x{k + 1}.*{k}x{m}", lambda: torch.addmm(M, m1, m2))
                    self.assertRaisesRegex(RuntimeError, f"{n}x{k + 1}.*{k}x{m}", lambda: torch.mm(m1, m2))

    @dtypes(torch.half)
    @onlyCUDA
    def test_addmm_baddbmm_overflow(self, device, dtype):
        orig = torch.backends.cuda.matmul.allow_fp16_reduced_precision_reduction
        torch.backends.cuda.matmul.allow_fp16_reduced_precision_reduction = False
        inp = torch.zeros(128, 128, dtype=torch.half, device=device)
        mat1 = torch.ones(128, 1000, dtype=torch.half, device=device) * 100
        mat2 = torch.ones(1000, 128, dtype=torch.half, device=device) * 100
        out = torch.addmm(inp, mat1, mat2, alpha=0.001, beta=0.)
        # just check for no overflow on ROCM
        if TEST_WITH_ROCM:
            self.assertFalse(out.isinf().any())
        else:
            self.assertTrue((out == 10000.).all())
        inp = torch.zeros(3, 128, 128, dtype=torch.half, device=device)
        mat1 = torch.ones(3, 128, 1000, dtype=torch.half, device=device) * 100
        mat2 = torch.ones(3, 1000, 128, dtype=torch.half, device=device) * 100
        out = torch.baddbmm(inp, mat1, mat2, alpha=0.001, beta=0.)
        if TEST_WITH_ROCM:
            self.assertFalse(out.isinf().any())
        else:
            self.assertTrue((out == 10000.).all())
        torch.backends.cuda.matmul.allow_fp16_reduced_precision_reduction = orig

    @dtypes(torch.float)
    def test_baddbmm_nan_input_with_zero_beta(self, device, dtype):
        for shape in [[3, 2, 2], [2, 20, 20]]:
            mat1, mat2 = (torch.randn(shape, dtype=dtype, device=device) for _ in range(2))
            inputs = [torch.randn(shape, dtype=dtype, device=device),
                      torch.randn(shape, dtype=dtype, device=device).fill_(torch.nan)]
            outs = [None, torch.randn(shape, dtype=dtype, device=device),
                    torch.randn(shape, dtype=dtype, device=device).fill_(torch.nan)]
            options = itertools.product(inputs, outs)
            for input, out in options:
                y_ref = torch.bmm(mat1, mat2)
                y = torch.baddbmm(input, mat1, mat2, beta=0.0, out=out)
                self.assertEqual(y_ref, y)

    @dtypes(torch.int16, torch.int32, torch.int64, torch.float16, torch.float32, torch.float64)
    def test_baddbmm_input_dtypes_compatibility(self, device, dtype):
        batch1 = torch.rand((1, 2, 2), dtype=torch.float32, device=device)
        batch2 = torch.rand((1, 2, 2), dtype=torch.float32, device=device)
        input_tensor = torch.rand((1, 2, 2), device=device).to(dtype)
        if dtype != torch.float32:
            with self.assertRaisesRegex(RuntimeError, "Input dtypes must be the same"):
                y = torch.baddbmm(input_tensor, batch1, batch2, beta=0.0)
        else:
            out = torch.randn((1, 2, 2), dtype=dtype, device=device).fill_(torch.nan)
            y_ref = torch.bmm(batch1, batch2)
            y = torch.baddbmm(input_tensor, batch1, batch2, beta=0.0, out=out)
            self.assertEqual(out, y_ref)


    @unittest.skipIf(IS_FBCODE and IS_REMOTE_GPU, "cublas runtime error")
    @onlyCUDA
    def test_matmul_45724(self, device):
        # https://github.com/pytorch/pytorch/issues/45724
        a = torch.rand(65537, 22, 64, device=device, dtype=torch.half)
        b = torch.rand(65537, 64, 22, device=device, dtype=torch.half)
        c = torch.full((65537, 22, 22), math.nan, dtype=torch.half, device=device)
        cpu_result = torch.matmul(a.cpu().float(), b.cpu().float()).cuda().half()
        torch.matmul(a, b, out=c)
        self.assertEqual(c, cpu_result)

    @unittest.skipIf(IS_WINDOWS, "Skipped on Windows!")
    @unittest.skipIf(SM90OrLater, "Expected failure on sm90")
    @unittest.skipIf(IS_FBCODE and IS_REMOTE_GPU, "cublas runtime error")
    @onlyCUDA
    @parametrize("k", [16, 32])
    @parametrize("n", [16, 32])
    @parametrize("use_transpose_a", [True, False])
    @parametrize("use_transpose_b", [True, False])
    def test__int_mm(self, device, k, n, use_transpose_a, use_transpose_b):
        if TEST_WITH_ROCM:
            self.skipTest("_int_mm not compiled for ROCM")

        def genf_int_float(x, y, use_transpose):
            if use_transpose:
                x, y = y, x
            x_int8 = torch.randint(-10, 10, (x, y), dtype=torch.int8, device=device)
            x_float = x_int8.to(torch.float32)
            if use_transpose:
                return x_int8.t(), x_float.t()
            return x_int8, x_float

        def _test(m, k, n, transpose_a, transpose_b, test_equal=True):
            a_int8, a_float = genf_int_float(m, k, transpose_a)
            b_int8, b_float = genf_int_float(k, n, transpose_b)
            c_int32 = torch._int_mm(a_int8, b_int8)
            self.assertTrue(c_int32.dtype is torch.int32)
            self.assertEqual(c_int32.device, torch.device(device))
            if test_equal:
                self.assertEqual(c_int32.float(), torch.mm(a_float, b_float))
            else:
                self.assertNotEqual(c_int32.float(), torch.mm(a_float, b_float))
            c_int32_result = c_int32.new_empty(c_int32.size())
            # Checking out variant
            torch._int_mm(a_int8, b_int8, out=c_int32_result)
            if test_equal:
                self.assertEqual(c_int32_result.float(), torch.mm(a_float, b_float))
            else:
                self.assertNotEqual(c_int32_result.float(), torch.mm(a_float, b_float))

        # NOTE: We're just exercising terrible failures here.
        version = _get_torch_cuda_version()
        SM80OrLater = torch.cuda.is_available() and torch.cuda.get_device_capability() >= (8, 0)
        SM70 = torch.cuda.is_available() and torch.cuda.get_device_capability() == (7, 0)
        SM75 = torch.cuda.is_available() and torch.cuda.get_device_capability() == (7, 5)
        if version >= (11, 7):
            if not use_transpose_a and use_transpose_b:
                if SM80OrLater or (version >= (12, 3) and (SM70 or SM75)):
                    _test(17, k, n, use_transpose_a, use_transpose_b, version > (11, 7))
                else:
                    with self.assertRaisesRegex(RuntimeError,
                                                "CUDA error: CUBLAS_STATUS_NOT_SUPPORTED when calling cublasLtMatmul"):
                        _test(17, k, n, use_transpose_a, use_transpose_b)

            if use_transpose_a and not use_transpose_b:
                with self.assertRaisesRegex(RuntimeError,
                                            "CUDA error: CUBLAS_STATUS_NOT_SUPPORTED when calling cublasLtMatmul"):
                    _test(17, k, n, use_transpose_a, use_transpose_b)

            if use_transpose_a and use_transpose_b:
                with self.assertRaisesRegex(RuntimeError,
                                            "CUDA error: CUBLAS_STATUS_NOT_SUPPORTED when calling cublasLtMatmul"):
                    _test(17, k, n, use_transpose_a, use_transpose_b)

            if not use_transpose_a and not use_transpose_b:
                if SM80OrLater or (version >= (12, 3) and (SM70 or SM75)):
                    _test(17, k, n, use_transpose_a, use_transpose_b)
                else:
                    with self.assertRaisesRegex(RuntimeError,
                                                "CUDA error: CUBLAS_STATUS_NOT_SUPPORTED when calling cublasLtMatmul"):
                        _test(17, k, n, use_transpose_a, use_transpose_b)
        else:
            with self.assertRaisesRegex(RuntimeError, "_int_mm_out_cuda not compiled for CUDA"):
                _test(17, k, n, use_transpose_a, use_transpose_b, False)

    @unittest.skipIf(IS_WINDOWS, "Skipped on Windows!")
    @unittest.skipIf(IS_FBCODE and IS_REMOTE_GPU, "cublas runtime error")
    @onlyCUDA
    def test__int_mm_errors(self, device):
        if TEST_WITH_ROCM:
            self.skipTest("_int_mm not compiled for ROCM")

        version = _get_torch_cuda_version()
        if version < (11, 7):
            self.skipTest("_int_mm only compiled for CUDA 11.7")

        def genf_int(x, y):
            return torch.empty((x, y), dtype=torch.int8, device=device)

        def _gen_pair(m, k, n):
            return genf_int(m, k), genf_int(k, n)

        self.assertRaisesRegex(RuntimeError,
                               r"self.size\(0\) needs to be greater than 16, but got 16",
                               lambda: torch._int_mm(*_gen_pair(16, 8, 32)))
        self.assertRaisesRegex(RuntimeError,
                               r"self.size\(1\) needs to be greater than 0 and a multiple of 8, but got 7",
                               lambda: torch._int_mm(*_gen_pair(17, 7, 32)))
        self.assertRaisesRegex(RuntimeError,
                               r"self.size\(1\) needs to match mat2.size\(0\) but got 8 and 7",
                               lambda: torch._int_mm(genf_int(17, 8), genf_int(7, 32)))
        self.assertRaisesRegex(RuntimeError,
                               r"mat2.size\(1\) needs to be greater than 0 and a multiple of 8, but got 31",
                               lambda: torch._int_mm(*_gen_pair(17, 8, 31)))
        self.assertRaisesRegex(RuntimeError,
                               r"expected scalar type Char but found Float",
                               lambda: torch._int_mm(genf_int(17, 8).float(), genf_int(8, 32)))
        self.assertRaisesRegex(RuntimeError,
                               r"expected scalar type Char but found Float",
                               lambda: torch._int_mm(genf_int(17, 8), genf_int(8, 32).float()))
        self.assertRaisesRegex(RuntimeError,
                               r"Expected result dtype to be of type kInt but got float",
                               lambda: torch._int_mm(genf_int(17, 8), genf_int(8, 32), out=genf_int(16, 32).float()))
        self.assertRaisesRegex(RuntimeError,
                               r"Expected result.size\(0\) to be 17 but got 15",
                               lambda: torch._int_mm(genf_int(17, 8), genf_int(8, 32), out=genf_int(15, 32).int()))
        self.assertRaisesRegex(RuntimeError,
                               r"Expected result.size\(0\) to be 17 but got 16",
                               lambda: torch._int_mm(genf_int(17, 8), genf_int(8, 32), out=genf_int(16, 31).int()))

    @onlyCPU
    @parametrize("m", [0, 8, 17])
    @parametrize("k", [0, 16, 32])
    @parametrize("n", [16, 32])
    @parametrize("use_transpose_a", [True, False])
    @parametrize("use_transpose_b", [True, False])
    @parametrize("non_contig_type", [0, 1, 2])
    def test__int_mm_cpu(self, device, m, k, n, use_transpose_a, use_transpose_b, non_contig_type):
        # non_contig_type:
        # 0: the whole data buffer is contiguous (can be transposed)
        # 1: stride of one dimension is 1, but the whole buffer is not contiguous
        # 2: Neither stride is 1

        def genf_int_float(x, y, use_transpose, non_contig_type):
            if use_transpose:
                x, y = y, x
            if non_contig_type != 0:
                y = y * 2
            x_int8 = torch.randint(-10, 10, (x, y), dtype=torch.int8, device=device)
            x_float = x_int8.to(torch.float32)
            if non_contig_type == 1:
                x_int8 = x_int8[:, : y // 2]
                x_float = x_float[:, : y // 2]
            elif non_contig_type == 2:
                x_int8 = x_int8[:, ::2]
                x_float = x_float[:, ::2]
            if use_transpose:
                return x_int8.t(), x_float.t()
            return x_int8, x_float

        if non_contig_type != 0 and (m == 0 or k == 0):
            return
        a_int8, a_float = genf_int_float(m, k, use_transpose_a, non_contig_type)
        b_int8, b_float = genf_int_float(k, n, use_transpose_b, non_contig_type)
        c_int32 = torch._int_mm(a_int8, b_int8)
        self.assertTrue(c_int32.dtype is torch.int32)
        self.assertEqual(c_int32.device, torch.device(device))
        self.assertEqual(c_int32.float(), torch.mm(a_float, b_float))
        c_int32_result = c_int32.new_empty(c_int32.size())
        # Checking out variant
        torch._int_mm(a_int8, b_int8, out=c_int32_result)
        self.assertEqual(c_int32_result.float(), torch.mm(a_float, b_float))

    def _group_quantize_tensor(self, w, n_bit=4, q_group_size=16):
        assert w.dim() == 2
        w = w.transpose(0, 1).contiguous()
        assert q_group_size > 1
        assert w.shape[-1] % q_group_size == 0

        to_quant = w.reshape(-1, q_group_size)
        assert torch.isnan(to_quant).sum() == 0

        max_val = to_quant.amax(dim=1, keepdim=True)
        min_val = to_quant.amin(dim=1, keepdim=True)
        max_int = 2 ** n_bit - 1
        min_int = 0
        scales = (max_val - min_val).clamp(min=1e-6) / max_int
        assert torch.isnan(scales).sum() == 0

        zeros = min_val + scales * (2 ** (n_bit - 1))
        assert torch.isnan(zeros).sum() == 0

        out = to_quant.sub(min_val).div(scales).round().clamp_(min_int, max_int)
        assert torch.isnan(out).sum() == 0

        out = out.to(dtype=torch.int32).reshape(w.shape)

        # Scales and zeros for the same q-group should be contiguous, so we can
        # load as a 32-bit word
        scales = scales.view(w.shape[0], -1)
        zeros = zeros.view(w.shape[0], -1)
        scales_and_zeros = (
            torch.cat(
                [
                    scales.reshape(scales.size(0), scales.size(1), 1),
                    zeros.reshape(zeros.size(0), zeros.size(1), 1),
                ],
                2,
            ).transpose(0, 1).contiguous()
        )

        return out, scales_and_zeros

    @unittest.skipIf(IS_WINDOWS, "Skipped on Windows!")
    @unittest.skipIf(IS_FBCODE and IS_REMOTE_GPU, "cublas runtime error")
    @onlyNativeDeviceTypes
    @parametrize("m", [32, 64])
    @parametrize("k", [32, 64])
    @parametrize("n", [48, 64])
    def test__int4_mm(self, device, m, k, n):
        if self.device_type == 'cuda' and not SM80OrLater:
            self.skipTest("requires SM80 or later")

        if TEST_WITH_ROCM:
            self.skipTest("_int4_mm not compiled for ROCM")

        q_group = 32
        inner_k_tiles = 2

        torch.manual_seed(1)
        a = torch.rand((m, k), dtype=torch.bfloat16, device=device)
        b = torch.rand((k, n), dtype=torch.bfloat16, device=device)

        def convert_weight_to_int4pack(b):
            b_int32, b_scales_and_zeros = self._group_quantize_tensor(
                b, n_bit=4, q_group_size=q_group
            )
            b_int4pack = torch._convert_weight_to_int4pack(
                b_int32, inner_k_tiles
            )

            return b_int4pack, b_scales_and_zeros

        def weight_int4pack_mm(a, b_int4pack, b_scales_and_zeros):
            return torch._weight_int4pack_mm(
                a, b_int4pack, q_group, b_scales_and_zeros
            )

        b_int4pack, b_scales_and_zeros = convert_weight_to_int4pack(b)
        res = weight_int4pack_mm(a, b_int4pack, b_scales_and_zeros)
        ref = torch.mm(a, b)

        mean_err = ((res - ref).abs() / ref).mean()
        self.assertTrue(mean_err < 0.05)

    @unittest.skipIf(IS_WINDOWS, "Skipped on Windows!")
    @unittest.skipIf(IS_FBCODE and IS_REMOTE_GPU, "cublas runtime error")
    @onlyNativeDeviceTypes
    @parametrize("m", [32, 64])
    @parametrize("k", [32, 64])
    @parametrize("n", [48, 64])
    def test_compile_int4_mm(self, device, m, k, n):
        if self.device_type == 'cuda' and not SM80OrLater:
            self.skipTest("requires SM80 or later")

        if TEST_WITH_ROCM:
            self.skipTest("_int4_mm not compiled for ROCM")

        if sys.version_info >= (3, 12):
            self.skipTest("Dynamo is not supported on Python 3.12+")

        q_group = 32
        inner_k_tiles = 2

        torch.manual_seed(1)
        a = torch.rand((m, k), dtype=torch.bfloat16, device=device)
        b = torch.rand((k, n), dtype=torch.bfloat16, device=device)

        b_int32, b_scales_and_zeros = self._group_quantize_tensor(
            b, n_bit=4, q_group_size=q_group
        )

        @torch.compile
        def int4_mm(a, b_int32, b_scales_and_zeros):
            b_int4pack = torch._convert_weight_to_int4pack(
                b_int32, inner_k_tiles
            )
            return torch._weight_int4pack_mm(
                a, b_int4pack, q_group, b_scales_and_zeros
            )

        res = int4_mm(a, b_int32, b_scales_and_zeros)
        ref = torch.mm(a, b)

        mean_err = ((res - ref).abs() / ref).mean()
        self.assertTrue(mean_err < 0.05)

    def _dynamically_quantize_per_channel(self, x, quant_min, quant_max, target_dtype):
        # source: https://github.com/pytorch-labs/gpt-fast/blob/main/quantize.py
        # default setup for affine quantization of activations
        x_dtype = x.dtype
        x = x.float()
        eps = torch.finfo(torch.float32).eps

        # get min and max
        min_val, max_val = torch.aminmax(x, dim=1)

        # calculate scales and zero_points based on min and max
        # reference: https://fburl.com/code/srbiybme
        min_val_neg = torch.min(min_val, torch.zeros_like(min_val))
        max_val_pos = torch.max(max_val, torch.zeros_like(max_val))
        device = min_val_neg.device

        # reference: https://fburl.com/code/4wll53rk
        max_val_pos = torch.max(-min_val_neg, max_val_pos)
        scales = max_val_pos / (float(quant_max - quant_min) / 2)
        # ensure scales is the same dtype as the original tensor
        scales = torch.clamp(scales, min=eps).to(x.dtype)
        zero_points = torch.zeros(min_val_neg.size(), dtype=torch.int64, device=device)

        # quantize based on qmin/qmax/scales/zp
        x_div = x / scales.unsqueeze(-1)
        x_round = torch.round(x_div)
        x_zp = x_round + zero_points.unsqueeze(-1)
        quant = torch.clamp(x_zp, quant_min, quant_max).to(target_dtype)

        return quant, scales.to(x_dtype), zero_points

    @onlyCPU
    @parametrize("m", [32, 64])
    @parametrize("k", [32, 64])
    @parametrize("n", [48, 64])
    def test__int8_mm(self, device, m, k, n):
        torch.manual_seed(1)
        a = torch.rand((m, k), dtype=torch.bfloat16, device=device)
        b = torch.rand((n, k), dtype=torch.bfloat16, device=device)

        def convert_weight_to_int8pack(b):
            b_int8pack, b_scales, _ = self._dynamically_quantize_per_channel(
                b, -128, 127, torch.int8
            )
            return b_int8pack, b_scales

        def weight_int8pack_mm(a, b_int8pack, b_scales):
            return torch._weight_int8pack_mm(
                a, b_int8pack, b_scales
            )

        b_int8pack, b_scales = convert_weight_to_int8pack(b)
        res = weight_int8pack_mm(a, b_int8pack, b_scales)
        ref = torch.mm(a, b.transpose(0, 1))

        mean_err = ((res - ref).abs() / ref).mean()
        self.assertTrue(mean_err < 0.05)

    @onlyCPU
    @parametrize("m", [32, 64])
    @parametrize("k", [32, 64])
    @parametrize("n", [48, 64])
    def test_compile_int8_mm(self, device, m, k, n):
<<<<<<< HEAD
        if sys.version_info >= (3, 12):
            self.skipTest("Dynamo is not supported on Python 3.12+")

=======
>>>>>>> 22ba180e
        torch.manual_seed(1)
        a = torch.rand((m, k), dtype=torch.bfloat16, device=device)
        b = torch.rand((n, k), dtype=torch.bfloat16, device=device)

        b_int8pack, b_scales, _ = self._dynamically_quantize_per_channel(
            b, -128, 127, torch.int8
        )

        @torch.compile
        def int8_mm(a, b_int8pack, b_scales):
            return torch._weight_int8pack_mm(
                a, b_int8pack, b_scales
            )

        res = int8_mm(a, b_int8pack, b_scales)
        ref = torch.mm(a, b.transpose(0, 1))

        mean_err = ((res - ref).abs() / ref).mean()
        self.assertTrue(mean_err < 0.05)

    @slowTest
    @onlyNativeDeviceTypes
    # bfloat16 doesn't have sufficient precision to pass this test
    @dtypes(torch.half, torch.float32, torch.float64, torch.int32, torch.int64, torch.cfloat, torch.cdouble)
    @dtypesIfCUDA(torch.float32, torch.float64, torch.cfloat, torch.cdouble)
    @tf32_on_and_off(0.01)
    @bf32_on_and_off(0.01)
    def test_mm(self, device, dtype):
        def _test_mm(n, m, p, dtype, genf):
            # helper function
            def matrixmultiply(mat1, mat2):
                n = mat1.size(0)
                m = mat1.size(1)
                p = mat2.size(1)
                dtype_ = torch.float if dtype == torch.half else dtype
                if dtype == torch.half:
                    mat1 = mat1.float()
                    mat2 = mat2.float()
                res = torch.zeros(n, p, dtype=dtype_, device=device)
                for i, j in iter_indices(res):
                    res[i, j] = sum(mat1[i, k] * mat2[k, j] for k in range(m))
                return res.half() if dtype == torch.half else res

            # contiguous case
            mat1 = genf(n, m)
            mat2 = genf(m, p)
            res = torch.mm(mat1, mat2)

            res2 = matrixmultiply(mat1, mat2)
            self.assertEqual(res, res2)

            # non contiguous case 1
            mat1 = genf(n, m)
            mat2 = genf(p, m).t()
            res = torch.mm(mat1, mat2)

            res2 = matrixmultiply(mat1, mat2)
            self.assertEqual(res, res2)

            # non contiguous case 2
            mat1 = genf(m, n).t()
            mat2 = genf(m, p)
            res = torch.mm(mat1, mat2)

            res2 = matrixmultiply(mat1, mat2)
            self.assertEqual(res, res2)

            # non contiguous case 3
            mat1 = genf(m, n).t()
            mat2 = genf(p, m).t()
            res = torch.mm(mat1, mat2)

            res2 = matrixmultiply(mat1, mat2)
            self.assertEqual(res, res2)

            # test with zero stride
            mat1 = genf(n, m)
            mat2 = genf(m, 1).expand(m, p)
            res = torch.mm(mat1, mat2)

            res2 = matrixmultiply(mat1, mat2)
            self.assertEqual(res, res2)

            # explicitly exercise the _out variant in torch.mm().
            # contiguous case
            mat1 = genf(n, m)
            mat2 = genf(m, p)
            res = genf(n, p)
            torch.mm(mat1, mat2, out=res)

            res2 = matrixmultiply(mat1, mat2)
            self.assertEqual(res, res2)

            # explicitly exercise the _out variant in torch.mm().
            # non contiguous case 3
            mat1 = genf(m, n).t()
            mat2 = genf(p, m).t()
            res = genf(n, p)
            torch.mm(mat1, mat2, out=res)

            res2 = matrixmultiply(mat1, mat2)
            self.assertEqual(res, res2)

        def genf_int(x, y):
            return torch.randint(0, 100, (x, y), dtype=dtype, device=device)

        def genf_bfloat(x, y):
            return torch.randn(x, y, dtype=torch.float32, device=device).to(dtype) * 0.1

        def genf_float(x, y):
            return torch.randn(x, y, dtype=dtype, device=device)

        def genf_Half(x, y):
            return torch.randn(x, y, dtype=dtype, device=device)

        for (n, m, p) in [(20, 10, 15), (15, 20, 10), (25, 18, 10)]:
            if (dtype == torch.int32) or (dtype == torch.int64):
                genf = genf_int
            elif (dtype == torch.bfloat16):
                genf = genf_bfloat
            elif (dtype == torch.half):
                genf = genf_Half
            else:
                genf = genf_float

            _test_mm(n, m, p, dtype, genf)

    @onlyNativeDeviceTypes
    def test_mm_bmm_non_memory_dense(self, device):
        def _slice(tensor, fn):
            return fn(tensor)[..., ::2]
        A = torch.randn(3, 6, dtype=torch.cfloat, device=device)
        B = torch.randn(3, 3, dtype=torch.cfloat, device=device)
        out = torch.empty(3, 3, device=device, dtype=torch.complex64).t()
        out1 = torch.empty(3, 3, device=device, dtype=torch.complex64).t()
        A_conj = _slice(A, torch.conj)
        A_conj_physical = _slice(A, torch.conj_physical)

        self.assertEqual(torch.mm(A_conj, B, out=out), torch.mm(A_conj_physical, B, out=out))
        self.assertEqual(torch.mm(A_conj.t(), B, out=out), torch.mm(A_conj_physical.t(), B, out=out))

        Ab = torch.randn(2, 3, 6, dtype=torch.cfloat, device=device)
        Bb = torch.randn(2, 3, 3, dtype=torch.cfloat, device=device)
        Bb_ = torch.randn(1, 3, 3, dtype=torch.cfloat, device=device).expand(2, 3, 3)
        out_b = torch.empty(2, 3, 3, device=device, dtype=torch.complex64).mT

        Ab_conj = _slice(Ab, torch.conj)
        Ab_conj_physical = _slice(Ab, torch.conj_physical)

        def t_b(tensor):
            return tensor.mT

        self.assertEqual(torch.bmm(Ab_conj, Bb, out=out_b), torch.bmm(Ab_conj_physical, Bb, out=out_b))
        self.assertEqual(torch.bmm(t_b(Ab_conj), Bb, out=out_b), torch.bmm(t_b(Ab_conj_physical), Bb, out=out_b))

        # test broadcasting
        self.assertEqual(torch.bmm(Ab_conj, Bb_, out=out_b), torch.bmm(Ab_conj_physical, Bb_, out=out_b))
        self.assertEqual(torch.bmm(t_b(Ab_conj), Bb_, out=out_b), torch.bmm(t_b(Ab_conj_physical), Bb_, out=out_b))

    @onlyNativeDeviceTypes
    def test_mm_conjtranspose(self, device):
        A = torch.randn(3, 3, dtype=torch.cfloat, device=device)
        B = torch.randn(3, 3, dtype=torch.cfloat, device=device)

        # A conjtranspose
        out1 = torch.mm(A.t().conj(), B)
        out1_ref = torch.mm(A.t().conj_physical(), B)
        self.assertEqual(out1, out1_ref)

        # B conjtranspose
        out1 = torch.mm(A, B.t().conj())
        out1_ref = torch.mm(A, B.t().conj_physical())
        self.assertEqual(out1, out1_ref)

        # A&B conjtranspose
        out1 = torch.mm(A.t().conj(), B.t().conj())
        out1_ref = torch.mm(A.t().conj_physical(), B.t().conj_physical())
        self.assertEqual(out1, out1_ref)

    @onlyNativeDeviceTypes
    def test_mm_empty_inputs_mixed_dtype_errors(self, device):
        a = torch.randint(0, 10, [1, 10], dtype=torch.int16, device=device)
        b = torch.randn(10, 20, dtype=torch.float32, device=device)
        with self.assertRaisesRegex(RuntimeError, "expected .* and .* to have the same dtype, but got:"):
            torch.mm(a, b)

    @onlyNativeDeviceTypes
    @dtypes(torch.float32, torch.float64)
    def test_strided_mm_bmm(self, device, dtype):
        # Tests strided view case with stride smaller than corresponding dimension size
        x = torch.tensor([[1., 2., 3.], [4., 5., 6.]], dtype=dtype, device=device)
        new_shape = [2, 2, 2]
        new_stride = [3, 1, 1]
        sx = torch.as_strided(x, size=new_shape, stride=new_stride)

        torch_fn = lambda x: torch.bmm(x, x)  # noqa: E731
        np_fn = lambda x: np.matmul(x, x)  # noqa: E731
        self.compare_with_numpy(torch_fn, np_fn, sx)

        torch_fn = lambda x: torch.mm(x, x)  # noqa: E731
        self.compare_with_numpy(torch_fn, np_fn, sx[0])

    @precisionOverride({torch.half: 0.05, torch.bfloat16: 0.05})
    @onlyNativeDeviceTypes
    @dtypes(*floating_and_complex_types_and(torch.bfloat16, torch.half))
    @tf32_on_and_off(0.05)
    @bf32_on_and_off(0.05)
    def test_bmm(self, device, dtype):
        if self.device_type == 'cuda' and dtype is torch.bfloat16 and not SM53OrLater:
            # cuBLAS does not guarantee BFloat16 support on SM < 53.
            # So on PyTorch, we consider BFloat16 support on SM < 53 as
            # undefined bahavior
            return

        batch_sizes = [1, 10]
        M, N, O = 23, 15, 12
        numpy_dtype = dtype if dtype != torch.bfloat16 else torch.float32

        is_supported = True
        if dtype == torch.bfloat16 and self.device_type == 'cuda':
            is_supported = TEST_WITH_ROCM or SM53OrLater

        if not is_supported:
            for num_batches in batch_sizes:
                b1 = torch.randn(num_batches, M, N, device=device).to(dtype)
                b2 = torch.randn(num_batches, N, O, device=device).to(dtype)
                self.assertRaisesRegex(RuntimeError, "type|Type|not implemented|CUBLAS_STATUS_NOT_SUPPORTED",
                                       lambda: torch.bmm(b1, b2))
            return

        def invert_perm(p):
            d = {x: i for i, x in enumerate(p)}
            return (d[0], d[1], d[2])

        def generate_inputs(num_batches):
            # transposed tensors
            for perm1, perm2 in itertools.product(itertools.permutations((0, 1, 2)), repeat=2):
                b1 = make_tensor((num_batches, M, N), dtype=dtype, device=device, low=-0.1, high=0.1)
                b2 = make_tensor((num_batches, N, O), dtype=dtype, device=device, low=-0.1, high=0.1)
                b1 = b1.permute(perm1).contiguous().permute(invert_perm(perm1))
                b2 = b2.permute(perm2).contiguous().permute(invert_perm(perm2))
                yield b1, b2
            # broadcasting tensors
            for b1, b2, b3, b4, b5, b6 in itertools.product((True, False), repeat=6):
                shape1 = (num_batches if b1 else 1, M if b2 else 1, N if b3 else 1)
                shape2 = (num_batches if b4 else 1, N if b5 else 1, O if b6 else 1)
                b1 = make_tensor(shape1, dtype=dtype, device=device, low=-0.1, high=0.1).expand(num_batches, M, N)
                b2 = make_tensor(shape2, dtype=dtype, device=device, low=-0.1, high=0.1).expand(num_batches, N, O)
                yield b1, b2
            # zero-sized tensors
            for z1, z2, z3, z4 in itertools.product((True, False), repeat=4):
                shape1 = (num_batches if z1 else 0, M if z2 else 0, N if z3 else 0)
                shape2 = (num_batches if z1 else 0, N if z3 else 0, O if z4 else 0)
                b1 = torch.randn(shape1, dtype=dtype, device=device)
                b2 = torch.randn(shape2, dtype=dtype, device=device)
                yield b1, b2

        for num_batches in batch_sizes:
            for (b1, b2), perm3 in itertools.product(generate_inputs(num_batches), itertools.permutations((0, 1, 2))):
                res1 = torch.bmm(b1, b2)
                res2 = torch.full((num_batches, M, O), math.nan, dtype=dtype, device=device) \
                    .permute(perm3).contiguous().permute(invert_perm(perm3))
                torch.bmm(b1, b2, out=res2)
                expect = torch.from_numpy(
                    b1.to(numpy_dtype).cpu().numpy() @ b2.to(numpy_dtype).cpu().numpy()).to(device=device, dtype=dtype)
                self.assertEqual(expect, res1)
                self.assertEqual(expect, res2)

                if self.device_type == 'cuda':
                    # check that mixed arguments are rejected
                    self.assertRaises(RuntimeError, lambda: torch.bmm(b1, b2.cpu()))
                    self.assertRaises(RuntimeError, lambda: torch.bmm(b1.cpu(), b2))
                    self.assertRaises(RuntimeError, lambda: torch.bmm(b1, b2, out=res2.cpu()))

    def _test_addbmm_baddbmm(self, func, b1, b2, ref, out_tensor):
        getattr(out_tensor, func + "_")(b1, b2)
        self.assertEqual(out_tensor, ref)
        res3 = out_tensor.clone()

        with self.assertWarnsOnceRegex(
                UserWarning, f"This overload of {func}_ is deprecated"):
            getattr(out_tensor, func + "_")(1, b1, b2)
        self.assertEqual(out_tensor, ref * 2),
        getattr(res3, func + "_")(b1, b2, beta=1)
        self.assertEqual(out_tensor, res3)

        with self.assertWarnsOnceRegex(
                UserWarning, f"This overload of {func}_ is deprecated"):
            getattr(out_tensor, func + "_")(1., .5, b1, b2)
        self.assertEqual(out_tensor, ref * 2.5)
        getattr(res3, func + "_")(b1, b2, beta=1., alpha=.5)
        self.assertEqual(out_tensor, res3)

        with self.assertWarnsOnceRegex(
                UserWarning, f"This overload of {func} is deprecated"):
            self.assertEqual(out_tensor, getattr(torch, func)(1, out_tensor, 0, b1, b2))

        res4 = getattr(torch, func)(out_tensor, b1, b2, beta=1, alpha=.5)
        self.assertEqual(res4, ref * 3),

        nan = torch.full_like(out_tensor, math.nan)
        res5 = getattr(torch, func)(nan, b1, b2, beta=0, alpha=1)
        self.assertEqual(res5, ref)

        if b1.is_complex():
            res6 = getattr(torch, func)(out_tensor, b1, b2, beta=.1j, alpha=.5j)
            self.assertEqual(res6, out_tensor * .1j + .5j * ref)
        else:
            res6 = getattr(torch, func)(out_tensor, b1, b2, beta=.1, alpha=.5)
            self.assertEqual(res6, out_tensor * .1 + .5 * ref)

        res7 = torch.full_like(out_tensor, math.nan)
        getattr(torch, func)(nan, b1, b2, beta=0, out=res7)
        self.assertEqual(res7, ref)

    @precisionOverride({torch.half: 0.05, torch.bfloat16: 0.05})
    @onlyNativeDeviceTypes
    @dtypes(*floating_and_complex_types_and(torch.bfloat16, torch.half))
    @tf32_on_and_off(0.05)
    @bf32_on_and_off(0.05)
    def test_addbmm(self, device, dtype):
        if self.device_type == 'cuda' and dtype is torch.bfloat16 and not SM53OrLater:
            # cuBLAS does not guarantee BFloat16 support on SM < 53.
            # So on PyTorch, we consider BFloat16 support on SM < 53 as
            # undefined bahavior
            return

        num_batches = 2
        M, N, O = 16, 17, 18

        is_supported = True
        if dtype == torch.bfloat16:
            if self.device_type == 'cpu':
                self.precision = 1  # 43 vs 43.75
            else:
                is_supported = TEST_WITH_ROCM or SM53OrLater

        if not is_supported:
            b1 = make_tensor((num_batches, M, N), dtype=dtype, device=device, low=-1, high=1)
            b2 = make_tensor((num_batches, N, O), dtype=dtype, device=device, low=-1, high=1)
            t = make_tensor((M, O), dtype=dtype, device=device, low=-1, high=1)
            self.assertRaisesRegex(RuntimeError, "type|Type|not implemented|CUBLAS_STATUS_NOT_SUPPORTED",
                                   lambda: torch.addbmm(t, b1, b2))
            return

        def invert_perm(p):
            d = {x: i for i, x in enumerate(p)}
            return (d[0], d[1], d[2])

        def generate_tensor():
            numpy_dtype = dtype if dtype != torch.bfloat16 else torch.float32
            # transposed tensors
            for perm1, perm2 in itertools.product(itertools.permutations((0, 1, 2)), repeat=2):
                for perm3 in itertools.permutations((0, 1)):
                    b1 = make_tensor((num_batches, M, N), dtype=dtype, device=device, low=-1, high=1) * 0.1
                    b2 = make_tensor((num_batches, N, O), dtype=dtype, device=device, low=-1, high=1) * 0.1
                    b1 = b1.permute(perm1).contiguous().permute(invert_perm(perm1))
                    b2 = b2.permute(perm2).contiguous().permute(invert_perm(perm2))
                    ref = torch.from_numpy(
                        b1.to(numpy_dtype).cpu().numpy() @ b2.to(numpy_dtype).cpu().numpy()
                    ).to(device=device, dtype=dtype).sum(0)
                    out_tensor = torch.zeros_like(ref).permute(perm3).contiguous().permute(perm3)
                    yield b1, b2, ref, out_tensor
            # broadcasting tensors
            for s1, s2, s3, s4, s5, s6 in itertools.product((True, False), repeat=6):
                shape1 = (num_batches if s1 else 1, M if s2 else 1, N if s3 else 1)
                shape2 = (num_batches if s4 else 1, N if s5 else 1, O if s6 else 1)
                b1 = make_tensor(shape1, dtype=dtype, device=device, low=-1, high=1).expand(num_batches, M, N) * 0.1
                b2 = make_tensor(shape2, dtype=dtype, device=device, low=-1, high=1).expand(num_batches, N, O) * 0.1
                ref = torch.from_numpy(
                    b1.to(numpy_dtype).cpu().numpy() @ b2.to(numpy_dtype).cpu().numpy()
                ).to(device=device, dtype=dtype).sum(0)
                out_tensor = torch.zeros_like(ref)
                yield b1, b2, ref, out_tensor
            # zero-sized tensors
            for z1, z2, z3, z4 in itertools.product((True, False), repeat=4):
                shape1 = (num_batches if z1 else 0, M if z2 else 0, N if z3 else 0)
                shape2 = (num_batches if z1 else 0, N if z3 else 0, O if z4 else 0)
                b1 = make_tensor(shape1, dtype=dtype, device=device, low=-1, high=1) * 0.1
                b2 = make_tensor(shape2, dtype=dtype, device=device, low=-1, high=1) * 0.1
                ref = torch.from_numpy(
                    b1.to(numpy_dtype).cpu().numpy() @ b2.to(numpy_dtype).cpu().numpy()
                ).to(device=device, dtype=dtype).sum(0)
                out_tensor = torch.zeros_like(ref)
                yield b1, b2, ref, out_tensor

        for b1, b2, ref, out_tensor in generate_tensor():
            self._test_addbmm_baddbmm("addbmm", b1, b2, ref, out_tensor)

    @precisionOverride({torch.half: 0.1, torch.bfloat16: 0.5})
    @onlyNativeDeviceTypes
    @dtypes(*floating_and_complex_types_and(torch.bfloat16, torch.half))
    @tf32_on_and_off(0.05)
    @bf32_on_and_off(0.05)
    def test_baddbmm(self, device, dtype):
        if self.device_type == 'cuda' and dtype is torch.bfloat16 and not SM53OrLater:
            # cuBLAS does not guarantee BFloat16 support on SM < 53.
            # So on PyTorch, we consider BFloat16 support on SM < 53 as
            # undefined bahavior
            return

        num_batches = 10
        M, N, O = 12, 8, 50

        is_supported = True
        if dtype == torch.bfloat16 and self.device_type == 'cuda':
            is_supported = TEST_WITH_ROCM or SM53OrLater

        if not is_supported:
            b1 = make_tensor((num_batches, M, N), dtype=dtype, device=device, low=-1, high=1)
            b2 = make_tensor((num_batches, N, O), dtype=dtype, device=device, low=-1, high=1)
            t = make_tensor((num_batches, M, O), dtype=dtype, device=device, low=-1, high=1)
            self.assertRaisesRegex(RuntimeError, "type|Type|not implemented|CUBLAS_STATUS_NOT_SUPPORTED",
                                   lambda: torch.baddbmm(t, b1, b2))
            return

        def invert_perm(p):
            d = {x: i for i, x in enumerate(p)}
            return (d[0], d[1], d[2])

        def generate_tensor():
            numpy_dtype = dtype if dtype not in [torch.bfloat16, torch.half] else torch.float32
            # transposed tensors
            for perm1, perm2, perm3 in itertools.product(itertools.permutations((0, 1, 2)), repeat=3):
                b1 = make_tensor((num_batches, M, N), dtype=dtype, device=device, low=-1, high=1)
                b2 = make_tensor((num_batches, N, O), dtype=dtype, device=device, low=-1, high=1)
                b1 = b1.permute(perm1).contiguous().permute(invert_perm(perm1))
                b2 = b2.permute(perm2).contiguous().permute(invert_perm(perm2))
                ref = torch.from_numpy(
                    b1.to(numpy_dtype).cpu().numpy() @ b2.to(numpy_dtype).cpu().numpy()).to(device=device, dtype=dtype)
                out_tensor = torch.zeros_like(ref)
                out_tensor = out_tensor.permute(perm3).contiguous().permute(invert_perm(perm3))
                yield b1, b2, ref, out_tensor
            # broadcasting tensors
            for s1, s2, s3, s4, s5, s6 in itertools.product((True, False), repeat=6):
                shape1 = (num_batches if s1 else 1, M if s2 else 1, N if s3 else 1)
                shape2 = (num_batches if s4 else 1, N if s5 else 1, O if s6 else 1)
                b1 = make_tensor(shape1, dtype=dtype, device=device, low=-1, high=1).expand(num_batches, M, N)
                b2 = make_tensor(shape2, dtype=dtype, device=device, low=-1, high=1).expand(num_batches, N, O)
                ref = torch.from_numpy(
                    b1.to(numpy_dtype).cpu().numpy() @ b2.to(numpy_dtype).cpu().numpy()).to(device=device, dtype=dtype)
                out_tensor = torch.zeros_like(ref)
                yield b1, b2, ref, out_tensor
            # zero-sized tensors
            for z1, z2, z3, z4 in itertools.product((True, False), repeat=4):
                shape1 = (num_batches if z1 else 0, M if z2 else 0, N if z3 else 0)
                shape2 = (num_batches if z1 else 0, N if z3 else 0, O if z4 else 0)
                b1 = make_tensor(shape1, dtype=dtype, device=device, low=-2, high=2)
                b2 = make_tensor(shape2, dtype=dtype, device=device, low=-2, high=2)
                ref = torch.from_numpy(
                    b1.to(numpy_dtype).cpu().numpy() @ b2.to(numpy_dtype).cpu().numpy()).to(device=device, dtype=dtype)
                out_tensor = torch.zeros_like(ref)
                yield b1, b2, ref, out_tensor

        for b1, b2, ref, out_tensor in generate_tensor():
            self._test_addbmm_baddbmm("baddbmm", b1, b2, ref, out_tensor)

    @precisionOverride({torch.float32: 5e-3, torch.complex64: 1e-3})
    @skipCUDAIfNoMagma
    @skipCPUIfNoLapack
    @dtypes(*floating_and_complex_types())
    def test_pinverse(self, device, dtype):
        make_fullrank = make_fullrank_matrices_with_distinct_singular_values
        make_arg = partial(make_fullrank, device=device, dtype=dtype)

        def run_test(M):
            # Testing against definition for pseudo-inverses
            MPI = torch.pinverse(M)
            MPI_ = MPI.cpu().numpy()
            M_ = M.cpu().numpy()
            if M.numel() > 0:
                self.assertEqual(M_, np.matmul(np.matmul(M_, MPI_), M_))
                self.assertEqual(MPI_, np.matmul(np.matmul(MPI_, M_), MPI_))
                self.assertEqual(np.matmul(M_, MPI_), np.matmul(M_, MPI_).swapaxes(-2, -1).conj())
                self.assertEqual(np.matmul(MPI_, M_), np.matmul(MPI_, M_).swapaxes(-2, -1).conj())
            else:
                self.assertEqual(M.shape, MPI.shape[:-2] + (MPI.shape[-1], MPI.shape[-2]))
        for sizes in [(5, 5), (3, 5, 5), (3, 7, 5, 5),  # square matrices
                      (3, 2), (5, 3, 2), (7, 5, 3, 2),  # fat matrices
                      (2, 3), (5, 2, 3), (7, 5, 2, 3),  # thin matrices
                      (0, 0), (0, 2), (2, 0), (3, 0, 0), (0, 3, 0), (0, 0, 3)]:  # zero numel matrices
            M = torch.randn(*sizes, dtype=dtype, device=device)
            run_test(M)

        # Test inverse and pseudo-inverse for invertible matrix
        for sizes in [(5, 5), (3, 5, 5), (3, 7, 5, 5)]:
            matsize = sizes[-1]
            batchdims = sizes[:-2]
            M = make_arg(*batchdims, matsize, matsize)
            self.assertEqual(torch.eye(matsize, dtype=dtype, device=device).expand(sizes), M.pinverse().matmul(M),
                             atol=1e-7, rtol=0, msg='pseudo-inverse for invertible matrix')

    @skipCPUIfNoLapack
    @skipCUDAIfNoMagmaAndNoCusolver
    @dtypes(torch.double, torch.cdouble)
    def test_matrix_power_non_negative(self, device, dtype):
        def check(*size):
            t = make_tensor(size, dtype=dtype, device=device)
            for n in range(8):
                res = torch.linalg.matrix_power(t, n)
                ref = np.linalg.matrix_power(t.cpu().numpy(), n)
                self.assertEqual(res.cpu(), torch.from_numpy(ref))

        check(0, 0)
        check(1, 1)
        check(5, 5)
        check(0, 3, 3)
        check(2, 3, 3)

    @skipCPUIfNoLapack
    @skipCUDAIfNoMagmaAndNoCusolver
    @dtypes(torch.double, torch.cdouble)
    def test_matrix_power_negative(self, device, dtype):
        make_fullrank = make_fullrank_matrices_with_distinct_singular_values
        make_arg = partial(make_fullrank, device=device, dtype=dtype)

        def check(*size):
            t = make_arg(*size)
            for n in range(-7, 0):
                res = torch.linalg.matrix_power(t, n)
                ref = np.linalg.matrix_power(t.cpu().numpy(), n)
                self.assertEqual(res.cpu(), torch.from_numpy(ref))

        check(0, 0)
        check(5, 5)
        check(2, 0, 0)
        check(0, 3, 3)
        check(2, 3, 3)
        check(2, 3, 5, 5)

    @skipCUDAIfNoMagma
    @skipCPUIfNoLapack
    @dtypes(torch.float, torch.complex64)
    def test_linalg_matrix_exp_utils(self, device, dtype):
        # test linear combination
        def run_test(coeff_shape, data_shape):
            coeffs = torch.rand(*coeff_shape, device=device, dtype=torch.float)
            x = torch.rand(coeff_shape[1], *data_shape, device=device, dtype=dtype)

            res1 = torch._compute_linear_combination(x, coeffs)
            res2 = (x.unsqueeze(0) * coeffs.view(*coeff_shape, *([1] * len(data_shape)))).sum(1)
            self.assertEqual(res1, res2, atol=1e-5, rtol=0.0)

            # check `out=` version
            res3 = torch.zeros(coeff_shape[0], *data_shape, device=device, dtype=dtype)
            torch._compute_linear_combination(x, coeffs, out=res3)
            self.assertEqual(res1, res3, atol=1e-5, rtol=0.0)

            res4 = torch.ones(coeff_shape[0], *data_shape, device=device, dtype=dtype)
            torch._compute_linear_combination(x, coeffs, out=res4)
            self.assertEqual(res1, res4 - 1.0, atol=1e-5, rtol=0.0)

            res5 = torch.ones(coeff_shape[0], *data_shape, device=device, dtype=dtype)
            res5_clone = res5.clone()
            torch._compute_linear_combination(x, coeffs, out=res5)
            self.assertEqual(res1, res5 - res5_clone, atol=1e-5, rtol=0.0)

        run_test([1, 3], [2, 2])
        run_test([3, 1], [2, 2])
        run_test([1, 10], [10, 10])
        run_test([10, 1], [10, 10])
        run_test([5, 3], [2, 2])
        run_test([5, 3], [100, 100])
        run_test([3, 4], [3, 3, 3])
        run_test([3, 4], [3, 3, 3, 3])

        # Regression test for https://github.com/pytorch/pytorch/issues/94124
        with self.assertRaises(RuntimeError):
            x = torch.rand([], device=device, dtype=dtype)
            coeffs = torch.rand([2, 2], device=device, dtype=dtype)
            res = torch._compute_linear_combination(x, coeffs)

    @onlyCPU
    @skipCPUIfNoLapack
    @dtypes(torch.complex64)
    def test_linalg_matrix_exp_no_warnings(self, device, dtype):
        # this tests https://github.com/pytorch/pytorch/issues/80948
        with freeze_rng_state():
            torch.manual_seed(42)
            tens = 0.5 * torch.randn(10, 3, 3, dtype=dtype, device=device)
            tens = (0.5 * (tens.transpose(-1, -2) + tens))
            with warnings.catch_warnings(record=True) as w:
                tens.imag = torch.matrix_exp(tens.imag)
                self.assertFalse(len(w))

    @skipCUDAIfNoMagma
    @skipCPUIfNoLapack
    @dtypes(torch.float, torch.double, torch.complex64, torch.complex128)
    def test_linalg_matrix_exp_boundary_cases(self, device, dtype):
        expm = torch.linalg.matrix_exp

        with self.assertRaisesRegex(RuntimeError, "Expected a floating point or complex tensor"):
            expm(torch.randn(3, 3).type(torch.int))

        with self.assertRaisesRegex(RuntimeError, "must have at least 2 dimensions"):
            expm(torch.randn(3))

        with self.assertRaisesRegex(RuntimeError, "must be batches of square matrices"):
            expm(torch.randn(3, 2, 1))

        # check 1x1 matrices
        x = torch.randn(3, 3, 1, 1)
        self.assertEqual(expm(x), x.exp())

    @skipCUDAIfNoMagma
    @skipCPUIfNoLapack
    @dtypes(torch.float, torch.double, torch.complex64, torch.complex128)
    def test_linalg_matrix_exp_perverse_nan_values(self, device, dtype):
        expm = torch.linalg.matrix_exp

        def with_nan(x):
            x[0, 0, 0] = torch.nan
            return x

        # Check small batches
        x = with_nan(torch.randn(1, 1, 1))
        self.assertTrue(torch.isnan(expm(x)).any())
        x = with_nan(torch.randn(1, 2, 2))
        for v in [1, 2, 3, 4, 5, 6, 7, 8, 9, 100, 1000]:
            self.assertTrue(torch.isnan(expm(x / v)).any())

        # Check large batches
        x = with_nan(torch.randn(2, 2, 2))
        self.assertTrue(torch.isnan(expm(x)).any())
        x = with_nan(torch.randn(4096, 2, 2))
        self.assertTrue(torch.isnan(expm(x)).any())

    @slowTest
    @skipCUDAIfNoMagma
    @skipCPUIfNoLapack
    @dtypes(torch.float, torch.double, torch.cfloat, torch.cdouble)
    def test_linalg_matrix_exp_analytic(self, device, dtype):
        expm = torch.linalg.matrix_exp
        # check zero matrix
        x = torch.zeros(20, 20, dtype=dtype, device=device)
        self.assertTrue((expm(x) == torch.eye(20, 20, dtype=dtype, device=device)).all().item())

        def normalize_to_1_operator_norm(sample, desired_norm):
            sample_norm, _ = sample.abs().sum(-2).max(-1)
            sample_to_1_norm = sample / sample_norm.unsqueeze(-1).unsqueeze(-1)
            return sample_to_1_norm * desired_norm

        def gen_good_cond_number_matrices(*n):
            """
            Generates a diagonally-domimant matrix
            with the eigenvalues centered at 1
            and the radii at most (n[-1] - 1) / (n[-2] ** 2)
            """
            identity = torch.eye(n[-2], n[-1], dtype=dtype, device=device).expand(*n)
            x = torch.rand(*n, dtype=dtype, device=device) / (n[-1] ** 2)
            x = (x - x * identity) + identity
            return x

        def run_test(*n):
            if dtype == torch.float:
                thetas = [
                    1.192092800768788e-07,  # deg 1
                    5.978858893805233e-04,  # deg 2
                    5.116619363445086e-02,  # deg 4
                    5.800524627688768e-01,  # deg 8
                    1.461661507209034e+00,  # deg 12
                    3.010066362817634e+00   # deg 18
                ]
            else:  # if torch.double
                thetas = [
                    2.220446049250313e-16,  # deg 1
                    2.580956802971767e-08,  # deg 2
                    3.397168839976962e-04,  # deg 4
                    4.991228871115323e-02,  # deg 8
                    2.996158913811580e-01,  # deg 12
                    1.090863719290036e+00   # deg 18
                ]

            # generate input
            q = gen_good_cond_number_matrices(*n)
            q_ = q.cpu().numpy()
            qinv = torch.inverse(q)
            qinv_ = qinv.cpu().numpy()
            d = torch.randn(n[:-1], dtype=dtype, device=device)
            x = torch.from_numpy(
                np.matmul(q_, np.matmul(torch.diag_embed(d).cpu().numpy(), qinv_))).to(device)
            x_norm, _ = x.abs().sum(-2).max(-1)

            # test simple analytic whatever norm generated
            mexp = expm(x)
            mexp_analytic = np.matmul(
                q_,
                np.matmul(
                    torch.diag_embed(d.exp()).cpu().numpy(),
                    qinv_
                )
            )
            self.assertEqual(mexp, mexp_analytic, atol=1e-3, rtol=0.0)

            # generate norms to test different degree expansions
            sample_norms = []
            for i in range(len(thetas) - 1):
                sample_norms.append(0.5 * (thetas[i] + thetas[i + 1]))
            sample_norms = [thetas[0] / 2] + sample_norms + [thetas[-1] * 2]

            # matrices to equal norm
            for sample_norm in sample_norms:
                x_normalized = normalize_to_1_operator_norm(x, sample_norm)

                mexp = expm(x_normalized)
                mexp_analytic = np.matmul(
                    q_,
                    np.matmul(
                        torch.diag_embed((d / x_norm.unsqueeze(-1) * sample_norm).exp()).cpu().numpy(),
                        qinv_
                    )
                )
                self.assertEqual(mexp, mexp_analytic, atol=1e-3, rtol=0.0)

        # single matrix
        run_test(2, 2)
        run_test(3, 3)
        run_test(4, 4)
        run_test(5, 5)
        run_test(100, 100)
        run_test(200, 200)

        # small batch of matrices
        run_test(3, 2, 2)
        run_test(3, 3, 3)
        run_test(3, 4, 4)
        run_test(3, 5, 5)
        run_test(3, 100, 100)
        run_test(3, 200, 200)

        # large batch of matrices
        run_test(3, 3, 2, 2)
        run_test(3, 3, 3, 3)
        run_test(3, 3, 4, 4)
        run_test(3, 3, 5, 5)
        run_test(3, 3, 100, 100)
        run_test(3, 3, 200, 200)

    @skipCUDAIfNoMagma
    @skipCPUIfNoLapack
    @dtypes(torch.float, torch.double)
    def test_linalg_matrix_exp_batch(self, device, dtype):

        def run_test(*n):
            tensors_batch = torch.zeros(n, dtype=dtype, device=device)
            tensors_batch = tensors_batch.view(-1, n[-2], n[-1])

            num_matrices = tensors_batch.size(0)
            tensors_list = []
            for i in range(num_matrices):
                tensors_list.append(torch.randn(n[-2], n[-1], dtype=dtype, device=device))

            for i in range(num_matrices):
                tensors_batch[i, ...] = tensors_list[i]

            tensors_exp_map = (torch.linalg.matrix_exp(x) for x in tensors_list)
            tensors_exp_batch = torch.linalg.matrix_exp(tensors_batch)

            for i, tensor_exp in enumerate(tensors_exp_map):
                self.assertEqual(tensors_exp_batch[i, ...], tensor_exp)

        # small batch of matrices
        run_test(3, 2, 2)
        run_test(3, 3, 3)
        run_test(3, 4, 4)
        run_test(3, 5, 5)

        # large batch of matrices
        run_test(3, 3, 2, 2)
        run_test(3, 3, 3, 3)
        run_test(3, 3, 4, 4)
        run_test(3, 3, 5, 5)

    @skipCUDAIfNoMagma
    @skipCPUIfNoLapack
    @dtypes(torch.float, torch.double, torch.cfloat, torch.cdouble)
    def test_linalg_matrix_exp_compare_with_taylor(self, device, dtype):

        def normalize_to_1_operator_norm(sample, desired_norm):
            sample_norm, _ = sample.abs().sum(-2).max(-1)
            sample_to_1_norm = sample / sample_norm.unsqueeze(-1).unsqueeze(-1)
            return sample_to_1_norm * desired_norm

        def gen_good_cond_number_matrices(*n):
            """
            Generates a diagonally-domimant matrix
            with the eigenvalues centered at 1
            and the radii at most (n[-1] - 1) / (n[-2] ** 2)
            """
            identity = torch.eye(n[-2], n[-1], dtype=dtype, device=device).expand(*n)
            x = torch.rand(*n, dtype=dtype, device=device) / (n[-1] ** 2)
            x = (x - x * identity) + identity
            return x

        def get_taylor_approximation(a, deg):
            a_ = a.cpu().numpy()
            identity = torch.eye(a.size(-2), a.size(-1), dtype=dtype, device=device).expand_as(a)
            res = identity.cpu().numpy()
            taylor_term = identity.cpu().numpy()

            for i in range(1, deg + 1):
                taylor_term = np.matmul(a_, taylor_term) / i
                res = res + taylor_term

            return res

        def scale_square(a, deg):
            if a.abs().pow(2).sum().sqrt() < 1.0:
                return get_taylor_approximation(a, 12)
            else:
                s = int(torch.log2(a.abs().pow(2).sum().sqrt()).ceil().item())
                b = a / (2 ** s)
                b = get_taylor_approximation(b, 18)
                for _ in range(s):
                    b = np.matmul(b, b)
                return torch.from_numpy(b).to(a.device)

        def run_test(*n):
            degs = [1, 2, 4, 8, 12, 18]
            if dtype == torch.float:
                thetas = [
                    1.192092800768788e-07,  # deg 1
                    5.978858893805233e-04,  # deg 2
                    5.116619363445086e-02,  # deg 4
                    5.800524627688768e-01,  # deg 8
                    1.461661507209034e+00,  # deg 12
                    3.010066362817634e+00   # deg 18
                ]
            else:  # if torch.double
                thetas = [
                    2.220446049250313e-16,  # deg 1
                    2.580956802971767e-08,  # deg 2
                    3.397168839976962e-04,  # deg 4
                    4.991228871115323e-02,  # deg 8
                    2.996158913811580e-01,  # deg 12
                    1.090863719290036e+00   # deg 18
                ]

            # generate norms to test different degree expansions
            sample_norms = []
            for i in range(len(thetas) - 1):
                sample_norms.append(0.5 * (thetas[i] + thetas[i + 1]))
            sample_norms = [thetas[0] / 2] + sample_norms + [thetas[-1] * 2]
            degs = [degs[0]] + degs

            for sample_norm, deg in zip(sample_norms, degs):
                x = gen_good_cond_number_matrices(*n)
                x = normalize_to_1_operator_norm(x, sample_norm)

                mexp = torch.linalg.matrix_exp(x)
                mexp_taylor = scale_square(x, deg)

                self.assertEqual(mexp, mexp_taylor, atol=1e-2, rtol=0.0)

        # single matrix
        run_test(2, 2)
        run_test(3, 3)
        run_test(4, 4)
        run_test(5, 5)

        # small batch of matrices
        run_test(3, 2, 2)
        run_test(3, 3, 3)
        run_test(3, 4, 4)
        run_test(3, 5, 5)

        # large batch of matrices
        run_test(3, 3, 2, 2)
        run_test(3, 3, 3, 3)
        run_test(3, 3, 4, 4)
        run_test(3, 3, 5, 5)

    @skipCUDAIfNoMagma
    @skipCPUIfNoLapack
    @dtypes(*floating_and_complex_types())
    @precisionOverride({torch.float32: 1e-3, torch.complex64: 1e-3,
                        torch.float64: 1e-8, torch.complex128: 1e-8})
    def test_slogdet(self, device, dtype):
        from torch.testing._internal.common_utils import (random_hermitian_matrix, random_hermitian_psd_matrix,
                                                          random_hermitian_pd_matrix, random_square_matrix_of_rank)

        # mat_chars denotes matrix characteristics
        # possible values are: hermitian, hermitian_psd, hermitian_pd, singular, non_singular
        def run_test(matsize, batchdims, mat_chars):
            num_matrices = np.prod(batchdims)
            list_of_matrices = []
            if num_matrices != 0:
                for idx in range(num_matrices):
                    mat_type = idx % len(mat_chars)
                    if mat_chars[mat_type] == 'hermitian':
                        list_of_matrices.append(random_hermitian_matrix(matsize, dtype=dtype, device=device))
                    elif mat_chars[mat_type] == 'hermitian_psd':
                        list_of_matrices.append(random_hermitian_psd_matrix(matsize, dtype=dtype, device=device))
                    elif mat_chars[mat_type] == 'hermitian_pd':
                        list_of_matrices.append(random_hermitian_pd_matrix(matsize, dtype=dtype, device=device))
                    elif mat_chars[mat_type] == 'singular':
                        list_of_matrices.append(torch.ones(matsize, matsize, dtype=dtype, device=device))
                    elif mat_chars[mat_type] == 'non_singular':
                        list_of_matrices.append(random_square_matrix_of_rank(matsize, matsize, dtype=dtype, device=device))
                full_tensor = torch.stack(list_of_matrices, dim=0).reshape(batchdims + (matsize, matsize))
            else:
                full_tensor = torch.randn(*batchdims, matsize, matsize, dtype=dtype, device=device)

            actual_value = torch.linalg.slogdet(full_tensor)
            expected_value = np.linalg.slogdet(full_tensor.cpu().numpy())
            self.assertEqual(expected_value[0], actual_value[0], atol=self.precision, rtol=self.precision)
            self.assertEqual(expected_value[1], actual_value[1], atol=self.precision, rtol=self.precision)

            # test out=variant
            sign_out = torch.empty_like(actual_value[0])
            logabsdet_out = torch.empty_like(actual_value[1])
            ans = torch.linalg.slogdet(full_tensor, out=(sign_out, logabsdet_out))
            self.assertEqual(ans[0], sign_out)
            self.assertEqual(ans[1], logabsdet_out)
            self.assertEqual(sign_out, actual_value[0])
            self.assertEqual(logabsdet_out, actual_value[1])

        for matsize, batchdims in itertools.product([0, 3, 5], [(0,), (3,), (5, 3)]):
            run_test(matsize, batchdims, mat_chars=['hermitian_pd'])
            run_test(matsize, batchdims, mat_chars=['singular'])
            run_test(matsize, batchdims, mat_chars=['non_singular'])
            run_test(matsize, batchdims, mat_chars=['hermitian', 'hermitian_pd', 'hermitian_psd'])
            run_test(matsize, batchdims, mat_chars=['singular', 'non_singular'])

    @skipCUDAIfNoMagma
    @skipCPUIfNoLapack
    @dtypes(*floating_and_complex_types())
    def test_slogdet_errors_and_warnings(self, device, dtype):
        # slogdet requires the input to be a square matrix or batch of square matrices
        a = torch.randn(2, 3, device=device, dtype=dtype)
        with self.assertRaisesRegex(RuntimeError, r'must be batches of square matrices'):
            torch.linalg.slogdet(a)

        # slogdet requires the input to be at least 2 dimensional tensor
        a = torch.randn(2, device=device, dtype=dtype)
        with self.assertRaisesRegex(RuntimeError, r'must have at least 2 dimensions'):
            torch.linalg.slogdet(a)

        a = torch.randn(2, 2, device=device, dtype=torch.bfloat16)
        with self.assertRaisesRegex(RuntimeError, r'Low precision dtypes not supported'):
            torch.linalg.slogdet(a)

        # if non-empty out tensor with wrong shape is passed a warning is given
        a = torch.randn(2, 3, 3, device=device, dtype=dtype)
        sign_out = torch.empty(1, device=device, dtype=dtype)
        real_dtype = a.real.dtype if dtype.is_complex else dtype
        logabsdet_out = torch.empty(1, device=device, dtype=real_dtype)
        with warnings.catch_warnings(record=True) as w:
            # Trigger warning
            torch.linalg.slogdet(a, out=(sign_out, logabsdet_out))
            # Check warning occurs
            self.assertEqual(len(w), 1)
            self.assertTrue("An output with one or more elements was resized" in str(w[-1].message))

        # device should match
        if torch.cuda.is_available():
            wrong_device = 'cpu' if self.device_type != 'cpu' else 'cuda'
            sign_out = torch.empty(0, device=wrong_device, dtype=dtype)
            logabsdet_out = torch.empty(0, device=wrong_device, dtype=real_dtype)
            with self.assertRaisesRegex(RuntimeError, "tensors to be on the same device"):
                torch.linalg.slogdet(a, out=(sign_out, logabsdet_out))

    # FIXME One of the backends of lu_factor fails in windows. I haven't investigated which or why
    # https://github.com/pytorch/pytorch/issues/75225
    @unittest.skipIf(IS_WINDOWS, "Skipped on Windows!")
    @skipCUDAIfNoCusolver
    @skipCPUIfNoLapack
    @dtypes(torch.double)
    def test_det_logdet_slogdet(self, device, dtype):
        def reference_slogdet(M):
            sdet, logabsdet = np.linalg.slogdet(M.detach().cpu().numpy())
            return M.new_tensor(sdet), M.new_tensor(logabsdet)

        def test_single_det(M, target, desc):
            target_sdet, target_logabsdet = target

            det = M.det()
            logdet = M.logdet()
            sdet, logabsdet = M.slogdet()
            linalg_sdet, linalg_logabsdet = torch.linalg.slogdet(M)

            # Test det
            self.assertEqual(det, target_sdet * target_logabsdet.exp(),
                             atol=1e-6, rtol=0, msg=f'{desc} (det)')

            # Test slogdet
            # Compare the overall value rather than individual parts because of
            # precision issues when det is near zero.
            self.assertEqual(sdet * logabsdet.exp(), target_sdet * target_logabsdet.exp(),
                             atol=1e-6, rtol=0, msg=f'{desc} (slogdet)')
            self.assertEqual(linalg_sdet * linalg_logabsdet.exp(), target_sdet * target_logabsdet.exp(),
                             atol=1e-6, rtol=0, msg=f'{desc} (linalg_slogdet)')

            # Test logdet
            # Compare logdet against our own pytorch slogdet because they should
            # be consistent, while it may behave slightly differently with other
            # slogdet implementations when det is near zero due to precision
            # issues.
            if sdet.item() < 0:
                self.assertTrue(logdet.item() != logdet.item(), f'{desc} (logdet negative case)')
            else:
                self.assertEqual(logdet.exp(), target_logabsdet.exp(),
                                 atol=1e-6, rtol=0, msg=f'{desc} (logdet non-negative case)')

        eye = torch.eye(5, dtype=dtype, device=device)
        test_single_det(eye, (torch.ones((), dtype=dtype, device=device), torch.zeros((), dtype=dtype, device=device)), 'identity')
        # Testing bug in #34061 (https://github.com/pytorch/pytorch/issues/34061)
        for n in range(250, 551, 100):
            mat = torch.randn(n, n, dtype=dtype, device=device)
            q, _ = torch.qr(mat)
            ref_det, ref_logabsdet = reference_slogdet(q)
            test_single_det(q, (ref_det, ref_logabsdet), 'orthogonal')

        def test(M):
            assert M.size(0) >= 5, 'this helper fn assumes M to be at least 5x5'
            M = M.to(device)

            ref_M_sdet, ref_M_logabsdet = reference_slogdet(M)

            test_single_det(M, (ref_M_sdet, ref_M_logabsdet), 'basic')
            if ref_M_logabsdet.exp().item() >= 1e-6:  # skip singular
                M_inv = M.inverse()
                test_single_det(M_inv, reference_slogdet(M_inv), 'inverse')

            test_single_det(M, (ref_M_sdet, ref_M_logabsdet), 'transpose')

            for x in [0, 2, 4]:
                for scale in [-2, -0.1, 0, 10]:
                    if scale > 0:
                        target = ref_M_sdet, ref_M_logabsdet + math.log(scale)
                    elif scale == 0:
                        target = torch.zeros_like(ref_M_sdet), torch.full_like(ref_M_logabsdet, -inf)
                    else:
                        target = ref_M_sdet.neg(), ref_M_logabsdet + math.log(-scale)

                    # dim 0
                    M_clone = M.clone()
                    M_clone[:, x] *= scale
                    test_single_det(M_clone, target, 'scale a row')
                    # dim 1
                    M_clone = M.clone()
                    M_clone[x, :] *= scale
                    test_single_det(M_clone, target, 'scale a column')

            for x1, x2 in [(0, 3), (4, 1), (3, 2)]:
                assert x1 != x2, 'x1 and x2 needs to be different for this test'
                target = torch.zeros_like(ref_M_sdet), torch.full_like(ref_M_logabsdet, -inf)
                # dim 0
                M_clone = M.clone()
                M_clone[:, x2] = M_clone[:, x1]
                test_single_det(M_clone, target, 'two rows are same')
                # dim 1
                M_clone = M.clone()
                M_clone[x2, :] = M_clone[x1, :]
                test_single_det(M_clone, target, 'two columns are same')

                for scale1, scale2 in [(0.3, -1), (0, 2), (10, 0.1)]:
                    det_scale = scale1 * scale2 * -1
                    if det_scale > 0:
                        target = ref_M_sdet, ref_M_logabsdet + math.log(det_scale)
                    elif det_scale == 0:
                        target = torch.zeros_like(ref_M_sdet), torch.full_like(ref_M_logabsdet, -inf)
                    else:
                        target = ref_M_sdet.neg(), ref_M_logabsdet + math.log(-det_scale)

                    # dim 0
                    M_clone = M.clone()
                    t = M_clone[:, x1] * scale1
                    M_clone[:, x1] += M_clone[:, x2] * scale2
                    M_clone[:, x2] = t
                    test_single_det(M_clone, target, 'exchanging rows')
                    # dim 1
                    M_clone = M.clone()
                    t = M_clone[x1, :] * scale1
                    M_clone[x1, :] += M_clone[x2, :] * scale2
                    M_clone[x2, :] = t
                    test_single_det(M_clone, target, 'exchanging columns')

        def get_random_mat_scale(n):
            # For matrices with values i.i.d. with 0 mean, unit variance, and
            # subexponential tail, we have:
            #   E[log det(A^2)] \approx log((n-1)!)
            #
            # Notice:
            #   log Var[det(A)] = log E[det(A^2)] >= E[log det(A^2)]
            #
            # So:
            #   stddev[det(A)] >= sqrt( (n-1)! )
            #
            # We use this as an intuitive guideline to scale random generated
            # matrices so our closeness tests can work more robustly:
            #   scale by sqrt( (n-1)! )^(-1/n) = ( (n-1)! )^(-1/(2n))
            #
            # source: https://arxiv.org/pdf/1112.0752.pdf

            # TODO: technically we need subexponential distn for this to hold,
            #       but we mostly use gaussian entries below. Consider switching
            #       to Chi-sq if this turns out not stable enough, since Chi-sq
            #       is easy enough to sample from.
            return math.factorial(n - 1) ** (-1.0 / (2 * n))

        for n in [5, 10, 25]:
            scale = get_random_mat_scale(n)
            test(torch.randn(n, n, dtype=dtype, device=device) * scale)
            r = torch.randn(n, n, dtype=dtype, device=device) * scale
            # symmetric psd
            test(r.mm(r.t()))
            # symmetric pd
            r = torch.randn(n, n, dtype=dtype, device=device) * scale
            test(r.mm(r.t()) + torch.eye(n, dtype=dtype, device=device) * 1e-6)
            # symmetric
            r = torch.randn(n, n, dtype=dtype, device=device) * scale
            for i in range(n):
                for j in range(i):
                    r[i, j] = r[j, i]
            test(r)
            # non-contiguous
            test((torch.randn(n, n, n + 1, dtype=dtype, device=device) * scale)[:, 2, 1:])
            # det = 0
            r = torch.randn(n, n, dtype=dtype, device=device) * scale
            u, s, v = r.svd()
            if reference_slogdet(u)[0] < 0:
                u = -u
            if reference_slogdet(v)[0] < 0:
                v = -v
            s[0] *= -1
            s[-1] = 0
            test(u.mm(s.diag()).mm(v))

        # Small values to test numerical stability. Note that we don't scale
        # this matrix.
        r = torch.randn(512, 512, dtype=dtype, device=device)
        u, s, v = r.svd()
        s.fill_(1. / (100 * s.numel()))
        test(u.mm(s.diag()).mm(v))

    @skipCUDAIfNoMagma
    @skipCPUIfNoLapack
    @dtypes(torch.double)
    def test_det_logdet_slogdet_batched(self, device, dtype):
        from torch.testing._internal.common_utils import (random_symmetric_matrix, random_symmetric_psd_matrix,
                                                          random_symmetric_pd_matrix, random_square_matrix_of_rank)

        # mat_chars denotes matrix characteristics
        # possible values are: sym, sym_psd, sym_pd, sing, non_sym
        def run_test(matsize, batchdims, mat_chars):
            num_matrices = reduce(operator.mul, batchdims, 1)
            list_of_matrices = []

            for idx in range(num_matrices):
                mat_type = idx % len(mat_chars)
                if mat_chars[mat_type] == 'sym':
                    list_of_matrices.append(random_symmetric_matrix(matsize, dtype=dtype, device=device))
                elif mat_chars[mat_type] == 'sym_psd':
                    list_of_matrices.append(random_symmetric_psd_matrix(matsize, dtype=dtype, device=device))
                elif mat_chars[mat_type] == 'sym_pd':
                    list_of_matrices.append(random_symmetric_pd_matrix(matsize, dtype=dtype, device=device))
                elif mat_chars[mat_type] == 'sing':
                    list_of_matrices.append(torch.ones(matsize, matsize, dtype=dtype, device=device))
                elif mat_chars[mat_type] == 'non_sing':
                    list_of_matrices.append(random_square_matrix_of_rank(matsize, matsize, dtype=dtype, device=device))
            full_tensor = torch.stack(list_of_matrices, dim=0).reshape(batchdims + (matsize, matsize))
            # Scaling adapted from `get_random_mat_scale` in _test_det_logdet_slogdet
            full_tensor *= (math.factorial(matsize - 1) ** (-1.0 / (2 * matsize)))

            for fn in [torch.det, torch.logdet, torch.slogdet, torch.linalg.slogdet]:
                expected_value = []
                actual_value = fn(full_tensor)
                for full_idx in itertools.product(*(list(range(x)) for x in batchdims)):
                    expected_value.append(fn(full_tensor[full_idx]))

                if fn == torch.slogdet or fn == torch.linalg.slogdet:
                    sign_value = torch.stack([tup[0] for tup in expected_value], dim=0).reshape(batchdims)
                    expected_value = torch.stack([tup[1] for tup in expected_value], dim=0).reshape(batchdims)
                    self.assertEqual(sign_value, actual_value[0])
                    self.assertEqual(expected_value, actual_value[1])
                else:
                    expected_value = torch.stack(expected_value, dim=0).reshape(batchdims)
                    self.assertEqual(actual_value, expected_value)

        for matsize, batchdims in itertools.product([3, 5], [(3,), (5, 3)]):
            run_test(matsize, batchdims, mat_chars=['sym_pd'])
            run_test(matsize, batchdims, mat_chars=['sing'])
            run_test(matsize, batchdims, mat_chars=['non_sing'])
            run_test(matsize, batchdims, mat_chars=['sym', 'sym_pd', 'sym_psd'])
            run_test(matsize, batchdims, mat_chars=['sing', 'non_sing'])

    @skipCUDAIfNoMagma
    @skipCPUIfNoLapack
    @dtypes(*floating_and_complex_types())
    def test_cholesky_inverse(self, device, dtype):
        from torch.testing._internal.common_utils import random_hermitian_pd_matrix

        def run_test(shape, batch, upper, contiguous):
            A = random_hermitian_pd_matrix(shape, *batch, dtype=dtype, device=device)
            if A.numel() > 0 and not contiguous:
                A = A.mT
                self.assertFalse(A.is_contiguous())
            L = torch.linalg.cholesky(A)
            expected_inverse = torch.inverse(A)
            L = L.mH if upper else L
            actual_inverse = torch.cholesky_inverse(L, upper)
            self.assertEqual(actual_inverse, expected_inverse)

        shapes = (0, 3, 5)
        batches = ((), (0,), (3, ), (2, 2))
        for shape, batch, upper, contiguous in list(itertools.product(shapes, batches, (True, False), (True, False))):
            run_test(shape, batch, upper, contiguous)

        # check the out= variant
        A = random_hermitian_pd_matrix(3, 2, dtype=dtype, device=device)
        L = torch.linalg.cholesky(A)

        # There are two code paths currently for the out= variant
        # 1. When 'out' tensor is in Fortran (column-major) memory format
        # then the fast route is taken and the storage is reused directly in the computations
        # 2. When 'out' tensor is not in Fortran format then a temporary tensor is allocated internally
        # and the result is copied from the temporary tensor to 'out' tensor

        # This test checks the first code path
        out = torch.empty_like(A)
        out_t = out.mT.clone(memory_format=torch.contiguous_format)
        out = out_t.mT
        ans = torch.cholesky_inverse(L, out=out)
        self.assertEqual(ans, out)
        expected = torch.inverse(A)
        self.assertEqual(expected, out)

        # This test checks the second code path
        out = torch.empty_like(A)
        ans = torch.cholesky_inverse(L, out=out)
        self.assertEqual(ans, out)
        expected = torch.inverse(A)
        self.assertEqual(expected, out)

    @skipCUDAIfNoMagma
    @skipCPUIfNoLapack
    @dtypes(*floating_and_complex_types())
    def test_cholesky_inverse_errors_and_warnings(self, device, dtype):
        # cholesky_inverse requires the input to be at least 2 dimensional tensor
        a = torch.randn(2, device=device, dtype=dtype)
        with self.assertRaisesRegex(RuntimeError, "must have at least 2 dimensions"):
            torch.cholesky_inverse(a)

        # cholesky_inverse requires a square matrix
        a = torch.randn(2, 3, device=device, dtype=dtype)
        with self.assertRaisesRegex(RuntimeError, "must be batches of square matrices"):
            torch.cholesky_inverse(a)

        # if non-empty out tensor with wrong shape is passed a warning is given
        a = torch.randn(3, 3, device=device, dtype=dtype)
        out = torch.empty(2, 3, device=device, dtype=dtype)
        with warnings.catch_warnings(record=True) as w:
            # Trigger warning
            torch.cholesky_inverse(a, out=out)
            # Check warning occurs
            self.assertEqual(len(w), 1)
            self.assertTrue("An output with one or more elements was resized" in str(w[-1].message))

        # dtypes should be safely castable
        out = torch.empty(*a.shape, dtype=torch.int, device=device)
        with self.assertRaisesRegex(RuntimeError, "but got result with dtype Int"):
            torch.cholesky_inverse(a, out=out)

        # device should match
        if torch.cuda.is_available():
            wrong_device = 'cpu' if self.device_type != 'cpu' else 'cuda'
            out = torch.empty(0, device=wrong_device, dtype=dtype)
            with self.assertRaisesRegex(RuntimeError, "Expected all tensors to be on the same device"):
                torch.cholesky_inverse(a, out=out)

        # cholesky_inverse raises an error for invalid inputs on CPU
        # for example if at least one diagonal element is zero
        a = torch.randn(3, 3, device=device, dtype=dtype)
        a[1, 1] = 0
        if self.device_type == 'cpu':
            with self.assertRaisesRegex(torch.linalg.LinAlgError, r"cholesky_inverse: The diagonal element 2 is zero"):
                torch.cholesky_inverse(a)
        # cholesky_inverse on GPU does not raise an error for this case
        elif self.device_type == 'cuda':
            out = torch.cholesky_inverse(a)
            self.assertTrue(out.isinf().any() or out.isnan().any())

    def _select_broadcastable_dims(self, dims_full=None):
        # select full dimensionality
        if dims_full is None:
            dims_full = []
            ndims = random.randint(1, 4)
            dims_full = [random.randint(1, 8) for _ in range(ndims)]
        else:
            ndims = len(dims_full)

        # select actual dimensions for ops:
        # larger: full ndims, individual sizes may be reduced
        # smaller: possibly reduced ndims, sizes may be reduced
        smaller_ndims = random.randint(1, ndims)
        dims_small = []
        dims_large = []
        for i in range(ndims - 1, -1, -1):
            j = random.randint(1, 3)
            if j == 1:  # no reduced singleton dimension
                ds = dims_full[i]
                dl = dims_full[i]
            elif j == 2:  # larger may have reduced singleton dimension
                ds = dims_full[i]
                dl = 1 if len(dims_small) < smaller_ndims else dims_full[i]
            elif j == 3:  # smaller may have reduced singleton dimension
                ds = 1
                dl = dims_full[i]
            dims_large = [dl] + dims_large
            if len(dims_small) < smaller_ndims:
                dims_small = [ds] + dims_small
        return (dims_small, dims_large, dims_full)

    def test_broadcast_fused_matmul(self, device):
        fns = ["baddbmm", "addbmm", "addmm", "addmv", "addr"]

        for fn in fns:
            batch_dim = random.randint(1, 8)
            n_dim = random.randint(1, 8)
            m_dim = random.randint(1, 8)
            p_dim = random.randint(1, 8)

            def dims_full_for_fn():
                if fn == "baddbmm":
                    return ([batch_dim, n_dim, p_dim], [batch_dim, n_dim, m_dim], [batch_dim, m_dim, p_dim])
                elif fn == "addbmm":
                    return ([n_dim, p_dim], [batch_dim, n_dim, m_dim], [batch_dim, m_dim, p_dim])
                elif fn == "addmm":
                    return ([n_dim, p_dim], [n_dim, m_dim], [m_dim, p_dim])
                elif fn == "addmv":
                    return ([n_dim], [n_dim, m_dim], [m_dim])
                elif fn == "addr":
                    return ([n_dim, m_dim], [n_dim], [m_dim])
                else:
                    raise AssertionError("unknown function")

            (t0_dims_full, t1_dims, t2_dims) = dims_full_for_fn()
            (t0_dims_small, _, _) = self._select_broadcastable_dims(t0_dims_full)

            t0_small = torch.randn(*t0_dims_small, device=device).float()
            t1 = torch.randn(*t1_dims, device=device).float()
            t2 = torch.randn(*t2_dims, device=device).float()

            t0_full = t0_small.expand(*t0_dims_full).to(device)

            fntorch = getattr(torch, fn)
            r0 = fntorch(t0_small, t1, t2)
            r1 = fntorch(t0_full, t1, t2)
            self.assertEqual(r0, r1)

    @tf32_on_and_off(0.001)
    @bf32_on_and_off(0.001)
    def test_broadcast_batched_matmul(self, device):
        n_dim = random.randint(1, 8)
        m_dim = random.randint(1, 8)
        p_dim = random.randint(1, 8)
        full_batch_dims = [random.randint(1, 3) for i in range(random.randint(1, 3))]
        (batch_dims_small, _, _) = self._select_broadcastable_dims(full_batch_dims)

        def verify_batched_matmul(full_lhs, one_dimensional):
            if not one_dimensional:
                lhs_dims = [n_dim, m_dim]
                rhs_dims = [m_dim, p_dim]
                result_dims = [n_dim, p_dim]
            else:
                lhs_dims = [n_dim, m_dim] if full_lhs else [m_dim]
                rhs_dims = [m_dim, p_dim] if not full_lhs else [m_dim]
                result_dims = [n_dim] if full_lhs else [p_dim]

            lhs_mat_dims = lhs_dims if len(lhs_dims) != 1 else [1, m_dim]
            rhs_mat_dims = rhs_dims if len(rhs_dims) != 1 else [m_dim, 1]
            full_mat_dims = lhs_mat_dims if full_lhs else rhs_mat_dims
            dim0_dims = rhs_dims if full_lhs else lhs_dims
            small_dims = batch_dims_small + (rhs_mat_dims if full_lhs else lhs_mat_dims)

            small = torch.randn(*(small_dims), device=device).float()
            dim0 = torch.randn(*(dim0_dims), device=device).float()
            full = torch.randn(*(full_batch_dims + full_mat_dims), device=device).float()
            if not one_dimensional:
                (lhsTensors, rhsTensors) = ((full,), (small, dim0)) if full_lhs else ((small, dim0), (full,))
            else:
                (lhsTensors, rhsTensors) = ((full,), (dim0,)) if full_lhs else ((dim0,), (full,))

            def maybe_squeeze_result(l, r, result):
                if len(lhs_dims) == 1 and l.dim() != 1:
                    return result.squeeze(-2)
                elif len(rhs_dims) == 1 and r.dim() != 1:
                    return result.squeeze(-1)
                else:
                    return result

            for lhs in lhsTensors:
                lhs_expanded = lhs.expand(*(torch.Size(full_batch_dims) + torch.Size(lhs_mat_dims)))
                lhs_expanded_matmul_fn = lhs_expanded.matmul
                for rhs in rhsTensors:
                    rhs_expanded = ((rhs if len(rhs_dims) != 1 else rhs.unsqueeze(-1)).
                                    expand(*(torch.Size(full_batch_dims) + torch.Size(rhs_mat_dims))))
                    truth = maybe_squeeze_result(lhs_expanded, rhs_expanded, lhs_expanded_matmul_fn(rhs_expanded))
                    for l in (lhs, lhs_expanded):
                        for r in (rhs, rhs_expanded):
                            l_matmul_fn = l.matmul
                            result = maybe_squeeze_result(l, r, l_matmul_fn(r))
                            self.assertEqual(truth, result)
                            # test torch.matmul function as well
                            torch_result = maybe_squeeze_result(l, r, torch.matmul(l, r))
                            self.assertEqual(truth, torch_result)
                            # test torch.matmul with out
                            out = torch.zeros_like(torch_result)
                            torch.matmul(l, r, out=out)
                            self.assertEqual(truth, maybe_squeeze_result(l, r, out))

                # compare to bmm
                bmm_result = (torch.bmm(lhs_expanded.contiguous().view(-1, *lhs_mat_dims),
                                        rhs_expanded.contiguous().view(-1, *rhs_mat_dims)))
                self.assertEqual(truth.view(-1, *result_dims), bmm_result.view(-1, *result_dims))

        for indices in itertools.product((True, False), repeat=2):
            verify_batched_matmul(*indices)

    def lu_solve_test_helper(self, A_dims, b_dims, pivot, device, dtype):
        make_fullrank = make_fullrank_matrices_with_distinct_singular_values
        make_A = partial(make_fullrank, device=device, dtype=dtype)

        b = torch.randn(*b_dims, dtype=dtype, device=device)
        A = make_A(*A_dims)
        LU_data, LU_pivots, info = torch.linalg.lu_factor_ex(A)
        self.assertEqual(info, torch.zeros_like(info))
        return b, A, LU_data, LU_pivots

    @skipCPUIfNoLapack
    @skipCUDAIfNoMagmaAndNoCusolver
    @dtypes(*floating_and_complex_types())
    @precisionOverride({torch.float32: 1e-3, torch.complex64: 1e-3,
                        torch.float64: 1e-8, torch.complex128: 1e-8})
    def test_lu_solve(self, device, dtype):
        def sub_test(pivot):
            for k, n in zip([2, 3, 5], [3, 5, 7]):
                b, A, LU_data, LU_pivots = self.lu_solve_test_helper((n, n), (n, k), pivot, device, dtype)
                x = torch.lu_solve(b, LU_data, LU_pivots)
                self.assertEqual(b, np.matmul(A.cpu(), x.cpu()))

        sub_test(True)
        if self.device_type == 'cuda':
            sub_test(False)

    @skipCPUIfNoLapack
    @skipCUDAIfNoMagmaAndNoCusolver
    @dtypes(*floating_and_complex_types())
    @precisionOverride({torch.float32: 1e-3, torch.complex64: 1e-3,
                        torch.float64: 1e-8, torch.complex128: 1e-8})
    def test_lu_solve_batched(self, device, dtype):
        def sub_test(pivot):
            def lu_solve_batch_test_helper(A_dims, b_dims, pivot):
                b, A, LU_data, LU_pivots = self.lu_solve_test_helper(A_dims, b_dims, pivot, device, dtype)
                x_exp_list = []
                for i in range(b_dims[0]):
                    x_exp_list.append(torch.lu_solve(b[i], LU_data[i], LU_pivots[i]))
                x_exp = torch.stack(x_exp_list)  # Stacked output
                x_act = torch.lu_solve(b, LU_data, LU_pivots)  # Actual output
                self.assertEqual(x_exp, x_act)  # Equality check
                Ax = np.matmul(A.cpu(), x_act.cpu())
                self.assertEqual(b, Ax)

            for batchsize in [1, 3, 4]:
                lu_solve_batch_test_helper((batchsize, 5, 5), (batchsize, 5, 10), pivot)

        # Tests tensors with 0 elements
        b = torch.randn(3, 0, 3, dtype=dtype, device=device)
        A = torch.randn(3, 0, 0, dtype=dtype, device=device)
        LU_data, LU_pivots = torch.linalg.lu_factor(A)
        self.assertEqual(torch.empty_like(b), b.lu_solve(LU_data, LU_pivots))

        sub_test(True)
        if self.device_type == 'cuda':
            sub_test(False)

    @slowTest
    @skipCPUIfNoLapack
    @skipCUDAIfNoMagmaAndNoCusolver
    @dtypes(*floating_and_complex_types())
    def test_lu_solve_batched_many_batches(self, device, dtype):
        def run_test(A_dims, b_dims):
            b, A, LU_data, LU_pivots = self.lu_solve_test_helper(A_dims, b_dims, True, device, dtype)
            x = torch.lu_solve(b, LU_data, LU_pivots)
            Ax = torch.matmul(A, x)
            self.assertEqual(Ax, b.expand_as(Ax))

        run_test((65536, 5, 5), (65536, 5, 10))
        run_test((262144, 5, 5), (262144, 5, 10))

    @skipCPUIfNoLapack
    @skipCUDAIfNoMagmaAndNoCusolver
    @dtypes(*floating_and_complex_types())
    def test_lu_solve_batched_broadcasting(self, device, dtype):
        make_fullrank = make_fullrank_matrices_with_distinct_singular_values
        make_A = partial(make_fullrank, device=device, dtype=dtype)

        def run_test(A_dims, b_dims, pivot=True):
            A_matrix_size = A_dims[-1]
            A_batch_dims = A_dims[:-2]
            A = make_A(*A_batch_dims, A_matrix_size, A_matrix_size)
            b = make_tensor(b_dims, dtype=dtype, device=device)
            x_exp = np.linalg.solve(A.cpu(), b.cpu())
            LU_data, LU_pivots = torch.linalg.lu_factor(A)
            x = torch.lu_solve(b, LU_data, LU_pivots)
            self.assertEqual(x, x_exp)

        # test against numpy.linalg.solve
        run_test((2, 1, 3, 4, 4), (2, 1, 3, 4, 6))  # no broadcasting
        run_test((2, 1, 3, 4, 4), (4, 6))  # broadcasting b
        run_test((4, 4), (2, 1, 3, 4, 2))  # broadcasting A
        run_test((1, 3, 1, 4, 4), (2, 1, 3, 4, 5))  # broadcasting A & b

    @onlyCUDA
    @skipCUDAIfNoMagma
    @dtypes(*floating_and_complex_types())
    # this tests https://github.com/pytorch/pytorch/issues/36921
    def test_lu_solve_large_matrices(self, device, dtype):
        def run_test(A_dims, b_dims):
            b, A, LU_data, LU_pivots = self.lu_solve_test_helper(A_dims, b_dims, True, device, dtype)
            x = torch.lu_solve(b, LU_data, LU_pivots)
            Ax = torch.matmul(A, x)
            self.assertEqual(Ax, b.expand_as(Ax))

        run_test((1, 1), (1, 1, 1025))

    @skipCUDAIfNoCusolver
    @skipCPUIfNoLapack
    def test_pca_lowrank(self, device):
        from torch.testing._internal.common_utils import random_lowrank_matrix, random_sparse_matrix

        dtype = torch.double

        def run_subtest(guess_rank, actual_rank, matrix_size, batches, device, pca, **options):
            density = options.pop('density', 1)
            use_svd_lowrank = options.pop('use_svd_lowrank', False)
            if isinstance(matrix_size, int):
                rows = columns = matrix_size
            else:
                rows, columns = matrix_size
            if density == 1:
                a_input = random_lowrank_matrix(actual_rank, rows, columns, *batches, device=device, dtype=dtype)
                a = a_input
            else:
                a_input = random_sparse_matrix(rows, columns, density, device=device, dtype=dtype)
                a = a_input.to_dense()

            if use_svd_lowrank:
                m = a_input.mean(dim=-2, keepdim=True)
                u, s, v = pca(a_input, q=guess_rank, M=m, **options)
            else:
                u, s, v = pca(a_input, q=guess_rank, **options)

            self.assertEqual(s.shape[-1], guess_rank)
            self.assertEqual(u.shape[-2], rows)
            self.assertEqual(u.shape[-1], guess_rank)
            self.assertEqual(v.shape[-1], guess_rank)
            self.assertEqual(v.shape[-2], columns)

            A1 = u.matmul(s.diag_embed()).matmul(v.mT)
            ones_m1 = torch.ones(batches + (rows, 1), dtype=a.dtype, device=device)
            c = a.sum(axis=-2) / rows
            c = c.reshape(batches + (1, columns))
            A2 = a - ones_m1.matmul(c)
            self.assertEqual(A1, A2)

            if density == 1:
                # actual rank is known only for dense input
                detect_rank = (s.abs() > 1e-5).sum(axis=-1)
                self.assertEqual(actual_rank * torch.ones(batches, device=device, dtype=torch.int64), detect_rank)
                S = torch.linalg.svdvals(A2)
                self.assertEqual(s[..., :actual_rank], S[..., :actual_rank])

        all_batches = [(), (1,), (3,), (2, 3)]
        for actual_rank, size, all_batches in [  # noqa: B020
                (2, (17, 4), all_batches),
                (2, (100, 4), all_batches),
                (6, (100, 40), all_batches),
                (12, (1000, 1000), [()]),
        ]:
            for batches in all_batches:
                for guess_rank in [
                        actual_rank,
                        actual_rank + 2,
                        actual_rank + 6,
                ]:
                    if guess_rank <= min(*size):
                        run_subtest(guess_rank, actual_rank, size, batches, device, torch.pca_lowrank)
                        run_subtest(guess_rank, actual_rank, size[::-1], batches, device, torch.pca_lowrank)
                        run_subtest(guess_rank, actual_rank, size, batches, device, torch.svd_lowrank, use_svd_lowrank=True)
                        run_subtest(guess_rank, actual_rank, size[::-1], batches, device, torch.svd_lowrank, use_svd_lowrank=True)

        # sparse input
        for guess_rank, size in [
                (4, (17, 4)), (4, (4, 17)), (16, (17, 17)),
                (21, (100, 40)), (20, (40, 100)), (600, (1000, 1000))]:
            for density in [0.005, 0.1]:
                run_subtest(guess_rank, None, size, (), device, torch.pca_lowrank, density=density)

        # jitting support
        jitted = torch.jit.script(torch.pca_lowrank)
        guess_rank, actual_rank, size, batches = 2, 2, (17, 4), ()
        run_subtest(guess_rank, actual_rank, size, batches, device, jitted)

    # Ensure that nuclear_norm's out variant gives the same result as the non-out
    @onlyNativeDeviceTypes
    @skipCUDAIfNoMagma
    @skipCPUIfNoLapack
    @dtypes(torch.float32, torch.float64)
    def test_nuclear_norm_out(self, device, dtype):
        test_cases = [
            # input size, dim
            ((25, 25), None),
            ((25, 25), (0, 1)),
            ((25, 25), (1, 0)),
            ((25, 25, 25), (2, 0)),
            ((25, 25, 25), (0, 1)),
        ]
        for keepdim in [False, True]:
            for input_size, dim in test_cases:
                msg = f'input_size: {input_size}, dim: {dim}, keepdim: {keepdim}'
                x = torch.randn(*input_size, device=device, dtype=dtype)
                result_out = torch.empty(0, device=device, dtype=dtype)
                if dim is None:
                    result = torch.nuclear_norm(x, keepdim=keepdim)
                    torch.nuclear_norm(x, keepdim=keepdim, out=result_out)
                else:
                    result = torch.nuclear_norm(x, keepdim=keepdim, dim=dim)
                    torch.nuclear_norm(x, keepdim=keepdim, dim=dim, out=result_out)
                self.assertEqual(result, result_out, msg=msg)

    @skipCUDAIfNoMagmaAndNoCusolver
    @skipCPUIfNoLapack
    @dtypes(*floating_and_complex_types())
    def test_geqrf(self, device, dtype):

        def run_test(shape):
            # numpy.linalg.qr with mode = 'raw' computes the same operation as torch.geqrf
            # so this test compares against that function
            A = make_tensor(shape, dtype=dtype, device=device)

            # numpy.linalg.qr doesn't work with batched input
            m, n = A.shape[-2:]
            tau_size = "n" if m > n else "m"
            np_dtype = A.cpu().numpy().dtype
            ot = [np_dtype, np_dtype]
            numpy_geqrf_batched = np.vectorize(
                lambda x: np.linalg.qr(x, mode='raw'),
                otypes=ot,
                signature=f'(m,n)->(n,m),({tau_size})')

            expected = numpy_geqrf_batched(A.cpu())
            actual = torch.geqrf(A)

            # numpy.linalg.qr returns transposed result
            self.assertEqual(expected[0].swapaxes(-2, -1), actual[0])
            self.assertEqual(expected[1], actual[1])

        batches = [(), (0, ), (2, ), (2, 1)]
        ns = [5, 2, 0]
        for batch, (m, n) in product(batches, product(ns, ns)):
            run_test((*batch, m, n))

    @skipCUDAIfNoMagma
    @skipCPUIfNoLapack
    def test_lapack_empty(self, device):
        # FIXME: these are just a selection of LAPACK functions -- we need a general strategy here.
        # The LAPACK functions themselves generally do NOT work with zero sized dimensions, although
        # numpy/sci often has a direct wrapper (e.g. lu_factor) and a wrapper that "does the right thing"
        # (e.g. lu).  We often name our functions identically to the lapack function, so it will take work
        # to name / migrate-to better wrappers.
        def fn(torchfn, *args):
            return torchfn(*tuple(torch.randn(shape, device=device) if isinstance(shape, tuple) else shape
                                  for shape in args))

        # inverse, pinverse
        self.assertEqual((0, 0), fn(torch.inverse, (0, 0)).shape)
        self.assertEqual((5, 0), fn(torch.pinverse, (0, 5)).shape)
        self.assertEqual((0, 5), fn(torch.pinverse, (5, 0)).shape)
        self.assertEqual((0, 0), fn(torch.pinverse, (0, 0)).shape)

        # det, logdet, slogdet
        self.assertEqual(torch.tensor(1., device=device), fn(torch.det, (0, 0)))
        self.assertEqual(torch.tensor(0., device=device), fn(torch.logdet, (0, 0)))
        self.assertEqual((torch.tensor(1., device=device), torch.tensor(0., device=device)),
                         fn(torch.slogdet, (0, 0)))

    @tf32_on_and_off(0.005)
    @bf32_on_and_off(0.005)
    def test_tensordot(self, device):
        a = torch.arange(60., device=device).reshape(3, 4, 5)
        b = torch.arange(24., device=device).reshape(4, 3, 2)
        c = torch.tensordot(a, b, dims=([1, 0], [0, 1])).cpu()
        cn = torch.from_numpy(np.tensordot(a.cpu().numpy(), b.cpu().numpy(),
                                           axes=([1, 0], [0, 1])))
        self.assertEqual(c, cn)

        cout = torch.zeros((5, 2), device=device)
        torch.tensordot(a, b, dims=([1, 0], [0, 1]), out=cout).cpu()
        self.assertEqual(c, cout)

        a = torch.randn(2, 3, 4, 5, device=device)
        b = torch.randn(4, 5, 6, 7, device=device)
        c = torch.tensordot(a, b, dims=2).cpu()
        cn = torch.from_numpy(np.tensordot(a.cpu().numpy(), b.cpu().numpy(),
                                           axes=2))

        with self.assertRaisesRegex(RuntimeError, "expects dims >= 0"):
            torch.tensordot(a, b, dims=-1)

        self.assertEqual(c, cn)
        c = torch.tensordot(a, b).cpu()
        cn = torch.from_numpy(np.tensordot(a.cpu().numpy(), b.cpu().numpy()))
        self.assertEqual(c, cn)

        a = torch.tensordot(torch.tensor(0.), torch.tensor(0.), 0)
        an = torch.from_numpy(np.tensordot(np.zeros((), dtype=np.float32), np.zeros((), dtype=np.float32), 0))
        self.assertEqual(a, an)

    @skipCUDAIfNoCusolver
    @skipCUDAIfNoMagma
    @skipCPUIfNoLapack
    @skipIfTorchDynamo("flaky, needs investigation")
    @dtypes(*floating_and_complex_types())
    def test_ldl_factor(self, device, dtype):
        from torch.testing._internal.common_utils import random_hermitian_pd_matrix

        def run_test(shape, batch, hermitian):
            A = random_hermitian_pd_matrix(shape, *batch, dtype=dtype, device=device)
            actual_factors, actual_pivots, info = torch.linalg.ldl_factor_ex(A, hermitian=hermitian)
            actual_L = torch.tril(actual_factors, diagonal=-1)
            actual_L.diagonal(0, -2, -1).fill_(1.0)

            # This test is designed only for inputs with 1x1 block diagonal matrix D.
            # That is for positive definite input matrices, the pivots tensor is always > 0.
            # If negative pivots are encountered, it means that the input matrix is not positive definite.
            # And matrix D is a 2x2 block diagonal matrix.
            self.assertTrue((actual_pivots > 0).all())

            # Construct a 1x1 block diagonal matrix D from factors.
            actual_D = torch.diag_embed(actual_factors.diagonal(0, -2, -1))

            def T(x):
                return x.mH if hermitian else x.mT
            A_reconstructed = actual_L @ actual_D @ T(actual_L)

            def symmetric(A):
                return A.tril() + A.tril(-1).mT

            self.assertEqual(symmetric(A) if not hermitian else A, A_reconstructed)

            # Now test against SciPy implementation
            if TEST_SCIPY:
                from scipy.linalg import ldl as scipy_ldl
                A_np = A.cpu().numpy()
                np_dtype = A_np.dtype
                scipy_ldl_batched = np.vectorize(
                    lambda x: scipy_ldl(x, hermitian=hermitian, lower=True),
                    otypes=[np_dtype, np_dtype, np.dtype('int64')],
                    signature='(m,m)->(m,m),(m,m),(m)')

                expected = scipy_ldl_batched(A_np)
                expected_L, expected_D, expected_pivots = expected

                if expected_pivots.ndim > 1:
                    permuted_expected_L = np.stack(
                        [expected_L[i][expected_pivots[i], :] for i in range(expected_pivots.shape[0])]
                    )
                else:
                    permuted_expected_L = expected_L[expected_pivots, :]
                self.assertEqual(actual_L, permuted_expected_L)
                self.assertEqual(actual_D, expected_D)
            else:
                self.assertEqual(actual_factors.shape, A.shape)
                self.assertEqual(actual_pivots.shape, A.shape[:-1])
                self.assertEqual(info.shape, A.shape[:-2])

        # hermitian=True for complex inputs on CUDA is supported only with MAGMA 2.5.4+
        magma_254_available = self.device_type == 'cuda' and _get_magma_version() >= (2, 5, 4)
        hermitians = (True, False) if dtype.is_complex and (self.device_type == 'cpu' or magma_254_available) else (False,)

        shapes = (5,)
        batches = ((), (4,),)
        for shape, batch, hermitian in itertools.product(shapes, batches, hermitians):
            run_test(shape, batch, hermitian)

    @skipCUDAIfNoCusolver
    @skipCUDAIfNoMagma
    @skipCPUIfNoLapack
    @skipCUDAIfRocm
    @skipCUDAIf(_get_torch_cuda_version() < (11, 4), "not available before CUDA 11.3.1")
    @dtypes(*floating_and_complex_types())
    def test_ldl_solve(self, device, dtype):
        from torch.testing._internal.common_utils import random_hermitian_pd_matrix

        def run_test(shape, batch, nrhs, hermitian):
            A = random_hermitian_pd_matrix(shape, *batch, dtype=dtype, device=device)
            B = make_tensor((*A.shape[:-1], nrhs), dtype=dtype, device=device)
            factors, pivots, info = torch.linalg.ldl_factor_ex(A, hermitian=hermitian)
            X = torch.linalg.ldl_solve(factors, pivots, B, hermitian=hermitian)

            def symmetric(A):
                return A.tril() + A.tril(-1).mT

            # verify A @ X == B
            expected_B = symmetric(A) @ X if not hermitian else A @ X
            self.assertEqual(B, expected_B)

        # hermitian=True is not supported on CUDA yet
        hermitians = (True, False) if dtype.is_complex and self.device_type == 'cpu' else (False,)

        shapes = (5,)
        batches = ((), (4,), (2, 2))
        nrhss = (1, 7)
        for shape, batch, nrhs, hermitian in itertools.product(shapes, batches, nrhss, hermitians):
            run_test(shape, batch, nrhs, hermitian)

    @onlyCUDA
    @skipCUDAIfNoMagma
    @skipCUDAIfNoCusolver
    @setLinalgBackendsToDefaultFinally
    def test_preferred_linalg_library(self):
        # The main purpose of this test is to make sure these "backend" calls work normally without raising exceptions.
        x = torch.randint(2, 5, (2, 4, 4), device='cuda', dtype=torch.double)

        torch.backends.cuda.preferred_linalg_library('cusolver')
        out1 = torch.linalg.inv(x)

        torch.backends.cuda.preferred_linalg_library('magma')
        out2 = torch.linalg.inv(x)

        torch.backends.cuda.preferred_linalg_library('default')
        # Although linalg preferred flags doesn't affect CPU currently,
        # we set this to make sure the flag can switch back to default normally.
        out_ref = torch.linalg.inv(x.cpu())

        self.assertEqual(out_ref, out1.cpu())
        self.assertEqual(out1, out2)

    def test_permute_matmul(self):
        a = torch.ones([2, 5, 24, 24])
        b = torch.ones([3, 2, 5, 24, 24])
        c = a.permute(0, 1, 3, 2).matmul(b)
        self.assertEqual([c.min(), c.max(), c.sum()], [24, 24, 414720])

    def test_lower_precision_accumulation_with_ref_path(self):
        # fix https://github.com/pytorch/pytorch/issues/95125
        # and https://github.com/pytorch/pytorch/issues/83863
        # for bf16 accumulation in gemm ref path
        def check_correctness(fn, dtype, *args):
            expected = fn(*args).to(dtype=dtype)
            with torch.backends.mkldnn.flags(enabled=False):
                def test():
                    lower_args = (arg.to(dtype=dtype) for arg in args)
                    tmp_result = fn(*lower_args)
                    return tmp_result
                c = test()
                assert (torch.all(c == expected)), "Incorrect result with\n" \
                                                   f"expected: {expected}\n" \
                                                   f"got: {c}\n"
        # test matmul
        for dtype in [torch.bfloat16, torch.half]:
            for transa in [True, False]:
                for transb in [True, False]:
                    a = torch.ones(300, 300)
                    b = torch.ones(300, 300)
                    if transa:
                        a = a.transpose(0, 1).contiguous().transpose(0, 1)
                    if transb:
                        b = b.transpose(0, 1).contiguous().transpose(0, 1)
                    check_correctness(torch.matmul, dtype, a, b)
        # test bmm
        a = torch.ones(1, 1, 300)
        b = torch.ones(1, 300, 1)
        check_correctness(torch.bmm, torch.bfloat16, a, b)
        check_correctness(torch.bmm, torch.half, a, b)
        # test baddbmm
        a = torch.ones(1, 1, 300)
        b = torch.ones(1, 300, 1)
        c = torch.ones(1, 1, 1)
        check_correctness(torch.baddbmm, torch.bfloat16, c, a, b)
        check_correctness(torch.baddbmm, torch.half, c, a, b)
        # test mv/addmv
        for dtype in [torch.bfloat16, torch.half]:
            for trans in [True, False]:
                c = torch.ones(300) * -300
                a = torch.ones(300, 300)
                if trans:
                    a = a.transpose(0, 1).contiguous().transpose(0, 1)
                b = torch.ones(300)
                check_correctness(torch.mv, dtype, a, b)
                check_correctness(torch.addmv, dtype, c, a, b)
        # test dot
        a = torch.ones(300)
        b = torch.ones(300)
        check_correctness(torch.dot, torch.bfloat16, a, b)
        check_correctness(torch.dot, torch.half, a, b)

    @dtypes(torch.float, torch.double)
    @precisionOverride({torch.float32: 1e-4})
    def test_1_sized_with_0_strided(self, device, dtype):
        a = make_tensor((8, 1, 64), dtype=dtype, device=device)
        a_strided = torch.as_strided(a, size=[8, 1, 64], stride=[64, 0, 1])
        b = make_tensor((8, 64, 512), dtype=dtype, device=device)
        b_strided = torch.as_strided(b, size=[8, 64, 512], stride=[64, 1, 512])
        res = torch.bmm(a_strided, b_strided)
        expect = torch.from_numpy(
            a_strided.cpu().numpy() @ b_strided.cpu().numpy()).to(device=device, dtype=dtype)
        self.assertEqual(expect, res)

instantiate_device_type_tests(TestLinalg, globals())

if __name__ == '__main__':
    TestCase._default_dtype_check_enabled = True
    run_tests()<|MERGE_RESOLUTION|>--- conflicted
+++ resolved
@@ -7,7 +7,6 @@
 import itertools
 import warnings
 import math
-import sys
 from math import inf, nan, isnan
 import random
 from random import randrange
@@ -6027,9 +6026,6 @@
         if TEST_WITH_ROCM:
             self.skipTest("_int4_mm not compiled for ROCM")
 
-        if sys.version_info >= (3, 12):
-            self.skipTest("Dynamo is not supported on Python 3.12+")
-
         q_group = 32
         inner_k_tiles = 2
 
@@ -6119,12 +6115,6 @@
     @parametrize("k", [32, 64])
     @parametrize("n", [48, 64])
     def test_compile_int8_mm(self, device, m, k, n):
-<<<<<<< HEAD
-        if sys.version_info >= (3, 12):
-            self.skipTest("Dynamo is not supported on Python 3.12+")
-
-=======
->>>>>>> 22ba180e
         torch.manual_seed(1)
         a = torch.rand((m, k), dtype=torch.bfloat16, device=device)
         b = torch.rand((n, k), dtype=torch.bfloat16, device=device)
