--- conflicted
+++ resolved
@@ -16,13 +16,7 @@
 namespace kir {
 
 //! Summary of interesting facts about the kernel
-<<<<<<< HEAD
-=======
-//!
-//! TODO(kir): const node ptrs
-//!
 // NOLINTNEXTLINE(cppcoreguidelines-pro-type-member-init)
->>>>>>> 76d3cdf9
 struct KernelSummary {
   //! Count of WAR (write-after-read) hazard barriers
   int war_hazard_syncs_count = 0;
