--- conflicted
+++ resolved
@@ -669,17 +669,10 @@
     // before any other pass that could insert `prim::iprofile_value` node on
     // `aten::_grad_sum_to_size` input.
     InsertProfileNodesForSpecializeAutogradZero(pr_.get());
-<<<<<<< HEAD
-#ifndef C10_MOBILE
-    if (RegisterCudaFuseGraph::isRegistered()) {
-      // `InsertProfileNodesForCUDAFuser` inserts profile node for non-tensor
-      // value
-=======
     // `InsertProfileNodesForCUDAFuser` inserts profile node for non-tensor
     // value
 #ifndef C10_MOBILE
     if (RegisterCudaFuseGraph::isRegistered()) {
->>>>>>> aa80f05d
       torch::jit::fuser::cuda::InsertProfileNodesForCUDAFuser(pr_.get());
     }
 #endif
