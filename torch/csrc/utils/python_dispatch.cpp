#include <torch/csrc/jit/frontend/function_schema_parser.h>
#include <torch/csrc/utils/python_dispatch.h>

#include <ATen/ATen.h>
#include <ATen/FuncTorchTLS.h>
#include <ATen/FunctionalTensorWrapper.h>
#include <ATen/TensorSubclassLikeUtils.h>
#include <ATen/core/NestedIntSymNodeImpl.h>
#include <ATen/core/PythonOpRegistrationTrampoline.h>
#include <ATen/core/dispatch/Dispatcher.h>

#include <ATen/functorch/BatchedTensorImpl.h>
#include <torch/library.h>

#include <c10/core/SafePyObject.h>
#include <torch/csrc/PyInterpreter.h>
#include <torch/csrc/autograd/python_variable.h>
#include <torch/csrc/jit/python/pybind_utils.h>
#include <torch/csrc/utils/tensor_new.h>

#include <c10/util/flat_hash_map.h>
#include <pybind11/operators.h>
#include <pybind11/stl.h>
#include <torch/csrc/utils/pybind.h>
#include <torch/csrc/utils/python_raii.h>

#include <iostream>
#include <utility>

namespace py = pybind11;

namespace torch {
namespace impl {
namespace dispatch {

// NB: I'd like to index this on OperatorHandle, but I can't, as I can't
// guarantee that the main interpreter has finish doing all registrations before
// the other interpreters start banging on it
static ska::flat_hash_map<
    c10::OperatorName,
    ska::flat_hash_map<c10::DispatchKey, std::shared_ptr<c10::SafePyObject>>>
    python_registrations_;

static torch::Library::Kind parseKind(const std::string& k) {
  static std::unordered_map<std::string, torch::Library::Kind> kind_map = {
      {"DEF", torch::Library::DEF},
      {"IMPL", torch::Library::IMPL},
      {"FRAGMENT", torch::Library::FRAGMENT},
  };
  auto it = kind_map.find(k);
  TORCH_CHECK(it != kind_map.end(), "could not parse ", k);
  return it->second;
}
static c10::AliasAnalysisKind parseAliasAnalysisKind(const std::string& k) {
  static std::unordered_map<std::string, c10::AliasAnalysisKind> key_map = {
      {"CONSERVATIVE", c10::AliasAnalysisKind::CONSERVATIVE},
      {"FROM_SCHEMA", c10::AliasAnalysisKind::FROM_SCHEMA},
      {"PURE_FUNCTION", c10::AliasAnalysisKind::PURE_FUNCTION},
      {"", c10::AliasAnalysisKind::FROM_SCHEMA}, // default
  };
  auto it = key_map.find(k);
  TORCH_CHECK(it != key_map.end(), "could not parse ", k);
  return it->second;
}

template <typename Func>
inline torch::CppFunction dispatch_str(const char* key, Func&& raw_f) {
  auto mb_key = std::string(key).empty()
      ? c10::nullopt
      : c10::make_optional(c10::parseDispatchKey(key));
  if (mb_key) {
    return torch::dispatch(*mb_key, std::forward<Func>(raw_f));
  } else {
    torch::CppFunction f(std::forward<Func>(raw_f));
    return f;
  }
}

struct EnableHermeticPyObject {
  EnableHermeticPyObject()
      : old_(c10::impl::HermeticPyObjectTLS::get_state()),
        old_excluded_python_(
            c10::impl::tls_is_dispatch_key_excluded(at::DispatchKey::Python)),
        old_python_(
            c10::impl::tls_is_dispatch_key_included(at::DispatchKey::Python)),
        old_python_snapshot_(c10::impl::tls_is_dispatch_key_included(
            at::DispatchKey::PythonTLSSnapshot)) {
    c10::impl::HermeticPyObjectTLS::set_state(true);
    c10::impl::tls_set_dispatch_key_excluded(at::DispatchKey::Python, true);
    c10::impl::tls_set_dispatch_key_included(at::DispatchKey::Python, false);
    c10::impl::tls_set_dispatch_key_included(
        at::DispatchKey::PythonTLSSnapshot, false);
  }
  ~EnableHermeticPyObject() {
    c10::impl::HermeticPyObjectTLS::set_state(old_);
    c10::impl::tls_set_dispatch_key_excluded(
        at::DispatchKey::Python, old_excluded_python_);
    c10::impl::tls_set_dispatch_key_included(
        at::DispatchKey::Python, old_python_);
    c10::impl::tls_set_dispatch_key_included(
        at::DispatchKey::PythonTLSSnapshot, old_python_snapshot_);
  }
  bool old_;
  bool old_excluded_python_;
  bool old_python_;
  bool old_python_snapshot_;
};

class PythonKernelHolder : public c10::OperatorKernel {
  c10::SafePyObject func_;
  c10::DispatchKey dispatch_key_;

 public:
  PythonKernelHolder(py::object func, c10::DispatchKey dispatch_key)
      : func_(func.release().ptr(), getPyInterpreter()),
        dispatch_key_(dispatch_key) {}

  void operator()(
      const c10::OperatorHandle& op,
      c10::DispatchKeySet keyset,
      torch::jit::Stack* stack) {
    // Figure out if we can handle it hermetically, or if we have
    // to double dispatch

    // If Torch Dispatch Mode is active, use its PyInterpreter for dispatch
    const auto mode_stack_len = c10::impl::TorchDispatchModeTLS::stack_len();
    if (mode_stack_len > 0) {
      const auto& cur_torch_dispatch_mode_state =
          c10::impl::TorchDispatchModeTLS::get_stack_at(mode_stack_len - 1);
      cur_torch_dispatch_mode_state->pyinterpreter()
          ->python_op_registration_trampoline(op, dispatch_key_, stack);
      return;
    }

    const auto& schema = op.schema();
    const auto num_arguments = schema.arguments().size();

    // Otherwise, find a PyInterpreter on a Tensor IF if has Python key (which
    // means it's a nontrivial tensor subclass)
    for (const auto& ivalue : torch::jit::last(*stack, num_arguments)) {
      if (ivalue.isTensor()) {
        auto* interpreter =
            ivalue.unsafeToTensorImpl()->pyobj_slot()->pyobj_interpreter();
        if (interpreter &&
            ivalue.unsafeToTensorImpl()->key_set().has(
                at::DispatchKey::Python)) {
          (*interpreter)
              ->python_op_registration_trampoline(op, dispatch_key_, stack);
          return;
        }
      } else if (ivalue.isTensorList() || ivalue.isOptionalTensorList()) {
        // NB: use toListRef as it doesn't induce refcount bumps
        // (toTensorListRef is not a thing)
        for (const auto& nv : ivalue.toListRef()) {
          if (nv.isNone()) {
            continue;
          }
          auto* interpreter =
              nv.unsafeToTensorImpl()->pyobj_slot()->pyobj_interpreter();
          if (interpreter &&
              nv.unsafeToTensorImpl()->key_set().has(at::DispatchKey::Python)) {
            (*interpreter)
                ->python_op_registration_trampoline(op, dispatch_key_, stack);
            return;
          }
        }
      }
    }

    // Nothing requires the operator to be homed to a specific interpreter, so
    // run it on the current interpreter

    auto arguments = torch::jit::pop(*stack, op.schema().arguments().size());
    py::gil_scoped_acquire g;
    // Jan 2024: We're slated to get rid of multipy, so stop forcing hermetic
    // mode unconditionally in all situations when you're using multipy.
    // Eventually just delete this entirely.  (Note that you may break multipy
    // anyway this way with dispatcher registered functions that require
    // hermetic to be off.)
#if defined(USE_DEPLOY)
    EnableHermeticPyObject g2;
#endif
    auto args_kwargs = parseIValuesToPyArgsKwargs(op, arguments);
    auto obj = py::reinterpret_steal<py::object>(PyObject_Call(
        func_.ptr(getPyInterpreter()),
        args_kwargs.first.ptr(),
        args_kwargs.second.ptr()));
    if (!obj) {
      throw python_error();
    }
    pushPyOutToStack(op, stack, obj, "PythonKernelHolder");
  }
};

static torch::_RegisterOrVerify register_or_verify() {
  if (isMainPyInterpreter()) {
    return torch::_RegisterOrVerify::REGISTER;
  } else {
    return torch::_RegisterOrVerify::VERIFY;
  }
}

static py::object ophandle_call_boxed(
    const c10::OperatorHandle& handle,
    py::args args,
    const py::kwargs& kwargs) {
  auto stack = torch::jit::createStackForSchema(
      handle.schema(),
      std::move(args),
      kwargs,
      /*self=*/c10::nullopt);
  {
    pybind11::gil_scoped_release no_gil_guard;
    handle.callBoxed(stack);
  }
  return torch::jit::createPyObjectForStack(std::move(stack));
}

// A small RAII guard that lets you explicitly *remove* a key from the TLS
// exclude set.
class SetExcludeDispatchKeyGuard {
 public:
  SetExcludeDispatchKeyGuard(at::DispatchKey k, bool set_excluded)
      : k(k), old(c10::impl::tls_is_dispatch_key_excluded(k)) {
    c10::impl::tls_set_dispatch_key_excluded(k, set_excluded);
  }
  ~SetExcludeDispatchKeyGuard() {
    c10::impl::tls_set_dispatch_key_excluded(k, old);
  }
  SetExcludeDispatchKeyGuard(const SetExcludeDispatchKeyGuard&) = delete;
  SetExcludeDispatchKeyGuard operator=(const SetExcludeDispatchKeyGuard&) =
      delete;
  SetExcludeDispatchKeyGuard(SetExcludeDispatchKeyGuard&&) = delete;
  SetExcludeDispatchKeyGuard operator=(SetExcludeDispatchKeyGuard&&) = delete;

 private:
  at::DispatchKey k;
  bool old;
};

void initDispatchBindings(PyObject* module) {
  auto m = py::handle(module).cast<py::module>();

  py::class_<c10::OperatorHandle>(m, "_DispatchOperatorHandle")
      .def("schema", &c10::OperatorHandle::schema)
      .def("debug", &c10::OperatorHandle::debug);

  m.def("_dispatch_call_boxed", &ophandle_call_boxed);

  // TODO: figure out how to do chaining
  py::class_<torch::Library>(m, "_DispatchModule")
      .def(
          "reset",
          [](const py::object& self) {
            TORCH_INTERNAL_ASSERT(isMainPyInterpreter());
            self.cast<torch::Library&>().reset();
            return;
          },
          "")
      // Some of these APIs are only for testing and do not work in multipy
      // environment
      .def(
          "def_",
          [](py::object self, const char* schema, const char* alias) {
            TORCH_INTERNAL_ASSERT(isMainPyInterpreter());
            self.cast<torch::Library&>().def(
                torch::schema(schema, parseAliasAnalysisKind(alias)));
            return self;
          },
          "",
          py::arg("schema"),
          py::arg("alias") = "")
      // Simulated "legacy" def where alias analysis kind is not set.
      // Ordinarily this can only be exercised from RegisterOperators() API
      // but I am not going to bind that here
      .def(
          "def_legacy",
          [](py::object self, const char* schema) {
            TORCH_INTERNAL_ASSERT(isMainPyInterpreter());
            self.cast<torch::Library&>().def(torch::jit::parseSchema(schema));
            return self;
          },
          "",
          py::arg("schema"))
      // We can't conveniently turn Python functions into valid functions
      // in the dispatcher.  So instead we provide a bunch of precanned
      // functions for testing purposes.  You're NOT intended to actually
      // call these functions; they're just here so we can actually register
      // something
      //
      // Mangling scheme: args_rets.  One character per.
      //  t = Tensor
      .def(
          "def_name_t_t",
          [](py::object self,
             const char* name,
             const char* dispatch,
             const char* debug) {
            TORCH_INTERNAL_ASSERT(isMainPyInterpreter());
            self.cast<torch::Library&>().def(
                name, dispatch_str(dispatch, [](const at::Tensor& a) {
                        return a;
                      }).debug(debug));
            return self;
          },
          "",
          py::arg("name"),
          py::arg("dispatch") = "",
          py::arg("debug") = "default_def_name_t_t")
      .def(
          "def_schema_t_t",
          [](py::object self,
             const char* schema,
             const char* dispatch,
             const char* alias,
             const char* debug) {
            TORCH_INTERNAL_ASSERT(isMainPyInterpreter());
            self.cast<torch::Library&>().def(
                torch::schema(schema, parseAliasAnalysisKind(alias)),
                dispatch_str(dispatch, [](const at::Tensor& a) {
                  return a;
                }).debug(debug));
            return self;
          },
          "",
          py::arg("name"),
          py::arg("dispatch") = "",
          py::arg("alias") = "",
          py::arg("debug") = "default_def_schema_t_t")
      // TODO: maybe consider deduplicating the definitions here, it's getting
      // pretty long
      .def(
          "impl_t_t",
          [](py::object self,
             const char* name,
             const char* dispatch,
             const char* debug) {
            TORCH_INTERNAL_ASSERT(isMainPyInterpreter());
            self.cast<torch::Library&>().impl(
                name, dispatch_str(dispatch, [](const at::Tensor& a) {
                        return a;
                      }).debug(debug));
            return self;
          },
          "",
          py::arg("name"),
          py::arg("dispatch") = "",
          py::arg("debug") = "impl_t_t")
      .def(
          "impl",
          [](const py::object& self,
             const char* name,
             // TODO: empty string no longer works
             c10::DispatchKey dispatch,
             py::object func) {
            HANDLE_TH_ERRORS
            auto& lib = self.cast<torch::Library&>();
            if (func.is(py::module::import("torch.library")
                            .attr("fallthrough_kernel"))) {
              lib.impl(
                  name,
                  torch::dispatch(dispatch, CppFunction::makeFallthrough()),
                  register_or_verify());
            } else {
              lib.impl(
                  name,
                  torch::dispatch(
                      dispatch,
                      CppFunction::makeFromBoxedFunctor(
                          std::make_unique<PythonKernelHolder>(
                              func, dispatch))),
                  register_or_verify());
              python_registrations_[lib._resolve(name)].insert_or_assign(
                  dispatch,
                  std::make_shared<c10::SafePyObject>(
                      func.release().ptr(), getPyInterpreter()));
            }
            END_HANDLE_TH_ERRORS_PYBIND
          },
          "",
          py::arg("name"),
          py::arg("dispatch"),
          py::arg("func"))
      .def(
          "define",
          [](const py::object& self,
             const char* schema,
             const char* alias_analysis,
             const std::vector<at::Tag>& tags) {
            auto parsed_schema =
                torch::schema(schema, parseAliasAnalysisKind(alias_analysis));
            self.cast<torch::Library&>().def(
                std::move(parsed_schema), tags, register_or_verify());
            // TODO: this is dumb, had to make a second copy
            return torch::schema(schema, parseAliasAnalysisKind(alias_analysis))
                .name();
          },
          "",
          py::arg("schema"),
          py::arg("alias_analysis") = "",
          py::arg("tags") = std::vector<at::Tag>())
      .def(
          "fallback_fallthrough",
          [](py::object self, const char* dispatch) {
            TORCH_INTERNAL_ASSERT(isMainPyInterpreter());
            self.cast<torch::Library&>().fallback(
                dispatch_str(dispatch, CppFunction::makeFallthrough()));
            return self;
          },
          "",
          py::arg("dispatch") = "");

  m.def(
      "_dispatch_library",
      [](const char* kind,
         std::string name,
         const char* dispatch,
         const char* file,
         uint32_t linenum) {
        HANDLE_TH_ERRORS
        return std::make_unique<torch::Library>(
            parseKind(kind),
            std::move(name),
            std::string(dispatch).empty()
                ? c10::nullopt
                : c10::make_optional(c10::parseDispatchKey(dispatch)),
            "/dev/null", // temporary workaround
            linenum);
        END_HANDLE_TH_ERRORS_PYBIND
      },
      "",
      py::arg("kind"),
      py::arg("name"),
      py::arg("dispatch"),
      py::arg("file") = "/dev/null",
      py::arg("linenum") = 0);

  m.def(
      "_dispatch_find_schema_or_throw",
      [](const char* name, const char* overload_name) -> c10::OperatorHandle {
        return c10::Dispatcher::singleton().findSchemaOrThrow(
            name, overload_name);
      });

  m.def("_dispatch_dump", [](const char* name) -> std::string {
    auto op = c10::Dispatcher::singleton().findOp(torch::jit::parseName(name));
    if (!op) {
      return "";
    } else {
      return op->dumpState();
    }
  });

  m.def("_dispatch_dump_table", [](const char* name) -> std::string {
    auto op = c10::Dispatcher::singleton().findOp(torch::jit::parseName(name));
    if (!op) {
      return "";
    } else {
      return op->dumpComputedTable();
    }
  });

  m.def("_dispatch_check_invariants", [](const char* name) {
    auto op = c10::Dispatcher::singleton().findOp(torch::jit::parseName(name));
    if (!op) {
    } else {
      return op->checkInvariants();
    }
  });

  m.def("_dispatch_check_all_invariants", []() {
    c10::Dispatcher::singleton().checkInvariants();
  });

  m.def("_dispatch_has_kernel", [](const char* name) -> bool {
    auto op = c10::Dispatcher::singleton().findOp(torch::jit::parseName(name));
    return static_cast<bool>(op);
  });

  m.def(
      // Returns whether or not a direct kernel registration exists
      // for this <op_name, dispatch_key> pair.
      "_dispatch_has_kernel_for_dispatch_key",
      [](const char* name, c10::DispatchKey dispatch) -> bool {
        auto op =
            c10::Dispatcher::singleton().findOp(torch::jit::parseName(name));
        TORCH_CHECK(op, "operator ", name, " does not exist");
        return op->hasKernelForDispatchKey(dispatch);
      });

  m.def(
      "_dispatch_has_kernel_for_any_dispatch_key",
      [](const char* name, c10::DispatchKeySet ks) -> bool {
        auto op =
            c10::Dispatcher::singleton().findOp(torch::jit::parseName(name));
        TORCH_CHECK(op, "operator ", name, " does not exist");
        return op->hasKernelForAnyDispatchKey(ks);
      });

  m.def(
      // Returns whether or not there is an entry in the runtime computed
      // dispatch table, for this <op_name, dispatch_key> pair. For example, if
      // "op" has a `CompositeImplicitAutograd` kernel, Then
      // _dispatch_has_computed_kernel_for_dispatch_key(op, backend) will return
      // true for all backends that are part of the alias set for
      // CompositeImplicitAutograd.
      "_dispatch_has_computed_kernel_for_dispatch_key",
      [](const char* name, const char* dispatch) -> bool {
        auto op =
            c10::Dispatcher::singleton().findOp(torch::jit::parseName(name));
        TORCH_CHECK(op, "operator ", name, " does not exist");
        return op->hasComputedKernelForDispatchKey(
            c10::parseDispatchKey(dispatch));
      });

  m.def("_dispatch_find_dangling_impls", []() -> std::vector<std::string> {
    auto danglingImpls = c10::Dispatcher::singleton().findDanglingImpls();

    std::vector<std::string> states;
    states.reserve(danglingImpls.size());
    for (auto& danglingImpl : danglingImpls) {
      states.emplace_back(danglingImpl.dumpState());
    }

    return states;
  });

  m.def("_dispatch_get_all_op_names", []() -> std::vector<std::string> {
    auto op_names = c10::Dispatcher::singleton().getAllOpNames();

    std::vector<std::string> names;
    names.reserve(op_names.size());
    for (auto& op : op_names) {
      std::stringstream ss;
      ss << op.name;
      if (!op.overload_name.empty()) {
        ss << "." << op.overload_name;
      }
      names.emplace_back(ss.str());
    }

    return names;
  });

  m.def(
      "_dispatch_tls_set_dispatch_key_excluded",
      [](c10::DispatchKey dispatch_key, bool desired_state) {
        c10::impl::tls_set_dispatch_key_excluded(dispatch_key, desired_state);
      });
  m.def(
      "_dispatch_tls_is_dispatch_key_excluded",
      [](c10::DispatchKey dispatch_key) {
        return c10::impl::tls_is_dispatch_key_excluded(dispatch_key);
      });
  m.def(
      "_dispatch_tls_set_dispatch_key_included",
      [](c10::DispatchKey dispatch_key, bool desired_state) {
        c10::impl::tls_set_dispatch_key_included(dispatch_key, desired_state);
      });
  m.def(
      "_dispatch_tls_is_dispatch_key_included",
      [](c10::DispatchKey dispatch_key) {
        return c10::impl::tls_is_dispatch_key_included(dispatch_key);
      });

  m.def("_dispatch_isTensorSubclassLike", [](const at::Tensor& tensor) {
    return at::isTensorSubclassLike(tensor);
  });

  m.def("_dispatch_key_name", [](c10::DispatchKey k) {
    return c10::toString(k);
  });
  m.def("_dispatch_key_parse", [](c10::DispatchKey k) { return k; });
  m.def("_to_functionality_key", [](c10::DispatchKey k) {
    return c10::toFunctionalityKey(k);
  });
  // E.g. given `DispatchKey::AutogradFunctionality`, returns a keyset of:
  //  AutogradCPU
  //  AutogradCUDA
  //  ...
  //  AutogradPrivateUse3
  m.def("_functionality_to_backend_keys", [](c10::DispatchKey key) {
    std::vector<c10::DispatchKey> keys;
    if (c10::isPerBackendFunctionalityKey(key)) {
      auto ks = c10::DispatchKeySet(key) |
          c10::DispatchKeySet(c10::DispatchKeySet::RAW, c10::full_backend_mask);
      for (auto k : ks) {
        keys.push_back(k);
      }
    } else {
      keys.push_back(key);
    }
    return keys;
  });
  m.def("_dispatch_num_backends", []() { return c10::num_backends; });

#define DEF_ONE(n) .value(#n, c10::DispatchKey::n)

  py::enum_<c10::DispatchKey>(m, "DispatchKey")
      // clang-format off
      DEF_ONE(Undefined)
      DEF_ONE(CompositeExplicitAutogradNonFunctional)
      DEF_ONE(CompositeExplicitAutograd)
      DEF_ONE(CompositeImplicitAutogradNestedTensor)
      DEF_ONE(CompositeImplicitAutograd)
      // NestedTensor is not a backend key
      DEF_ONE(AutogradNestedTensor)
      DEF_ONE(AutogradOther)
      DEF_ONE(Autograd)
      DEF_ONE(Conjugate)
      DEF_ONE(ZeroTensor)
      DEF_ONE(Negative)
      DEF_ONE(BackendSelect)
      DEF_ONE(ADInplaceOrView)
      DEF_ONE(PythonTLSSnapshot)
      DEF_ONE(Python)
      DEF_ONE(FuncTorchDynamicLayerFrontMode)
      DEF_ONE(FuncTorchDynamicLayerBackMode)
      DEF_ONE(FuncTorchBatchedDecomposition)
      DEF_ONE(FuncTorchBatched)
      DEF_ONE(FuncTorchVmapMode)
      DEF_ONE(FuncTorchGradWrapper)
      DEF_ONE(PythonDispatcher)
      DEF_ONE(PreDispatch)
      DEF_ONE(Functionalize)
      DEF_ONE(AutocastCPU)
      DEF_ONE(AutocastXPU)
      DEF_ONE(AutocastHPU)
      DEF_ONE(AutocastIPU)
      DEF_ONE(AutocastCUDA)
      DEF_ONE(AutocastPrivateUse1)
  // clang-format on

#define DEF_SINGLE(n, prefix) .value(#prefix #n, c10::DispatchKey::prefix##n)
#define DEF_MULTIPLE(fullname, prefix)              \
  DEF_SINGLE(, fullname)                            \
  DEF_SINGLE(, StartOf##fullname##Backends)         \
  C10_FORALL_BACKEND_COMPONENTS(DEF_SINGLE, prefix) \
  DEF_SINGLE(, EndOf##fullname##Backends)

      // clang-format off
  C10_FORALL_FUNCTIONALITY_KEYS(DEF_MULTIPLE)
  // clang-format on

#undef DEF_MULTIPLE
#undef DEF_SINGLE
          ;

  py::class_<c10::DispatchKeySet>(m, "DispatchKeySet")
      .def(py::init<c10::DispatchKey>())
      .def("__or__", &c10::DispatchKeySet::operator|)
      .def("__sub__", &c10::DispatchKeySet::operator-)
      .def("__and__", &c10::DispatchKeySet::operator&)
      .def("highestPriorityTypeId", &c10::DispatchKeySet::highestPriorityTypeId)
      .def(
          "remove",
          [](c10::DispatchKeySet self, c10::DispatchKey k) {
            return self.remove(k);
          })
      .def(
          "add",
          [](c10::DispatchKeySet self, c10::DispatchKey k) {
            return self.add(k);
          })
      .def("has", &c10::DispatchKeySet::has)
      .def("__repr__", [](c10::DispatchKeySet d) { return c10::toString(d); });

  m.attr("_dispatch_autogradother_backends") =
      py::cast(c10::autogradother_backends);

  m.attr("_additional_keys_to_prop_for_wrapper_tensors") =
      py::cast(at::functorch::kKeysToPropagateToWrapper);

  m.def("_dispatch_has_backend_fallback", [](c10::DispatchKey t) {
    return c10::Dispatcher::singleton().hasBackendFallbackForDispatchKey(t);
  });

  m.def("_dispatch_keyset_full_after", [](c10::DispatchKey t) {
    return c10::DispatchKeySet(c10::DispatchKeySet::FULL_AFTER, t);
  });

  m.def("_dispatch_keyset_full", []() {
    return c10::DispatchKeySet(c10::DispatchKeySet::FULL);
  });

  m.def("_dispatch_is_alias_key", c10::isAliasDispatchKey);

  m.def("_dispatch_keyset_to_string", [](c10::DispatchKeySet keyset) {
    return c10::toString(keyset);
  });

  m.def("_dispatch_get_backend_keyset_from_autograd", [](c10::DispatchKey k) {
    return c10::getBackendKeySetFromAutograd(k);
  });

  m.def("_dispatch_keys", [](const at::Tensor& tensor) {
    auto* impl = tensor.unsafeGetTensorImpl();
    return impl->key_set();
  });
  m.def("_dispatch_tls_local_include_set", []() {
    return c10::impl::tls_local_dispatch_key_set().included_;
  });
  m.def("_dispatch_tls_local_exclude_set", []() {
    return c10::impl::tls_local_dispatch_key_set().excluded_;
  });
  m.def("_functionalization_reapply_views_tls", []() {
    return at::functionalization::impl::getFunctionalizationReapplyViewsTLS();
  });
  m.def(
      "_dispatch_is_included_in_alias",
      [](c10::DispatchKey a, c10::DispatchKey b) {
        return c10::isIncludedInAlias(a, b);
      });

  // DEPRECATED, please don't use this. Instead use
  // torch._C._ExcludeDispatchKeyGuard
  py_context_manager_DEPRECATED<
      c10::impl::ExcludeDispatchKeyGuard,
      c10::DispatchKeySet>(m, "ExcludeDispatchKeyGuard");

  py_context_manager<
      c10::impl::ForceDispatchKeyGuard,
      c10::DispatchKeySet,
      c10::DispatchKeySet>(m, "_ForceDispatchKeyGuard");
  py_context_manager<c10::impl::IncludeDispatchKeyGuard, c10::DispatchKey>(
      m, "_IncludeDispatchKeyGuard");
  py_context_manager<c10::impl::ExcludeDispatchKeyGuard, c10::DispatchKeySet>(
      m, "_ExcludeDispatchKeyGuard");
  py_context_manager<SetExcludeDispatchKeyGuard, c10::DispatchKey, bool>(
      m, "_SetExcludeDispatchKeyGuard");

  py_context_manager_DEPRECATED<at::AutoDispatchBelowAutograd>(
      m, "_AutoDispatchBelowAutograd");

  // Prints out the name of every operator that has a kernel registered to the
  // Dispatcher under [dispatch_key]. If no arguments are specified, it'll print
  // out the name of every operator that the Dispatcher knows of. This can be
  // useful to answer questions like "list all operators that do not have a CPU
  // kernel".
  m.def(
      "_dispatch_print_registrations_for_dispatch_key",
      [](const char* dispatch_key = "") {
        auto k = std::string(dispatch_key).empty()
            ? c10::nullopt
            : c10::make_optional(c10::parseDispatchKey(dispatch_key));
        auto op_names =
            c10::Dispatcher::singleton().getRegistrationsForDispatchKey(k);
        for (auto& op : op_names) {
          std::cout << op << std::endl;
        }
      },
      py::arg("dispatch_key") = static_cast<const char*>(""));

  m.def(
      "_parse_dispatch_key",
      [](const char* dispatch_key) -> c10::optional<c10::DispatchKey> {
        try {
          return c10::parseDispatchKey(dispatch_key);
        } catch (const c10::Error& err) {
          return c10::nullopt;
        }
      });

  m.def(
      "_dispatch_get_registrations_for_dispatch_key",
      [](const char* dispatch_key = "") {
        auto k = std::string(dispatch_key).empty()
            ? c10::nullopt
            : c10::make_optional(c10::parseDispatchKey(dispatch_key));
        auto op_names =
            c10::Dispatcher::singleton().getRegistrationsForDispatchKey(k);
        std::vector<std::string> names;
        names.reserve(op_names.size());
        for (auto& op : op_names) {
          names.emplace_back(
              op.name +
              (op.overload_name.empty() ? "" : "." + op.overload_name));
        }
        return names;
      },
      py::arg("dispatch_key") = static_cast<const char*>(""));
  m.def(
      "_dispatch_set_report_error_callback",
      [](c10::OperatorHandle& handle, py::object callback) {
        auto obj = callback.release().ptr();
        auto callback_obj =
            std::make_unique<c10::SafePyObject>(obj, getPyInterpreter());
        handle.setReportErrorCallback_(std::move(callback_obj));
      });

  m.def(
      "_dispatch_is_main_interpreter", []() { return isMainPyInterpreter(); });
  m.def("_dispatch_pystub", [](const char* name, const char* overload) {
    return c10::Dispatcher::singleton().getAbstractImplPyStub(
        c10::OperatorName(name, overload));
  });

  m.def("_replace_", [](const at::Tensor& a, const at::Tensor& b) {
    return at::functionalization::impl::replace_(a, b);
  });
  m.def("_propagate_xla_data", [](const at::Tensor& a, const at::Tensor& b) {
    at::functionalization::impl::propagate_xla_data(a, b);
  });
  m.def("_commit_update", [](const at::Tensor& a) {
    return at::functionalization::impl::commit_update(a);
  });
  m.def("_unsafe_reset_storage", [](const at::Tensor& a) {
    return at::functionalization::impl::unsafe_reset_storage(a);
  });

  m.def("_dispatch_key_for_device", [](const std::string& device_type) {
    auto device = c10::Device(device_type);
    TORCH_CHECK(
        !device.has_index(),
        "Expected device_type string to not have a device index; got ",
        device_type);
    return c10::toString(
        c10::computeDispatchKey(c10::nullopt, c10::nullopt, device));
  });

  m.def("_are_functorch_transforms_active", []() {
    auto include_set = c10::impl::tls_local_dispatch_key_set().included_;
    return (
        include_set.has(c10::DispatchKey::FuncTorchDynamicLayerFrontMode) ||
        include_set.has(c10::DispatchKey::FuncTorchDynamicLayerBackMode));
  });

  m.def("_get_nested_int", [](int64_t data, int64_t coeff) {
    return c10::SymInt(c10::SymNode(
        c10::make_intrusive<c10::NestedIntSymNodeImpl>(data, coeff)));
  });

  m.def("_get_constant_bool_symnode", [](int64_t data) {
    return c10::SymNode(
        c10::make_intrusive<c10::ConstantSymNodeImpl<bool>>(data));
  });

  m.def("_non_sym_sizes", [](const at::Tensor& a) {
    return a.sizes(); // NB: NOT sym_size
  });

<<<<<<< HEAD
  m.def("_get_lift_then_h2d", &torch::utils::get_lift_then_h2d);
  m.def("_set_lift_then_h2d", &torch::utils::set_lift_then_h2d);
=======
  m.def("_set_throw_on_mutable_data_ptr", [](const at::Tensor& t) {
    if (!t.unsafeGetTensorImpl()->has_storage()) {
      // If the Tensor doesn't have a storage, then accessing .data_ptr()
      // will already raise an error.
      return;
    }
    // Otherwise, set (on the StorageImpl) that accessing (mutable) data_ptr
    // will throw.
    t.unsafeGetTensorImpl()
        ->storage()
        .unsafeGetStorageImpl()
        ->set_throw_on_mutable_data_ptr();
  });
>>>>>>> 5273d21c

  using c10::impl::TorchDispatchModeKey;
  py::enum_<TorchDispatchModeKey>(m, "_TorchDispatchModeKey")
      .value("FUNCTIONAL", TorchDispatchModeKey::FUNCTIONAL)
      .value("PROXY", TorchDispatchModeKey::PROXY)
      .value("FAKE", TorchDispatchModeKey::FAKE);
}

// TODO: dedupe with the kernel
void python_op_registration_trampoline_impl(
    const c10::OperatorHandle& op,
    c10::DispatchKey key,
    torch::jit::Stack* stack) {
  auto arguments = torch::jit::pop(*stack, op.schema().arguments().size());
  py::gil_scoped_acquire g;
  auto args_kwargs = parseIValuesToPyArgsKwargs(op, arguments);
  const auto& func = python_registrations_[op.operator_name()][key];
  TORCH_INTERNAL_ASSERT(func != nullptr);
  auto* pyobj = func->ptr(getPyInterpreter());
  TORCH_INTERNAL_ASSERT(pyobj != nullptr);
  auto obj = py::reinterpret_steal<py::object>(
      PyObject_Call(pyobj, args_kwargs.first.ptr(), args_kwargs.second.ptr()));
  if (!obj) {
    throw python_error();
  }
  pushPyOutToStack(op, stack, obj, "PythonKernelHolder");
}

} // namespace dispatch
} // namespace impl
} // namespace torch<|MERGE_RESOLUTION|>--- conflicted
+++ resolved
@@ -839,10 +839,6 @@
     return a.sizes(); // NB: NOT sym_size
   });
 
-<<<<<<< HEAD
-  m.def("_get_lift_then_h2d", &torch::utils::get_lift_then_h2d);
-  m.def("_set_lift_then_h2d", &torch::utils::set_lift_then_h2d);
-=======
   m.def("_set_throw_on_mutable_data_ptr", [](const at::Tensor& t) {
     if (!t.unsafeGetTensorImpl()->has_storage()) {
       // If the Tensor doesn't have a storage, then accessing .data_ptr()
@@ -856,7 +852,9 @@
         .unsafeGetStorageImpl()
         ->set_throw_on_mutable_data_ptr();
   });
->>>>>>> 5273d21c
+
+  m.def("_get_lift_then_h2d", &torch::utils::get_lift_then_h2d);
+  m.def("_set_lift_then_h2d", &torch::utils::set_lift_then_h2d);
 
   using c10::impl::TorchDispatchModeKey;
   py::enum_<TorchDispatchModeKey>(m, "_TorchDispatchModeKey")
