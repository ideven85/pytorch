from typing import Optional

import torch.fx
from torch.fx import Node
from torch.fx._compatibility import compatibility
from torch._subclasses.fake_tensor import FakeTensorMode, FakeTensor
from torch.fx.experimental.proxy_tensor import snapshot_fake
from torch.utils._pytree import tree_map

__all__ = ['FakeTensorProp']

@compatibility(is_backward_compatible=False)
class FakeTensorProp(torch.fx.Interpreter):
    """
    Execute an FX graph Node-by-Node and record a fake tensor representing
    the metadata for the node.  Unlike ShapeProp, (1) this propagation
    is cheap--it does the propagation with meta tensors which do not actually
    store data, and (2) the fake tensors have much more fine grained information,
    e.g., they have accurate alias information that can be consulted by looking
    at the storages.

    Args:
         module (GraphModule): The module to be executed
         mode (Optional[FakeTensorMode]): The dispatch mode used to execute computation indicated by each FX Node.
    """
    def __init__(self, module: torch.fx.GraphModule, mode: Optional[FakeTensorMode] = None):
        super().__init__(module)
        if mode is None:
            mode = FakeTensorMode()
        self._mode = mode

    def run_node(self, n: Node):
<<<<<<< HEAD
        import sympy
        from torch.fx.experimental.symbolic_shapes import free_unbacked_symbols, rename_unbacked_to
=======
>>>>>>> c279789d

        result = super().run_node(n)

        nil = object()
        scalar_types = (torch.SymInt, torch.SymFloat, torch.SymBool, int, float, bool)

        def check_consistent(new, old=nil):
            if isinstance(new, torch.Tensor):
                if old is not nil:
                    assert isinstance(old, torch.Tensor)
                    torch._check(old.dim() == new.dim())
                    # Do this manually so that each individual test is irrefutable
                    # (TODO: should be a helper for this, maybe sym_eq?  That
                    # gives us a compound expression and I'm not sure it
                    # simplifies right now)
                    for i, j in zip(old.shape, new.shape):
                        torch._check(i == j)
                if isinstance(new, FakeTensor):
                    return snapshot_fake(new)
                else:
                    # TODO: How is it possible that we get a non fake tensor?  We
                    # should be running under the mode...
                    return snapshot_fake(self._mode.from_tensor(new, static_shapes=True))
            elif isinstance(new, scalar_types):
                if old is not nil:
                    assert isinstance(old, scalar_types)
                    torch._check(old == new)
                return new
            else:
                return None

        meta_arg = []
        if 'val' in n.meta:
            meta_arg = [n.meta['val']]

        meta = tree_map(check_consistent, result, *meta_arg)
        if meta is not None:
            n.meta['val'] = meta
<<<<<<< HEAD
            if sym is not None:
                rename_unbacked_to(v, meta)
=======

>>>>>>> c279789d
        return result

    def propagate(self, *args):
        fake_args = [
            self._mode.from_tensor(a) if isinstance(a, torch.Tensor) else a
            for a in args
        ]
        return self.propagate_dont_convert_inputs(*fake_args)

    def propagate_dont_convert_inputs(self, *args):
        with self._mode:
            return super().run(*args)<|MERGE_RESOLUTION|>--- conflicted
+++ resolved
@@ -30,11 +30,7 @@
         self._mode = mode
 
     def run_node(self, n: Node):
-<<<<<<< HEAD
-        import sympy
-        from torch.fx.experimental.symbolic_shapes import free_unbacked_symbols, rename_unbacked_to
-=======
->>>>>>> c279789d
+        from torch.fx.experimental.symbolic_shapes import rename_unbacked_to
 
         result = super().run_node(n)
 
@@ -51,7 +47,7 @@
                     # gives us a compound expression and I'm not sure it
                     # simplifies right now)
                     for i, j in zip(old.shape, new.shape):
-                        torch._check(i == j)
+                        rename_unbacked_to(i, j)
                 if isinstance(new, FakeTensor):
                     return snapshot_fake(new)
                 else:
@@ -61,7 +57,7 @@
             elif isinstance(new, scalar_types):
                 if old is not nil:
                     assert isinstance(old, scalar_types)
-                    torch._check(old == new)
+                    rename_unbacked_to(old, new)
                 return new
             else:
                 return None
@@ -73,12 +69,6 @@
         meta = tree_map(check_consistent, result, *meta_arg)
         if meta is not None:
             n.meta['val'] = meta
-<<<<<<< HEAD
-            if sym is not None:
-                rename_unbacked_to(v, meta)
-=======
-
->>>>>>> c279789d
         return result
 
     def propagate(self, *args):
