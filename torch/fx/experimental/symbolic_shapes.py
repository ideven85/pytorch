# mypy: ignore-errors

"""
``torch.fx.experimental.symbolic_shapes`` provides interfaces for interacting with
our symbolic shapes reasoning system that is used heavily in torch.compile.  Although
this is not generally considered public API, when writing framework code in PyTorch
as well as extensions to PyTorch (e.g., in custom operator implementations), you may
need to make use of these APIs to setup dynamic shapes support appropriately.
"""

import builtins
import collections
import functools
import inspect
import itertools
import logging
import math
import operator
import re
import sys
import threading
import traceback
from collections import defaultdict
from contextlib import contextmanager
from dataclasses import dataclass, field
from enum import Enum
import atexit
from typing import (
    Any,
    cast,
    Callable,
    Dict,
    Iterable,
    List,
    Optional,
    Sequence,
    Set,
    Tuple,
    Type,
    Union,
    TYPE_CHECKING
)
from typing_extensions import TypeAlias

import torch
import torch.fx
import torch.fx.traceback as fx_traceback
from torch.fx.experimental import _config as config

from torch.fx.experimental.recording import (
    FakeTensorMeta,
    ShapeEnvEvent,
    record_shapeenv_event,
    replay_shape_env_events,
    shape_env_check_state_equal
)
from torch.fx.experimental.sym_node import SymNode, SymTypes

# NB: The sym_* functions are used via getattr() and must be imported here.
from torch import SymBool, SymFloat, SymInt
from torch._guards import ShapeGuard, Source, TracingContext
from torch.utils._python_dispatch import is_traceable_wrapper_subclass
from torch.utils._sympy.functions import FloorDiv, Mod, IsNonOverlappingAndDenseIndicator
from torch.utils._sympy.solve import try_solve
from torch.utils._sympy.value_ranges import bound_sympy, SymPyValueRangeAnalysis, ValueRanges, ValueRangeError
from torch.utils._sympy.singleton_int import SingletonInt
from torch.utils._traceback import format_frame, CapturedTraceback
from torch._utils_internal import signpost_event
from torch._subclasses.meta_utils import is_sparse_any

from torch._logging import LazyString

if TYPE_CHECKING:
    from torch._dynamo.source import TensorPropertySource

InputList = List
DimList = List

log = logging.getLogger(__name__)

class GuardOnDataDependentSymNode(RuntimeError):
    pass

import sympy
from sympy.printing.str import StrPrinter
from sympy.printing.precedence import precedence, PRECEDENCE

aten = torch._ops.ops.aten  # type: ignore[has-type]

__all__ = [
    "has_symbolic_sizes_strides", "create_contiguous", "ShapeEnv", "is_concrete_int",
    "guard_int", "guard_float", "guard_scalar", "canonicalize_bool_expr",
    "hint_int", "SYMPY_INTERP", "free_symbols", "is_symbol_binding_fx_node",
    "is_concrete_bool", "is_nested_int", "SHAPEENV_EVENT_KEY", "CURRENT_NODE_KEY",
    "has_free_symbols", "sym_eq", "SymbolicContext", "StatelessSymbolicContext",
    "StatefulSymbolicContext", "SubclassSymbolicContext", "statically_known_true",
    "guard_size_oblivious", "check_consistent",
]

# FX node metadata keys for symbolic shape FX graph.
SHAPEENV_EVENT_KEY = "shapeenv_event"
CURRENT_NODE_KEY = "current_node"


def log_lru_cache_stats(wrapped_f):
    log.debug("lru_cache_stats %s: %s", wrapped_f.__name__, wrapped_f.cumulative_cache_info())


# Wrapper on lru_cache that reports statistics at process end
def lru_cache(maxsize):
    def inner(f):
        wrapped_f = functools.lru_cache(maxsize)(f)
        old_cache_clear = wrapped_f.cache_clear
        prev_hits = 0
        prev_misses = 0

        # TODO: There's a ref-cycle here (wrapped_f -> cumulative_cache_info
        # -> wrapped_f) but cannot be solved with weakref as wrapped_f is not
        # weakref'able on some versions of Python

        def cumulative_cache_info():
            cur = wrapped_f.cache_info()
            return functools._CacheInfo(
                prev_hits + cur.hits,
                prev_misses + cur.misses,
                cur.maxsize,
                cur.currsize,
            )

        def new_cache_clear():
            nonlocal prev_hits, prev_misses
            cur = wrapped_f.cache_info()
            prev_hits += cur.hits
            prev_misses += cur.misses
            old_cache_clear()

        wrapped_f.cache_clear = new_cache_clear
        wrapped_f.cumulative_cache_info = cumulative_cache_info
        if log.isEnabledFor(logging.DEBUG):
            atexit.register(log_lru_cache_stats, wrapped_f)
        return wrapped_f

    return inner

# These are modules that contain generic code for interacting with ShapeEnv
# which are unlikely to identify a particular interesting guard statement
@lru_cache(None)
def uninteresting_files() -> Set[str]:
    import torch._inductor.sizevars
    import torch._library.abstract_impl
    import torch._subclasses.meta_utils
    import torch._subclasses.fake_tensor
    mods = [
        sys.modules[__name__],
        torch.fx.experimental.recording,
        torch.fx.experimental.sym_node,
        torch.fx.interpreter,
        torch,
        torch._inductor.sizevars,
        torch._library.abstract_impl,
        torch._subclasses.meta_utils,
        torch._subclasses.fake_tensor,
    ]
    return {inspect.getfile(m) for m in mods}

# We don't bother with the metaclass as all of the dispatching logic happens
# entirely from Python
#
# Didn't bother with ancestors for now, unlikely to have multiple modes for
# symints right now

class ConstraintViolationError(RuntimeError):
    pass

def has_symbolic_sizes_strides(elem) -> bool:
    return elem._has_symbolic_sizes_strides

Int = Union[torch.SymInt, int]

def create_contiguous(shape: Sequence[Int]) -> List[Int]:
    strides: List[Int] = [1]
    for dim in reversed(shape[:-1]):
        strides.append(dim * strides[-1])
    return list(reversed(strides))

def hint_int(a: Union[torch.SymInt, int], fallback: Optional[int] = None) -> int:
    """
    Retrieve the hint for an int (based on the underlying real values as observed
    at runtime).  If no hint is available (e.g., because data dependent shapes),
    if fallback is not None, use that instead (otherwise raise an error).
    """
    if isinstance(a, torch.SymInt):
        return a.node.require_hint(fallback)
    assert type(a) is int, a
    return a

Scalar = Union[torch.SymInt, torch.SymFloat, torch.SymBool, int, float, bool]

def has_hint(a: Scalar) -> bool:
    if isinstance(a, SymTypes):
        return a.node.has_hint()
    return True

def is_concrete_int(a: Union[int, SymInt]) -> bool:
    r""" Utility to check if underlying object
    in SymInt is concrete value. Also returns
    true if integer is passed in.

    Args:
        a (SymInt or int): Object to test if it int
    """
    assert isinstance(a, (SymInt, int))

    if isinstance(a, int):
        return True

    if isinstance(a.node.expr, sympy.core.numbers.Integer):
        return True

    return False

# In obscure Meta only situations, sympy.logic.boolalg doesn't exist at runtime.
# So make sure only type checker evaluates this alias.
# Xref: https://www.internalfb.com/diff/D53324783
SympyBoolean: TypeAlias = "sympy.logic.boolalg.Boolean"

def guard_size_oblivious(expr: Union[torch.SymBool, bool]) -> bool:
    """
    Perform a guard on a symbolic boolean expression in a size oblivious way.
    This is typically used when a non-oblivious test would result in a guard
    on a data dependent value of which we don't know the value of at compile time.
    When a guard is tested this way, we may diverge in behavior from how regular
    PyTorch semantics would treat it.  For more information, see
    https://github.com/pytorch/pytorch/pull/118579
    """
    if isinstance(expr, torch.SymBool):
        return expr.node.guard_size_oblivious("", 0)
    else:
        assert isinstance(expr, bool)
        return expr

def check_consistent(new, old) -> None:
    """
    Test that two "meta" values (typically either Tensor or SymInt) have
    the same values, e.g., after retracing.  If we don't understand the
    quantities in question, we'll just skip the consistency check.
    """
    # TODO: do boolean equality test too, see
    # https://github.com/pytorch/pytorch/issues/124110
    scalar_types = (torch.SymInt, torch.SymFloat, int, float)

    if isinstance(new, torch.Tensor):
        assert isinstance(old, torch.Tensor)
        torch._check(old.dim() == new.dim(), lambda: f"{old.shape} != {new.shape} (old != new)")
        # Do this manually so that each individual test is irrefutable
        # (TODO: should be a helper for this, maybe sym_eq?  That
        # gives us a compound expression and I'm not sure it
        # simplifies right now)
        for i, j in zip(old.shape, new.shape):
            torch._check(i == j, lambda: f"{old.shape} != {new.shape} (old != new)")
    # NB: bool is subclass of int
    elif isinstance(new, scalar_types) and not isinstance(new, bool):
        assert isinstance(old, scalar_types) and not isinstance(old, bool), f"{old} != {new}"
        torch._check(old == new, lambda: f"{old} != {new} (old != new)")

def canonicalize_bool_expr(expr: SympyBoolean) -> SympyBoolean:
    r""" Canonicalize a boolean expression by transforming it into a lt / le
    inequality and moving all the non-constant terms to the rhs.
    We canonicalize And / Ors / Not via cnf and then canonicalize their subexpr
    recursively
    nb. sympy.Rel.canonical is not good enough https://github.com/sympy/sympy/issues/25924

    Args:
        expr (sympy.Expr): Expression to canonicalize
    """
    # Canonicalise an inequality by transforming it into a lt / le
    # inequality and moving all the non-constant terms to the rhs
    # We canonicalise And / Ors / Not via cnf
    # nb. Relational.canonical in sympy is broken
    # https://github.com/sympy/sympy/issues/25924

    if not isinstance(expr, (sympy.Rel, sympy.And, sympy.Or, sympy.Not, sympy.Eq, sympy.Ne)):
        return expr

    if isinstance(expr, (sympy.And, sympy.Or, sympy.Not)):
        expr = sympy.logic.boolalg.to_cnf(expr)
    return _canonicalize_bool_expr_impl(expr)

def _canonicalize_bool_expr_impl(expr: SympyBoolean) -> SympyBoolean:
    """
    After canonicalization, we are guaranteed to have eliminated Ge/Gt relations
    (rewriting them to Le/Lt, respectively).
    """
    if isinstance(expr, (sympy.And, sympy.Or)):
        return type(expr)(*map(canonicalize_bool_expr, expr.args))

    opposite = {sympy.Gt: sympy.Lt, sympy.Ge: sympy.Le}
    if isinstance(expr, tuple(opposite.keys())):
        lhs = expr.rhs - expr.lhs
        t = opposite[type(expr)]
    else:
        assert isinstance(expr, (sympy.Lt, sympy.Le, sympy.Eq, sympy.Ne))
        lhs = expr.lhs - expr.rhs
        t = type(expr)
    rhs = 0
    if isinstance(lhs, sympy.Add):
        cts = []
        variables = []
        for term in lhs.args:
            if term.is_number:
                cts.append(term)
            else:
                variables.append(term)
        lhs = sympy.Add(*variables)
        rhs = -sympy.Add(*cts)
    return t(lhs, rhs)

def is_concrete_bool(a: Union[bool, SymBool]) -> bool:
    r""" Utility to check if underlying object
    in SymBool is concrete value. Also returns
    true if integer is passed in.
    Args:
        a (SymBool or bool): Object to test if it bool
    """
    assert isinstance(a, (SymBool, bool))

    if isinstance(a, bool):
        return True

    if isinstance(a.node.expr, (sympy.logic.boolalg.BooleanTrue, sympy.logic.boolalg.BooleanFalse)):
        return True

    return False

def is_nested_int(s):
    return isinstance(s, torch.SymInt) and s.node.is_nested_int()

def _iterate_exprs(val: Union[SymInt, torch.Tensor]) -> Iterable[sympy.Basic]:
    if isinstance(val, SymTypes):
        # This allow applies to the jagged layout NestedTensor case as
        # nested ints are not symbolic
        if is_symbolic(val):
            yield val.node.expr
    elif isinstance(val, sympy.Basic):
        yield val
    elif isinstance(val, (int, float, bool)):
        pass
    elif isinstance(val, (tuple, list)):
        for s in val:
            yield from _iterate_exprs(s)
    elif is_sparse_any(val):
        yield from _iterate_exprs(val.size())
    elif isinstance(val, torch.Tensor):
        yield from _iterate_exprs(val.size())
        yield from _iterate_exprs(val.stride())
        yield from _iterate_exprs(val.storage_offset())
    elif val is None:
        pass
    else:
        raise AssertionError(f"cannot extract sympy expressions from {val} {type(val)}")

def free_symbols(val: Union[SymInt, sympy.Expr, torch.Tensor]) -> Set[sympy.Symbol]:
    if val is None:
        return set()
    itr = _iterate_exprs(val)
    # we need at least 1 to call union, so we hand code the identity
    try:
        first_expr = next(itr)
    except StopIteration:
        return set()

    return first_expr.free_symbols.union(*(e.free_symbols for e in itr))

def has_free_symbols(val: Union[SymInt, torch.Tensor]) -> bool:
    """Faster version of bool(free_symbols(val))"""
    return not all(e.is_number for e in _iterate_exprs(val))

# Like free_symbols, but filtered to only report unbacked symbols
def free_unbacked_symbols(x):
    # NB: keep synced with is_unbacked_symint
    return {s for s in free_symbols(x) if s.name.startswith(("u", "f"))}

# WARNING: Don't use this on Dynamo produced graphs, they don't have meta
# setup!
def is_symbol_binding_fx_node(node) -> Optional[sympy.Symbol]:
    if (
        node.op == "placeholder" and
        "val" in node.meta and
        isinstance(node.meta["val"], torch.SymInt) and
        isinstance(node.meta["val"].node.expr, sympy.Symbol)
    ):
        return node.meta["val"].node.expr
    return None

def find_symbol_binding_fx_nodes(graph):
    return {
        node.meta["val"].node.expr: node
        for node in graph.nodes
        if is_symbol_binding_fx_node(node)
    }

def definitely_true(a):
    """
    Returns True only if we can tell that a is True, possibly introducing
    a guard in the process.  If a depends on some unbacked SymInt, we may
    return False even though there may exist a possible value of the SymInt
    that would cause the expression to return True.

    When is it appropriate to use definitely_true?  First, if you can use
    a higher level combinator like parallel_or/parallel_and, prefer using
    those instead, they are definitely safe (modulo short-circuiting).
    Second, it can be used if the program would behave equivalently if
    definitely_true always returned False (parallel_or/parallel_and are
    examples of this pattern, modulo short-circuiting).  Finally, it even
    be OK if the program wouldn't behave equivalently, so long as the
    change is semantics preserving.  It can be semantics preserving if
    the program errors in more cases than it did previously (but otherwise
    behaves identically), or if it changes some quantity in a way that
    doesn't matter (e.g., strides often fall in this bucket.)
    """
    if isinstance(a, SymBool):
        if a.node.has_hint():
            return guard_bool(a)
        else:
            return False
    return bool(a)

def definitely_false(a):
    """
    Returns True only if we can tell that a is False, possibly introducing
    a guard in the process.  If a depends on some unbacked SymInt, we may
    return False even though there may exist a possible value of the SymInt
    that would cause the expression a to be False.  See definitely_true
    for more usage guidance.
    """
    if isinstance(a, SymBool):
        if a.node.has_hint():
            return not guard_bool(a)
        else:
            return False
    return not bool(a)

def statically_known_true(x: Union[bool, SymBool]) -> bool:
    """Returns True if x can be simplified to a constant and is true.

    .. note::
        This function doesn't introduce new guards, so the expression may end
        up evaluating to true at runtime even if this function returns False.

    Args:
        x (bool, SymBool): The expression to try statically evaluating

    """
    if isinstance(x, SymBool):
        expr = x.node.expr
        shape_env = x.node.shape_env
        try:
            simplified = shape_env._maybe_evaluate_static(expr)
            if simplified is not None:
                return bool(simplified)
        except Exception:
            log.debug("Could not simplify %s", expr)
        return False
    assert isinstance(x, bool)
    return x


def parallel_or(*args):
    """
    Evaluate the logical OR of several arguments, avoiding guarding on
    unbacked SymInts if another argument is definitely True.
    """
    if any(statically_known_true(a) for a in args):
        return True
    if any(definitely_true(a) for a in args):
        return True
    return any(args)

def parallel_and(*args):
    """
    Evaluate the logical FALSE of several arguments, avoiding guarding on
    unbacked SymInts if another argument is definitely False.
    """
    if any(statically_known_true(torch.sym_not(a)) for a in args):
        return False
    if any(definitely_false(a) for a in args):
        return False
    return all(args)

def sym_eq(x, y):
    """
    Like ==, but when run on list/tuple, it will recursively test equality
    and use sym_and to join the results together, without guarding.
    """
    if (isinstance(x, tuple) and isinstance(y, tuple)) or (isinstance(x, list) and isinstance(y, list)):
        if len(x) != len(y):
            return False
        return functools.reduce(operator.and_, map(sym_eq, x, y), True)
    elif isinstance(x, (int, torch.SymInt)) and isinstance(y, (int, torch.SymInt)):
        return x == y
    else:
        raise AssertionError(f"unexpected sym_eq between {type(x)} {type(y)}")

def guard_scalar(a):
    if isinstance(a, (SymBool, bool)):
        return guard_bool(a)
    elif isinstance(a, (SymInt, int)):
        return guard_int(a)
    elif isinstance(a, (SymFloat, float)):
        return guard_float(a)
    else:
        raise AssertionError(f"unrecognized scalar {a}")


def _constrain_symbol_range(shape_env, s: sympy.Symbol, compiler_min: int, compiler_max: int):
    shape_env.constrain_symbol_range(s, compiler_min, compiler_max)


def _advise_is_size(a):
    """
    Don't use this directly; use torch._check_is_size instead.

    This is a softer version of _constrain_range_for_size (with min=0,
    max=Inf).  Instead of forcibly constraining a variable (and erroring if we
    failed to constrain it), it will simply advise us that a size is
    constrained in some way.  We will always defer a runtime assert for this
    constraint if we cannot prove it at compile-time, but we we only
    *sometimes* learn useful extra information at compile-time with this
    information.  This is in contrast to constrain_range_for_size, where if
    you don't call that on a fresh unbacked symint, chances are we will choke.

    TODO: Make Dynamo handle this appropriately if this is seen in Dynamo-ed
    code.  Right now this is only really used in code with AOTAutograd trace
    through, so it is not a big problem that this isn't supported, but in
    principle all of this code should be Dynamo'able too.

    TODO: I didn't support min/max because I didn't have a use case where this
    actually helped.  In principle we can support it, it just makes the
    implementation below more complicated.
    """

    # This must always succeed, because the sole allowed caller _check_is_size
    # was responsible for expect_true'ing this
    # This assert triggers expensive sym compute, do not do it until its cheap.
    # assert a >= 0

    # NB: it's important not to constrain range for size for *hinted* SymInts,
    # because it is not only unsound, it will immediately trip our asserts
    # that hints have to be consistent with static analysis!  If you somehow
    # have an unbounded SymInt that later constrains to 1, this will be
    # inconsistent with the range
    if (
        isinstance(a, SymInt)
        and isinstance(a.node, SymNode)
        and isinstance(a.node.expr, sympy.Symbol)
        and a.node.shape_env.is_unbacked_symint(a.node.expr)
    ):
        _constrain_range_for_size(a)

@record_shapeenv_event()
def _constrain_range_for_size(a, min: Optional[int] = None, max: Optional[int] = None):
    """
    This function is NOT INTENDED to be used by itself.
    """

    if isinstance(a, (SymFloat, SymBool)):
        raise ValueError("Constraining SymFloat/SymBool is nyi")

    assert isinstance(a, SymInt), "can only constrain range for SymInt"
    assert isinstance(a.node.expr, sympy.Symbol), "constraining non-Symbols NYI"

    if min is None:
        min = 0
    if max is None:
        max = sys.maxsize - 1

    if max < min:
        raise ValueError(
            "Maximum value to constrain_as_size can't be less than the specified min value, "
            "received min={min} and max={max}"
        )

    a.node.shape_env.constrain_symbol_range(
        a.node.expr,
        compiler_min=min,
        compiler_max=max,
    )
    a.node.shape_env.size_like.add(a.node.expr)


# inclusive both ways
@record_shapeenv_event()
def constrain_range(a, *, min: Optional[int], max: Optional[int] = None):
    """
    Applies a constraint that the passed in SymInt must lie between min-max
    inclusive-inclusive, WITHOUT introducing a guard on the SymInt (meaning
    that it can be used on unbacked SymInts).  If min/max are None, we assume
    that the dimension is unbounded in that direction.  Repeated application
    of constrain_range intersects the ranges.  This is a fairly low level API
    that doesn't have a lot of safety guarantees (TODO: provide higher level
    APIs).

    Currently, we use this API in the following circumstance: when we allocate
    an unbacked SymInt, denoting an integer quantity which is data dependent,
    we ordinarily do not know anything about what values it may take.  This
    means that any sort of guard on it will immediately fail.  However, in
    many cases, we know something about the unbacked SymInt: for example, we
    know that nonzero(x).size(0) must be >= 0.  We use constrain_range to
    narrow the possible range, declaring that negative symbols are impossible.
    This permits to definitely answer True to queries like 'nnz >= 0', even if
    we don't know what the actual (hinted) value of 'nnz' is.  In fact, we
    actually use constrain_range to unsoundly discharge common guards: for an
    unbacked SymInt produced by nonzero, we will also assume that it is not
    equal to 0/1 (even though these are perfectly possible values at runtime),
    because we generally expect graphs that are valid for N=2 to also be valid
    for N=1.
    """
    if min is None:
        min = -sympy.oo
    if max is None:
        max = sympy.oo

    if max < min:
        raise ValueError(
            "Maximum value to constrain_as_size can't be less than the specified min value, "
            "received min={min} and max={max}"
        )

    if isinstance(a, int):
        if not (min <= a <= max):
            raise ValueError(f"Invalid value {a} for range [{min}:{max}]")
        return

    if isinstance(a.node.expr, sympy.Integer):
        if not (min <= int(a.node.expr) <= max):
            raise ValueRangeError(f"Invalid value {int(a.node.expr)} for range [{min}:{max}]")
        return
    assert isinstance(a.node.expr, sympy.Symbol), "constraining non-Symbols NYI"

    # TODO: Shouldn't we install a guard if the symbol is backed?  Or is the
    # semantics that this is an "unchecked" assert (but it this actually
    # something useful?  Might be better to restrict only for unbacked
    # SymInt).
    _constrain_symbol_range(
        a.node.shape_env,
        a.node.expr,
        compiler_min=min,
        compiler_max=max,
    )


@record_shapeenv_event()
def constrain_unify(a, b):
    """
    Given two SymInts, constrain them so that they must be equal.  NB:
    this will not work with SymInts that represent nontrivial expressions
    (yet!)
    """
    # TODO: this does not install a deferred runtime assert yet

    # TODO: Maybe dedupe this with _maybe_guard_rel?
    if not isinstance(a, SymInt):
        if not isinstance(b, SymInt):
            assert a == b
        else:
            assert isinstance(b.node.expr, sympy.Symbol), "constraining non-Symbols NYI"
            shape_env = b.node.shape_env
            shape_env.replacements[b.node.expr] = sympy.Integer(a)
    else:
        # TODO: Actually, we can support this as long as one of them is a symbol.
        # NB: We can't actually do "unification" as our operators are not
        # injective
        assert isinstance(a.node.expr, sympy.Symbol), "constraining non-Symbols NYI"
        shape_env = a.node.shape_env
        if not isinstance(b, SymInt):
            shape_env.replacements[a.node.expr] = sympy.Integer(b)
        else:
            assert a.node.shape_env is b.node.shape_env
            assert isinstance(b.node.expr, sympy.Symbol), "constraining non-Symbols NYI"
            new_var = shape_env._find(a.node.expr)
            shape_env.replacements[b.node.expr] = new_var

# Assume that a boolean is true for the purposes of subsequent symbolic
# reasoning.  This will keep track of corresponding runtime checks to verify
# that the result is upheld: either as a regular guard, or as a special set
# of asserts which are triggered when an unbacked SymInt is allocated.
#
# DO NOT use this function for these cases:
#
#  - This is inappropriate for "branching" conditions (where both
#    true and false result in valid programs).  We will always assume
#    the condition evaluates true, and so it will never be possible
#    to trace the false condition when you use it.  For true branching
#    on unbacked SymInts, you must use torch.cond; if you incorrectly
#    use expect_true in this case, you will make the false branch
#    unreachable (as we will simply assume that only the true branch
#    is ever exercised).
#
#  - This is inappropriate for situations where you know some other system
#    invariant guarantees that this property holds, since you don't
#    really need to insert a runtime check in that case.  Use something
#    like constrain_range in that case.
#
# This API has a hitch.  To avoid having to reimplement error reporting
# capabilities, this function CAN return False.  The invariant is that
# the surrounding code must raise an error when this function returns
# False.  This is quite low level, so we recommend using other functions
# like check() which enforce this in a more intuitive way.
#
# By the way, this name is a nod to the __builtin_expect macro,
# which is used similarly (but unlike __builtin_expect, you MUST fail
# in the unlikely branch.)  (I think expect is a good name; in recent
# versions of C++, this is replaced with [[likely]], which is weaker
# and not accurate for this function!)
def expect_true(a, skip: int = 0):
    if isinstance(a, SymBool):
        # TODO: check perf implications of this
        frame = inspect.currentframe()
        for _ in range(skip + 1):  # always run this loop at least once
            frame = frame.f_back
        return a.node.expect_true(frame.f_code.co_filename, frame.f_lineno)
    assert type(a) is bool, a
    return a

def guard_bool(a):
    if isinstance(a, SymBool):
        return a.node.guard_bool("", 0)  # NB: uses Python backtrace
    assert type(a) is bool, a
    return a

def guard_int(a):
    if isinstance(a, SymInt):
        return a.node.guard_int("", 0)  # NB: uses Python backtrace
    assert type(a) is int, a
    return a

def guard_float(a):
    if isinstance(a, SymFloat):
        return a.node.guard_float("", 0)  # NB: uses Python backtrace
    assert isinstance(a, float), a
    return a

# Given a GraphModule, return all the FakeTensors for all the placeholders
def fx_placeholder_vals(gm):
    return [n.meta['val'] for n in gm.graph.nodes if n.op == "placeholder"]

def fx_placeholder_targets(gm):
    return [n.target for n in gm.graph.nodes if n.op == "placeholder"]

# Given a GraphModule and arguments to run it with, evaluate that the guards
# for its associated ShapeEnv are satisfied by the passed arguments.  This
# WILL check for duck sizing.
def eval_guards(gm, *args, ignore_static=True):
    return gm.shape_env.evaluate_guards_for_args(fx_placeholder_vals(gm), args, ignore_static=ignore_static)

def bind_symbols(gm, *args):
    return gm.shape_env.bind_symbols(fx_placeholder_vals(gm), args)

def _assert_bound_is_rational(expr: sympy.Expr, bound: ValueRanges):
    """
    We assert that the bounds are either Boolean, or not finite, or can be computed
    in exact prevision via rational arithmetic.
    The only exception to this is the rare case when the user calls `sqrt(s0)`
    sqrt is turned into sympy.Pow so we just match for that (it matches more things, but still)
    """
    assert bound.lower.is_rational or bound.lower.is_Boolean or not bound.lower.is_finite or expr.has(sympy.Pow), (bound, expr)
    assert bound.upper.is_rational or bound.upper.is_Boolean or not bound.upper.is_finite or expr.has(sympy.Pow), (bound, expr)

class DimDynamic(Enum):
    """
    Controls how to perform symbol allocation for a dimension.  It is always
    sound to default this to DYNAMIC, but the policies DUCK and STATIC can
    result in better trace-time and compile-time performance, as they reduce
    the number of allocated symbols and generally make your graph more static.

    NB: If we notice you've applied a constraint to the dimension, we will
    force it to DYNAMIC for simplicity.

    DimDynamic is controlled by a variety of higher level UX features.
    Currently:

    - In eager mode, the default policy is DUCK.
        - The default is changed to STATIC with assume_static_by_default.
        - An individual dim is marked DYNAMIC if you mark_dynamic_dim.
    - In export mode, the default policy is STATIC.
        - An individual dim is marked DYNAMIC if you mention it as dynamic_dim
          in the constraints kwarg.
    """
    # Treat the dimension symbolically
    DYNAMIC = 0
    # Treat the dimension symbolically, but if its hint matches another
    # dynamic dimension, unify the two symbols ("duck sizing")
    DUCK = 1
    # Treat the dimension statically based on its hint
    STATIC = 2


# NB: These constraints affect both clients and backends: given some
# constraint C, the client must pass inputs that satisfy the constraint,
# while a backend must not introduce guards BEYOND this constraint.
# For clarity, we document the implications on both sides for both the client
# and the backend.
#
# NB: These constraints are on a *single* dimension.  In principle, we could
# also have multi-dimension constraints, but our guess is that this is not
# actually useful and so we are not supporting it right now.
#
# NB: Strict constraints are typically only suitable for export, as in eager
# a backend like inductor may validly introduce extra, discretionary guards
# to improve performance of code.  A StrictMinMaxConstraint would be brittle
# under future optimizations performed by inductor; we don't guarantee
# eager code with StrictMinMaxConstraint will keep working in the future!

@dataclass(frozen=True)
class Constraint:
    warn_only: bool

@dataclass(frozen=True)
class StrictMinMaxConstraint(Constraint):
    """
    For clients: the size at this dimension must be within 'vr' (which
    specifies a lower and upper bound, inclusive-inclusive) AND it
    must be non-negative and should not be 0 or 1 (but see NB below).

    For backends: there must not be any guards on this dimension which
    are not implied by the given lower and upper bound.  Regardless of
    the lower bound, the backend can assume the size is non-negative
    and that it is not 0 or 1.

    An unbounded StrictMinMaxConstraint can be thought of as a strict version
    of "RelaxedUnspecConstraint".

    NB: Export will often unsoundly assume that a graph works for 0/1, even
    though at trace time we assumed size is not 0 or 1.  The idea is that
    if we produce a graph that works for a range of values, it will be OK
    for N=0/1 too.
    """
    vr: ValueRanges

    def render(self, source: Source):
        """Format the constrain equation"""
        # TODO: better printing for -oo and oo
        return f"{self.vr.lower} <= {source.name()} <= {self.vr.upper}"

@dataclass(frozen=True)
class RelaxedUnspecConstraint(Constraint):
    """
    For clients: no explicit constraint; constraint is whatever is implicitly
    inferred by guards from tracing.

    For backends: there must exist at least TWO possible values for the
    size at this dimension which satisfy the guards for this dimension.

    In other words, this constraint helps us distinguish between "we don't
    care if this dimension specializes or not" versus "this dimension must be
    unspecialized."  However, this constraint doesn't say very much about what
    specialization is permitted; for example, if we guard on a size being
    even, this would still be acceptable under an unspec constraint.  This
    makes RelaxedUnspecConstraint useful for eager mode, where your backend compiler
    may add constraints to otherwise dynamic dimensions; we can't assert that
    there are NO guards as this is brittle because compilers should be able to
    add extra constraints.  If you want to assert that there are no guards,
    use StrictMinMaxConstraint with an unbounded ValueRanges.
    """
    def render(self, source: Source):
        return f"RelaxedUnspecConstraint({source.name()})"

# NB: None here indicates the client constraint is whatever is implicitly
# inferred by guards from tracing, and that a backend can add whatever guards
# it wants (including fully specializing the value).
DimConstraint = Union[StrictMinMaxConstraint, RelaxedUnspecConstraint, None]

@dataclass(frozen=True)
class EqualityConstraint(Constraint):
    """
    Represent and decide various kinds of equality constraints between input sources.

    A "source pair" is a pair of input sources for dynamic dimensions that
    are specified equal. We represent `source_pairs` in a union-find forest
    so that we can efficiently check whether two such sources are transitively equal.

    A "derived equality" relates an input source to an expression over a root.
    The root can be another input source, corresponding to some dynamic dimension,
    or a phantom symbol that does not directly represent any dynamic dimension. We
    represent `derived_equalities` involving input sources in a transitively-closed map
    so that we can efficiently check whether an input source is transitively equal to
    a given expression over another input source.
    (NOTE: In contrast, it is easy to decide whether an input source is transitively equal
    to a given expression over a phantom symbol; such expressions are already in canonical
    form and so the problem reduces to symbolic expression equality.)
    """
    source_pairs: List[Tuple[Source, Source]]
    derived_equalities: List[Tuple[Source, Union[Source, sympy.Symbol], Callable[[sympy.Expr], sympy.Expr]]]
    phantom_symbols: List[sympy.Symbol]

    def __post_init__(self):
        """Pre-processing to answer queries `is_equal` and `is_derived` below.

        Example: Suppose we are given:
          source_pairs [a = b, b = c]
          derived_equalities [d = c + 1, e = d - 1]
        We first construct a union find with source_pairs:
          _parents = {a: a, b: a, c: a}
        Then we compute canonical symbolic expressions, recursively applying derived_equalities
        until we bottom out:
          _defs = {d: c + 1, e: (c + 1) - 1 aka c}
        """

        # self._parents is a map from input sources to input sources where, conceptually,
        # these are directed edges in a union-find forest
        _parents: Dict[Source, Source] = {}
        object.__setattr__(self, "_parents", _parents)
        # self._defs is a map from input sources to "canonical" symbolic expressions,
        # i.e., unary expressions with symbols that corresponds to regular Dims (i.e.,
        # not derived Dims)
        _defs: Dict[Source, sympy.Expr] = {}
        object.__setattr__(self, "_defs", _defs)

        for source1, source2 in self.source_pairs:
            # preprocess into a union-find forest
            self._union(self._find(source1), self._find(source2))
        for source, root, fn in self.derived_equalities:
            # preprocess into a transitively-closed map
            # NOTE(avik): we reuse the union-find forest for canonicalizing input sources
            if isinstance(root, sympy.Symbol):
                self._defs[self._find(source)] = fn(root)
            else:
                self._defs[self._find(source)] = fn(self._rewrite(root))

    def _find(self, source):
        # chase edges to find the root of this equivalence class
        if source in self._parents:
            return self._find(self._parents[source])
        else:
            return source

    def _union(self, root1, root2):
        # merge two equivalence classes by adding an edge from one root to the other
        if root1 != root2:
            self._parents[root1] = root2

    def _rewrite(self, src):
        # always represent the given source by the root of its equivalence class
        src = self._find(src)
        if src in self._defs:
            # simply look up the definition if it exists
            # NOTE(avik): This works because definitions are always transitively-closed;
            # otherwise we would have to do recursive rewriting.
            return self._defs[src]
        else:
            # otherwise, create a symbol representing the source
            return sympy.Symbol(src.name())

    def is_equal(self, source1, source2):
        return (
            # check whether source1 and source2 have the same root
            self._find(source1) == self._find(source2) or
            # check whether source1 is derived equal to source2
            self.is_derived(source1, source2, lambda x: x)
        )

    def is_derived(self, src, symbol_src, fn):
        # check whether both src and symbol_src have the same definition
        return self._rewrite(src) == fn(self._rewrite(symbol_src))


def _assert_symbol_context(symbolic_context):
    assert isinstance(symbolic_context, SymbolicContext), "Invalid symbolic_context object"
    assert type(symbolic_context) is not SymbolicContext, "Illegal usage of symbolic_context ABC"


@dataclass(frozen=True)
class SymbolicContext:
    """
    Data structure specifying how we should create symbols in
    ``create_symbolic_sizes_strides_storage_offset``; e.g., should
    they be static or dynamic.

    This is an abstract base class because we are probably going to add
    another version of this that says "use exactly these SymInts, don't
    allocate fresh symbols."
    """
    pass


@dataclass(frozen=True)
class StatelessSymbolicContext(SymbolicContext):
    """
    Create symbols in ``create_symbolic_sizes_strides_storage_offset`` via
    a symbolic_context determination as given by ``DimDynamic`` and ``DimConstraint``.
    This will cause fresh symbols to be allocated
    """
    dynamic_sizes: DimList[DimDynamic]
    constraint_sizes: DimList[DimConstraint] = None
    # If the tensor is a view, this should be populated for the base. It contains
    # information on how to allocate symbols when recursively fakeifying the base
    # during view fake-ification.
    view_base_context: Optional[SymbolicContext] = None
    # TODO: add storage offset and stride symbolic_context

    def __post_init__(self):
        if self.constraint_sizes is None:
            object.__setattr__(self, 'constraint_sizes', [None] * len(self.dynamic_sizes))


# note [Tensor Fakification and Symbol Caching]
#
# As of the time of this note, dynamo creates a fresh fake tensor mode for backends.
# The reason we do this is because there are certain classes of operations, namely,
# metadata mutations, that change tensor size, stride, etc. This means that the fake tensor
# state at the end of a dynamo trace is different than the fake tensor state at the beginning
# of a trace. Backends like aot_autograd need a fresh fake tensor to correctly track metadata mutation,
# view relationships, etc.
#
# As we create a new fake mode, we also lose the memoization that comes with it. Rather than
# transfer the memoization cache, we instead transfer the shape env. However, with this
# comes nuance - as dynamo is selective in how it makes symbolic shapes. Due to strategies in
# automatic dynamic and constraints, the policy for which dims are dynamic is nuanced and varies across
# recompilations.
#
# In order to preserve the symbolic decisions made during dynamo tensor fakification, we pass
# a StatefulSymbolicContext at creation time. This object is tracked, per tensor, on the TracingContext.
# The lifecycle of this object should match the lifecycle of the original dynamo tracked tensor, and it is
# safe to reuse this object as many times as necessary to create a fake tensor. Fake tensors
# created with new fake modes should produce the same exact symbols as the original, providing the same shape_env
# is used.
# TODO(voz): Shape env validation
@dataclass(frozen=True)
class StatefulSymbolicContext(StatelessSymbolicContext):
    """
    Create symbols in ``create_symbolic_sizes_strides_storage_offset`` via
    a symbolic_context determination as given by a cache of Source:Symbol. A cache hit
    will reuse a stored symbol, and a cache miss will write to this cache.

    This behaves like StatelessSymbolicContext, except the cache supersedes the
    other values - dynamic_sizes and constraint_sizes will not be read if we cache
    hit.

    It is the cache owners responsibility to maintain the lifecycle of the cache
    w/r/t different shape_envs, clearing, etc.
    """
    tensor_source: Source = None
    # Why is this keyd on int first?
    # That integer is actually the id of the shape_env. This cache short-circuits symbol
    # creation, and we must store it per shape env. Now, while tracing invariants are a single
    # shape env per tracing context, and every new frame gets a new shape_env. So where would we have
    # multiple shape envs? The answer lies in recording. When we are replaying, replay_shape_env_events
    # is invoked, and creates a new shape_env. Replaying events against this new shape_env will
    # cause it to fail with unknown symbols, as the symbols cached here will skip creation, and never
    # get recorded in var_to_val, etc.
    # TODO(voz): consider a weakref to the shape_env here
    shape_env_to_source_to_symbol_cache : Dict[int, Dict["TensorPropertySource", "sympy.Expr"]] = None

    def __post_init__(self):
        # The None default is annoying, but required because of dataclass limitations
        assert self.tensor_source is not None
        if not self.shape_env_to_source_to_symbol_cache:
            object.__setattr__(self, 'shape_env_to_source_to_symbol_cache', {})


@dataclass(frozen=True)
class SubclassSymbolicContext(StatefulSymbolicContext):
    """
    The correct symbolic context for a given inner tensor of a traceable tensor subclass
    may differ from that of the outer symbolic context. This structure allows for this
    flexibility, with inner symbolic contexts mapped via attr -> symbolic context.
    """
    inner_contexts: Dict[str, SymbolicContext] = None

    def __post_init__(self):
        super().__post_init__()
        if self.inner_contexts is None:
            self.inner_contexts = {}


def is_symbolic(val: Union[int, SymInt, float, SymFloat, bool, SymBool]) -> bool:
    if isinstance(val, (int, float, bool)):
        return False
    return val.node.is_symbolic()

IndicatorTypes = (IsNonOverlappingAndDenseIndicator,)

@lru_cache(256)
def safe_expand(r):
    if hasattr(r, 'expand'):
        try:
            return sympy.expand(r)
        except RecursionError:
            log.warning("RecursionError in sympy.expand(%s)", r)
            return r
    else:
        return r

def error():
    raise AssertionError("shouldn't be hit")


# TODO: Deduplicate this with torch/_prims_common/__init__.py
def eval_is_non_overlapping_and_dense(sizes, strides):
    return int(guard_bool(_eval_is_non_overlapping_and_dense(sizes, strides)))

def _eval_is_non_overlapping_and_dense(sizes, strides):
    dim = len(sizes)

    # Short-circuits for tensors of rank one, which are
    # non-overlapping and "dense" if their stride is one
    # or it is a 0/1 element tensor
    if dim == 1:
        return strides[0] == 1 or sizes[0] < 2

    # Checks that there exists a permutation of the strides s.t. the tensor would be contiguous
    # Sorts (length, stride) pairs by stride
    lengths_and_strides = sorted(
        zip(sizes, strides), key=operator.itemgetter(1)
    )

    # Unlike the C++ code, we don't move the 0/1 size dimensions to the
    # end.  So we have to keep going for this code.
    expected_stride = 1
    for length, stride in lengths_and_strides:

        if length == 1:
            continue

        if stride != expected_stride:
            return False

        expected_stride *= length

    return True


def cast_symbool_to_symint_guardless(symbool: torch.SymBool) -> torch.SymInt:
    int_sym = sympy.Piecewise((1, symbool.node.expr), (0, True))
    return symbool.node.shape_env.create_symintnode(int_sym, hint=int(symbool.node.require_hint()))

SYMPY_INTERP = {
    'Abs': operator.abs,
    'Eq': operator.eq,
    'Ne': operator.ne,
    'Gt': operator.gt,
    'Lt': operator.lt,
    'Le': operator.le,
    'Ge': operator.ge,
    'Min': min,
    'Max': max,
    'Mod': operator.mod,
    'FloorDiv': operator.floordiv,
    'TrueDiv': operator.truediv,
    'IsNonOverlappingAndDenseIndicator': eval_is_non_overlapping_and_dense,
    'floor': math.floor,
    'ceiling': math.ceil,
    'cast_symbool_to_symint_guardless': cast_symbool_to_symint_guardless,
    'Round': builtins.round,
    'RoundDecimal': builtins.round,
}


def _lru_cache(fn, maxsize=None):
    """
    Wrapper around lru_cache that clears when new info about shapes has been
    updated.

    Use lru_cache if the output is always the same, regardless of the
    constraints we know now (i.e. evaluate_expr)

    Use _lru_cache otherwise.

    Also note that this depends on _update_version_counter being called on the
    shape environment whenever the constraints are updated, otherwise the cache
    will not be cleared.
    """
    fn_cache = lru_cache(maxsize)(fn)
    prior_version = 0

    if config.validate_shape_env_version_key:
        prior_key = None

        @functools.wraps(fn)
        def wrapper(self, *args, **kwargs):
            nonlocal prior_version, prior_key
            if prior_key is None:
                prior_key = self._get_key()

            if prior_version != self._version_counter:
                fn_cache.cache_clear()
                prior_version = self._version_counter
                prior_key = self._get_key()
            else:
                assert prior_key == self._get_key(), \
                    "ShapeEnv cache key changed without version being updated!"

            return fn_cache(self, *args, **kwargs)

    else:

        @functools.wraps(fn)
        def wrapper(self, *args, **kwargs):
            nonlocal prior_version
            if prior_version != self._version_counter:
                fn_cache.cache_clear()
                prior_version = self._version_counter

            return fn_cache(self, *args, **kwargs)

    wrapper.cache_clear = fn_cache.cache_clear
    wrapper.cache_info = fn_cache.cache_info  # type: ignore[attr-defined]
    return wrapper


# This is pretty similar to ShapeGuard but it also comes with a message,
# and is exclusively used for things that MUST be true (unlike guards,
# which can evaluate False, in which case you just choose not to use
# a particular specialization)
@dataclass(frozen=True)
class RuntimeAssert:
    expr: sympy.Expr
    msg: str = field(repr=False)
    stack: str = field(repr=False)


class ShapeGuardPrinter(StrPrinter):
    def __init__(
        self,
        symbol_to_source,
        source_ref,
        var_to_sources,
    ):
        super().__init__()
        self.symbol_to_source = symbol_to_source
        self.source_ref = source_ref
        self.var_to_sources = var_to_sources

    def _print_Not(self, expr):
        return 'not %s' % (self.parenthesize(expr.args[0], PRECEDENCE["Not"]))

    def _print_And(self, expr):
        return self.stringify(expr.args, " and ", PRECEDENCE["And"])

    def _print_Or(self, expr):
        return self.stringify(expr.args, " or ", PRECEDENCE["Or"])

    def _print_Symbol(self, expr) -> str:
        assert isinstance(expr, sympy.Symbol), str(type(expr))

        def repr_symbol_to_source():
            return repr({
                symbol: [s.name() for s in sources]
                for symbol, sources in self.symbol_to_source.items()
            })

        assert self.symbol_to_source.get(expr), (
            f"{expr} (could be from {[s.name() for s in self.var_to_sources[expr]]}) "
            f"not in {repr_symbol_to_source()}.  If this assert is failing, it could be "
            "due to the issue described in https://github.com/pytorch/pytorch/pull/90665"
        )
        return self.source_ref(self.symbol_to_source[expr][0])


class LoggingShapeGuardPrinter(ShapeGuardPrinter):
    def __init__(self, var_to_sources):
        super().__init__(var_to_sources, lambda n: n.name(), var_to_sources)


class DynamicDimConstraintPrinter(StrPrinter):
    """
    Printer for dynamic dim constraints.
    - Instead of t.size()[d] it prints dynamic_dim(t, d)
    - Instead of Eq(_, _), Mod(_, _), etc. it prints _ == _, _ % _, etc.

    We use this to suggest code for specifying dynamic dim constraints.
    """
    def __init__(self, symbol_to_source, source_name_to_debug_name):
        super().__init__()
        self.symbol_to_source = symbol_to_source
        self.source_name_to_debug_name = source_name_to_debug_name

    def print_source(self, source) -> str:
        if self.source_name_to_debug_name:
            return source.name()
        return f"dynamic_dim({source.base.name()}, {source.idx})"

    def _print_Symbol(self, expr) -> str:
        assert isinstance(expr, sympy.Symbol), str(type(expr))
        assert self.symbol_to_source.get(expr), (
            f"Unknown symbol {expr} created by constraints solver"
        )
        return self.print_source(self.symbol_to_source[expr][0])

    def _print_Relational(self, expr):
        return f'{self.parenthesize(expr.lhs, precedence(expr))} {expr.rel_op} {self.parenthesize(expr.rhs, precedence(expr))}'


class DimConstraints:
    """
    Custom solver for a system of constraints on symbolic dimensions.
    Solutions are "static" values or simplified "dynamic" constraints.
    """

    def __init__(self, symbol_to_source, var_to_val, marked_dynamic, source_name_to_debug_name):
        # We try to solve systems of inequalities with 1 free variable.
        self._univariate_inequalities: Dict[sympy.Symbol, Set[sympy.Expr]] = defaultdict(set)
        # Among them, we prioritize solving for a free variable that has equalities.
        # NOTE: _symbols_with_equalities is always a subset of _univariate_inequalities.keys()
        # and removing a symbol from the former => removing it from the latter.
        self._symbols_with_equalities: Set[sympy.Symbol] = set()
        # A solution of a free variable with equalities becomes a substitution.
        # We use these substitutions to simplify other constraints.
        # NOTE: removing a symbol from _symbols_with_equalities => adding it to _substitutions.
        self._substitutions: Dict[sympy.Symbol, sympy.Integer] = {}

        # In general, constraints may have // and % operations.
        # Of course, // can be expressed in terms of / and %.
        # Our inequality solver can handle / but not %. So we need to transform them away.
        # We do so by using the values of variables as hints to evaluate %.
        # For soundness we record additional congruence guards and solve them separately.
        self._var_to_val: Dict[sympy.Symbol, sympy.Integer] = var_to_val
        self._congruences: Set[sympy.Expr] = defaultdict(set)

        # We do not try to (directly) solve inequalities with > 1 free variables.
        # NOTE: free variables in these inequalities cannot also be in _substitutions.
        self._multivariate_inequalities: Set[sympy.Expr] = set()

        # We park external equalities between free variables here.
        self._symbolic_equivalences: List[Tuple[Source, sympy.Expr]] = []

        # Solutions come in two forms:
        # - (static) specializations
        # - (dynamic) inequalities / congruences
        self._static_results: Set[str] = set()
        self._dynamic_results: Set[str] = set()

        # printer for solutions
        self._dcp = DynamicDimConstraintPrinter(symbol_to_source, source_name_to_debug_name)

        # inconsistencies found on substituting with concrete values / static solutions
        self._inconsistencies: List[str] = []

        # symbols that are marked dynamic
        self._marked_dynamic = marked_dynamic

    def rewrite_with_congruences(self, s, expr):
        """
        Eliminate expressions of the form b // d and b % d while adding congruences of the form b % d == k.
        This leaves rational operators (in particular of the form b / d) that our inequality solver can handle.
        We solve the added congruences separately (using our congruence solver, see below).
        """
        def mod_handler(*args):
            # Suppose that we have an expression of the form b % d with free variable s.
            # Using the value of s as a "hint," we can evaluate b % d to a value k.
            # Then we can rewrite b % d to k while adding the guard b % d == k.

            # NOTE(avik): This abstraction is provably sound but, in general, incomplete. It is complete IFF
            # the original expression always evaluates to a constant value (i.e., it does not vary with s).
            # In other words,
            # - solutions of s with the rewritten expression are guaranteed to also be solutions of s with
            #   the original expression;
            # - while it may be possible to find solutions of s with the original expression that are not
            #   solutions with the rewritten expression, in that case the original expression cannot evaluate
            #   to the same value for all solutions of s.
            #
            # Should we be worried about this incompleteness? No, because of the following reasons:
            # 1. It unblocks dramatic simplification that would not be otherwise possible with current tech
            #    (i.e., "don't let perfect be the enemy of the good").
            # 2. We already have a tradition of using hints to add guards in the compiler for making progress.
            # 3. We have not yet seen a counterexample arise in practice! In particular, any congruence guards
            #    we generate (or simplify to) seem to be of the form b % d == k where k is a constant.
            #
            # Here's a theoretical counterexample: 3*s % (s + 1) == s - 2, that is satisfied by all s >= 2.
            # With any hint (say) s = k, we'd rewrite this to: 3*s % (s + 1) == k - 2. But, substituting, we
            # would then get k - 2 == s - 2, and thus s = k as the (only, constant) solution!
            base, divisor = args
            base, divisor = self.rewrite_with_congruences(s, base), self.rewrite_with_congruences(s, divisor)
            mod_reduced = base.xreplace(self._var_to_val) % divisor.xreplace(self._var_to_val)
            congruence = (base - mod_reduced) % divisor
            if congruence != 0:
                self._congruences[s].add(congruence)
            return mod_reduced

        def floor_div_handler(*args):
            # Suppose that we have an expression of the form b // d with free variable s.
            # Using the value of s, we can evaluate b % d to a value k.
            # Then we can rewrite b // d to (b - k) / d, while adding the guard b % d == k.

            # NOTE(avik): This is exactly equivalent to rewriting b // d as (b - (b % d)) / d
            # and eliminating b % d as above.
            base, divisor = args
            base, divisor = self.rewrite_with_congruences(s, base), self.rewrite_with_congruences(s, divisor)
            mod_reduced = base.xreplace(self._var_to_val) % divisor.xreplace(self._var_to_val)
            congruence = (base - mod_reduced) % divisor
            if congruence != 0:
                self._congruences[s].add(congruence)
            return (base - mod_reduced) / divisor

        if expr.has(Mod):
            expr = expr.replace(Mod, mod_handler)
        if expr.has(FloorDiv):
            expr = expr.replace(FloorDiv, floor_div_handler)
        return expr

    def add(self, expr) -> bool:
        """Add an expression to the set of constraints.

        Return whether the expression is a trivial constraint (i.e., an obvious tautology).
        """
        if expr == sympy.true:
            return True
        orig_expr = expr
        orig_reduced = orig_expr.xreplace(self._var_to_val)
        # TODO(avik): https://github.com/pytorch/pytorch/issues/101093
        # It is possible that `expr` will fail the consistency check because of
        # precision errors. Specifically, on substituting its free symbols with
        # their concrete values, we might end up comparing floats. Until we have
        # a fix for this issue, we delay raising such failures. See solve().
        if orig_reduced == sympy.false:
            self._inconsistencies.append(f"{orig_expr} is inconsistent!")
        if isinstance(expr, sympy.Ne):
            # we're not going to do anything useful with these, so drop them
            return False
        free_symbols = expr.free_symbols
        assert free_symbols, f"Did not expect constraint with no free variables: {expr}"
        if len(free_symbols) > 1:
            # multivariate: record and move on
            self._multivariate_inequalities.add(expr)
        else:
            # univariate: can solve these immediately
            s = next(iter(free_symbols))
            # eliminate // and % (see documentation of `rewrite_with_congruences` above)
            old_n_congruences = len(self._congruences[s])
            expr = self.rewrite_with_congruences(s, expr)
            new_n_congruences = len(self._congruences[s])
            if expr == sympy.true:
                return old_n_congruences == new_n_congruences
            reduced = expr.xreplace(self._var_to_val)
            if reduced == sympy.false:
                self._inconsistencies.append(
                    f"{expr}, obtained by rewriting {orig_expr} with congruences, "
                    "is inconsistent!"
                )
            if isinstance(expr, sympy.Eq):
                # special status for symbols that have equalities (see `solve` below)
                self._symbols_with_equalities.add(s)
            self._univariate_inequalities[s].add(expr)
        return False

    def add_equality(self, source, expr):
        """Add an equality constraint"""
        if expr.is_number:
            # specialization, right here
            self._static_results.add(f"{source.name()} == {expr}")
        else:
            # these will resolve to either specializations or dynamic equality constraints
            self._symbolic_equivalences.append((source, expr))

    def _reduce_congruences(self):
        reduced_congruences = {}
        for s, congruences in self._congruences.items():
            remainder_modulus_pairs = []
            congruences_to_check = set()
            for congruence in congruences:
                base, divisor = congruence.args
                # We are given a congruence of the form base % divisor == 0 with a free variable s. So:
                # - we transform this into an equation of the form base = divisor * tmp;
                # - we solve this equation for s to get a linear solution with free variable tmp.
                tmp = sympy.Symbol("tmp", integer=True)
                symbol, solution = sympy.solve_linear(base - divisor * tmp, symbols=[s])
                # See https://docs.sympy.org/latest/modules/solvers/solvers.html#sympy.solvers.solvers.solve_linear
                # for how to interpret the results.
                if s == symbol:
                    # This means the solution is of the form s = modulus*tmp + remainder.
                    modulus, remainder = sympy.polys.polytools.div(solution, tmp)
                    if isinstance(modulus, sympy.Integer) and isinstance(remainder, sympy.Integer):
                        # Make sure 0 <= remainder <= modulus.
                        remainder = remainder % modulus
                        remainder_modulus_pairs.append((remainder, modulus))
                        continue
                # This means that we did not get a unique solution to the equation.
                # No problem, we will check it.
                congruences_to_check.add(congruence)
            # Finally we solve for a congruence s such that s = r_i mod m_i for each (r_i, m_i).
            # The solution will be a congruence of the form s = r mod m.
            # NOTE(avik): Since the given m_i may not be pairwise coprime, we can't just use CRT.
            if remainder_modulus_pairs:
                remainder, modulus = sympy.ntheory.modular.solve_congruence(*remainder_modulus_pairs)
                reduced_congruences[s] = {(s - remainder) % modulus}
                substitution = {s: modulus * sympy.Symbol("tmp", integer=True) + remainder}
                reduced_congruences[s].update(
                    congruence for congruence in congruences_to_check
                    if not sympy.checksol(congruence, substitution)
                )
            else:
                reduced_congruences[s] = congruences_to_check

        return reduced_congruences

    def _raise_inconsistencies(self):
        if self._inconsistencies:
            msg = "\n".join(self._inconsistencies)
            self._inconsistencies.clear()
            raise ValueError(f"The following inconsistencies were found:\n{msg}")

    def _force_specialization(self, s):
        val = self._var_to_val[s]
        self._static_results.add(f"{self._dcp.symbol_to_source[s][0].name()} == {val}")
        self._substitutions[s] = val

    def _specialize_divisor_symbols(self):
        for expr in self._multivariate_inequalities:
            for atom in expr.atoms(FloorDiv, Mod):
                _, divisor = atom.args
                for s in divisor.free_symbols:
                    self._force_specialization(s)

        multivariate_inequalities = self._multivariate_inequalities
        self._multivariate_inequalities = set()
        for expr in multivariate_inequalities:
            self.add(expr.xreplace(self._substitutions))
        self._raise_inconsistencies()
        self._univariate_inequalities = {
            s: exprs
            for s, exprs in self._univariate_inequalities.items()
            if s not in self._substitutions
        }
        self._congruences = {
            s: congruences
            for s, congruences in self._congruences.items()
            if s not in self._substitutions
        }

    def solve(self, disable_congruences=True, disable_equivalences=True):
        """Solve the system of constraint equations to find simplified constraints
        """
        self._raise_inconsistencies()
        # as long as there are symbols with equalities, solve for them
        # NOTE(avik): this is guaranteed to terminate (#iterations <= #symbols)
        while self._symbols_with_equalities:
            s = self._symbols_with_equalities.pop()
            exprs = self._univariate_inequalities.pop(s)
            solution = sympy.solvers.inequalities.reduce_inequalities(exprs, s)
            if isinstance(solution, sympy.And):
                solution = next((arg for arg in solution.args if isinstance(arg, sympy.Eq)), solution)
            assert isinstance(solution, sympy.Eq), f"Expected an equality constraint for {s}, got {solution}"
            symbol, val = solution.args
            assert symbol == s, f"Expected a constraint on {s} instead of on {symbol}"
            # because this is univariate, the solution is a specialization
            self._static_results.add(f"{self._dcp.symbol_to_source[s][0].name()} == {val}")
            # add this as a substitution to simplify other constraints
            self._substitutions[s] = val

            # simplify multivariate inequalities: some of them will now become univariate!
            multivariate_inequalities = self._multivariate_inequalities
            self._multivariate_inequalities = set()
            for expr in multivariate_inequalities:
                self.add(expr.xreplace({s: self._substitutions[s]}))
            self._raise_inconsistencies()

        self._specialize_divisor_symbols()

        # solve linear congruences
        # NOTE(avik): We do not need to solve them for symbols that have already been specialized.
        reduced_congruences = self._reduce_congruences()
        for s, congruences in reduced_congruences.items():
            for congruence in congruences:
                # any congruence that cannot be checked becomes a dynamic constraint as well
                if s not in self._substitutions or not sympy.checksol(congruence, {s: self._substitutions[s]}):
                    if self._is_supported_congruence(congruence):
                        base, divisor = congruence.args
                        tmp_name = f"_{self._dcp.source_name_to_debug_name[self._dcp.symbol_to_source[s][0].name()]}"
                        tmp = sympy.Symbol(tmp_name, integer=True)
                        from torch._dynamo.source import ConstantSource
                        self._dcp.symbol_to_source[tmp] = [ConstantSource(tmp_name)]
                        r = try_solve(sympy.Eq(base, divisor * tmp), s)
                        self._dynamic_results.add(self._dcp.doprint(sympy.Eq(s, r[1])))
                    elif disable_congruences:
                        self._force_specialization(s)
                        self._univariate_inequalities.pop(s, None)

        # remaining symbols have only pure inequalities (no equalities)
        for s, exprs in self._univariate_inequalities.items():
            try:
                solution = sympy.solvers.inequalities.reduce_inequalities(exprs, s)
                # because this is univariate, the solution is a dynamic (range) constraint
                if isinstance(solution, sympy.Or):
                    solution = next(iter(arg for arg in solution.args if arg.xreplace(self._var_to_val)))
                if isinstance(solution, sympy.And):
                    for arg in solution.args:
                        self._dynamic_results.add(self._dcp.doprint(arg))
                else:
                    self._dynamic_results.add(self._dcp.doprint(solution))
            except (NotImplementedError, AssertionError) as e:
                log.warning("Failed to reduce inequalities: %s", e)
                for expr in exprs:
                    self._dynamic_results.add(self._dcp.doprint(expr))

        # simplify symbolic equivalences: some of them will now become specializations!
        symbolic_equivalences = self._symbolic_equivalences
        self._symbolic_equivalences = []
        for source, expr in symbolic_equivalences:
            if disable_equivalences and not self._is_supported_equivalence(expr):
                for s in expr.free_symbols:
                    self._force_specialization(s)
                    sexpr = self._dcp._print_Symbol(s)
                    self._dynamic_results = {r for r in self._dynamic_results if sexpr not in r}
            self.add_equality(source, expr.xreplace(self._substitutions))

        # remaining symbolic equivalences become dynamic equality constraints
        for source, expr in self._symbolic_equivalences:
            self._dynamic_results.add(f"{self._dcp.print_source(source)} == {self._dcp.doprint(expr)}")

    @classmethod
    def _is_supported_equivalence(cls, expr):
        # Currently supported Dim ops are linear expressions with integer coefficients.
        # So check that expr only contains +, *, ints, and a single occurrence of a symbol.
        # (See also documentation of dynamic_shapes._DerivedDim.)
        if isinstance(expr, (sympy.Add, sympy.Mul)):
            lhs, rhs = expr.args
            return (
                (cls._is_supported_equivalence(lhs) and isinstance(rhs, sympy.Integer)) or
                (isinstance(lhs, sympy.Integer) and cls._is_supported_equivalence(rhs))
            )
        return isinstance(expr, sympy.Symbol)

    @classmethod
    def _is_supported_congruence(cls, congruence):
        base, divisor = congruence.args
        # Congruences that can be currently expressed with supported Dim ops are
        # of the form (x + a) % b == 0, where x is a Dim and a and b are constants.
        # This allows us to derive x as b*y - a for some Dim y.
        # (See also documentation of dynamic_shapes._DerivedDim.)
        if isinstance(base, sympy.Add):
            lhs, rhs = base.args
            cond = (
                (isinstance(lhs, sympy.Symbol) and isinstance(rhs, sympy.Integer)) or
                (isinstance(lhs, sympy.Integer) and isinstance(rhs, sympy.Symbol))
            )
        else:
            cond = isinstance(base, sympy.Symbol)
        cond = cond and isinstance(divisor, sympy.Integer)
        return cond

    def forced_specializations(self):
        """Returns a dictionary of the names of symbols to their specialized value
        """
        def debug_name(src):
            name = src.name()
            if self._dcp.source_name_to_debug_name:
                return f"{self._dcp.source_name_to_debug_name[name]} = {name}"
            else:
                return name

        return {
            debug_name(self._dcp.symbol_to_source[s][0]): val
            for s, val in self._substitutions.items()
            if s in self._marked_dynamic
        }

    def remove_redundant_dynamic_results(self):
        """Remove constraints of the form 2 <= dynamic_dim(...) as 2 is the default
        lower bound.
        """
        candidates_for_removal = []
        dynamic_results = set()
        for dc in self._dynamic_results:
            # Instead of 2 <= dynamic_dim(...) simply suggest dynamic_dim(...).
            # There is no change in behavior since 2 is the default lower bound.
            dc_ = re.sub(r"2 <= dynamic_dim(.+)", r"dynamic_dim\1", dc)
            if dc != dc_:
                candidates_for_removal.append(dc_)
            else:
                dynamic_results.add(dc_)
        for dc in candidates_for_removal:
            # remove dynamic_dim(t, 0) as a constraint when dynamic_dim(t, 0) also
            # appears as part of another constraint
            found = False
            for other_dc in dynamic_results:
                if dc in other_dc:
                    found = True
            if not found:
                dynamic_results.add(dc)
        self._dynamic_results = dynamic_results

    def prettify_results(
        self,
        original_signature: inspect.Signature,
        constraint_violation_error=None,
        forced_specializations=None,
    ):
        """Format a message for constraint violation erros"""
        if self._dcp.source_name_to_debug_name:
            def transform(s):
                for k, v in self._dcp.source_name_to_debug_name.items():
                    s = s.replace(k, v)
                return s

            results = defaultdict(dict)

            def flip(op):
                if op == "<=":
                    return ">="
                if op == ">=":
                    return "<="
                if op == "<":
                    return ">"
                if op == ">":
                    return "<"
                assert op == "=="
                return op

            def relation_with_digit(expr, op, digit):
                if op == "<=":
                    results[expr]["max"] = digit
                elif op == "<":
                    results[expr]["max"] = digit - 1
                elif op == ">=":
                    results[expr]["min"] = digit
                elif op == ">":
                    results[expr]["min"] = digit + 1
                else:
                    assert op == "=="
                    results[expr]["eq"] = digit

            for s in self._static_results.union(self._dynamic_results):
                t = transform(s)
                if t == s:
                    continue
                left, op, right = re.split(r"( == | <= | >= | < | > )", t)
                op = op.strip()
                if op == "==" and left == right:
                    continue
                if right.isdigit():
                    relation_with_digit(left, op, int(right))
                elif left.isdigit():
                    relation_with_digit(right, flip(op), int(left))
                else:
                    assert op == "==", t
                    results[left]["eq"] = sympy.sympify(right)

            buf = ""
            debug_names = set()
            if forced_specializations:
                debug_names.update(k.split(" = ")[0] for k in forced_specializations.keys())
                buf += (
                    f"Specializations unexpectedly required ({', '.join(debug_names)})! "
                    "For more information, run with TORCH_LOGS=\"+dynamic\".\n"
                )
                for s, val in forced_specializations.items():
                    buf += f"  - {s} must be specialized to {val} because the guards generated for it are too complex.\n"

            dims = []
            others = []
            match = None
            if constraint_violation_error:
                match = re.search(r"Constraints violated \((.*)\)", constraint_violation_error.args[0])
            if match is not None:
                debug_names.update(match.expand(r'\1').split(', '))

            for k, c in sorted(results.items()):
                # if k not in debug_names:
                #     continue
                if "eq" in c:
                    other = c["eq"]
                    if isinstance(other, int):
                        others.append(f"{k} = None  # {other}")
                    elif self._is_supported_equivalence(other):
                        s = next(iter(other.free_symbols))
                        if s not in results:
                            modulus, remainder = sympy.polys.polytools.div(other, s)
                            c_min = c.get("min", 2)
                            min_ = math.ceil((c_min - remainder) / modulus)
                            c_max = c.get("max", sys.maxsize - 1)
                            max_ = math.floor((c_max - remainder) / modulus)
                            dims.append(f"{s} = Dim('{s}', min={min_}, max={max_})  # {c_min} <= {other} <= {c_max}")
                        others.append(f"{k} = {other}")
                else:
                    min_ = c.get("min", None)
                    if min_ == 2:
                        min_ = None
                    max_ = c.get("max", None)
                    if min_ is not None and max_ is not None:
                        dims.append(f"{k} = Dim('{k}', min={min_}, max={max_})")
                    elif min_ is not None:
                        dims.append(f"{k} = Dim('{k}', min={min_})")
                    elif max_ is not None:
                        dims.append(f"{k} = Dim('{k}', max={max_})")
                    else:
                        dims.append(f"{k} = Dim('{k}')")

            buf += "\nSuggested fixes:\n  "
            buf += "\n  ".join(dims + others)

            return buf

        # Note: Model inputs are wrapped as LocalSource in dynamo.
        # LocalSource.name() wraps the name with L[""]. We use regular
        # expression to do the replacement to avoid traversing up
        # the source hierarchy manually.
        def extract_and_rewrite_local(dc):
            match = re.search(r"L\['(.+?)'\]", dc)
            if match is None:
                return
            arg = match.expand(r'\1')
            dc = re.sub(r"L\['(.+?)'\]", r'\1', dc)
            return arg, dc

        def group(results, args_index):
            groups = defaultdict(list)
            for dc in results:
                local = extract_and_rewrite_local(dc)
                if local is None:
                    # This can happen, e.g., with `assume_constant_result`.
                    # In that case, we drop the constraint.
                    # TODO(avik) Maybe we should generate an assertion here?
                    continue
                arg, dc = local
                if arg in args_index:
                    groups[args_index[arg]].append(dc)
                else:
                    # This can happen, e.g., with decorators that change the signature.
                    # In that case, we drop the constraint. Seems hard to do better. :/
                    # TODO(avik) Maybe warn that `arg` in not in `signature`?
                    continue
            sorted_groups = []
            for idx, dcs in sorted(groups.items()):
                _, arg = idx
                sorted_groups.append((arg, sorted(dcs)))
            return sorted_groups

        signature = original_signature.replace(return_annotation=inspect.Signature.empty)
        args_index = {}
        for i, arg in enumerate(signature.parameters.keys()):
            args_index[arg] = (i, arg)

        def print_results(grouped, indent, result_fn):
            nonlocal buf

            space = False
            for arg, results in grouped:
                if space:
                    buf += "\n"
                else:
                    space = True
                buf += f"\n{indent}# {arg}:"
                for result in results:
                    buf += f"\n{indent}{result_fn(result)}"

        buf = ""
        if forced_specializations:
            buf += (
                "Some dynamic dimensions need to be specialized because "
                "the constraints inferred for them are too complex to specify.\n"
            )
            for s, val in forced_specializations.items():
                buf += f"  - {s}, which was marked dynamic, must be specialized to {val}.\n"
        indent = 4 * " "
        if self._static_results:
            grouped_static_results = group(self._static_results, args_index)
            buf += "\nThe following dimensions have been specialized and CANNOT be dynamic."
            buf += f"\n```\ndef specializations{str(signature)}:"
            print_results(
                grouped_static_results,
                indent,
                lambda result: f"assert {result}",
            )
            buf += "\n```\n"
        if self._dynamic_results:
            grouped_dynamic_results = group(self._dynamic_results, args_index)
            buf += "\nThe following dimensions CAN be dynamic."
            buf += "\nPlease use the following code to specify the constraints they must satisfy:"
            buf += f"\n```\ndef specify_constraints{str(signature)}:"
            buf += f"\n{indent}return ["
            print_results(
                grouped_dynamic_results,
                indent * 2,
                lambda result: f"{result},",
            )
            buf += f"\n{indent}]\n```\n"
        return buf


TLS = threading.local()


@dataclass(frozen=True)
class ShapeEnvSettings:
    """
    Encapsulates all shape env settings that could potentially affect
    FakeTensor dispatch. Used when creating dispatch cache keys.
    """

    allow_scalar_outputs: bool
    allow_dynamic_output_shape_ops: bool
    assume_static_by_default: bool
    specialize_zero_one: bool
    duck_shape: bool
    prefer_deferred_runtime_asserts_over_guards: bool


class ShapeEnv:
    # This is a wrapper over the actual __init__ function.
    #
    # Where to add a new constructor parameter to ShapeEnv?
    # =====================================================
    # This __init__ function should be used only for parameters related to event recording.
    # These are parameters that we don't wish to pass down the road to new ShapeEnv instances
    # created from replaying events.
    #
    # If you wish to add a parameter to the constructor of ShapeEnv, unrelated to event
    # recording, do so in the _init function.
    def __init__(
        self, *,
        should_record_events: Optional[bool] = None,
        tracked_fakes: Optional[List[Any]] = None,
        **kwargs
    ) -> None:
        self._init(**kwargs)

        # Disable event recording when replaying.
        kwargs["should_record_events"] = False

        from torch.fx.experimental.validator import translation_validation_enabled
        self._translation_validation_enabled = translation_validation_enabled()

        # If not specified, enable event recording if both:
        #   - Translation validation is on
        #   - Translation validation bisection is not disabled
        self.should_record_events = (
            should_record_events
            if should_record_events is not None
            else (
                self._translation_validation_enabled
                and not config.translation_validation_no_bisect
            )
        )

        # Enable event recording check if both:
        #   - It should record events
        #   - The recording check is enabled
        self.check_recorded_events = (
            self.should_record_events and config.check_shape_env_recorded_events
        )

        # This will make sure we only record the top-level function call.
        self.is_recording = not self.should_record_events
        # Keep track of the list of tracked fakes.
        self.tracked_fakes = tracked_fakes
        # List of events for reconstructing ShapeEnv at arbitrary points in time.
        self.events: List[ShapeEnvEvent] = (
            [ShapeEnvEvent(ShapeEnv, kwargs=kwargs)] if self.should_record_events else []
        )

    # Pro-tip: if you add new field to ShapeEnv, this affects some accept
    # tests.  Accept their output with:
    #
    #   EXPECTTEST_ACCEPT=1 python test/dynamo/test_dynamic_shapes.py -k test_shape_env_equal
    #
    def _init(
        self, *,
        allow_scalar_outputs=True,
        allow_dynamic_output_shape_ops=True,
        # NB: These are legacy configuration that help us make good choices
        # when the constraint/dynamic dims are not explicitly passed to us.
        # Ideally we will fix all call sites to be explicit and not have
        # implicit choices, but this apparently was pretty involved.
        assume_static_by_default=False,
        # Note - On 0/1 specialization
        #
        # The following options affect decisions we make about eager
        # specialization.  Disabling them will increase trace time (as we do
        # more symbolic reasoning) and can also harm the quality of generated
        # code (because inductor may not be able to specialize for bounds
        # being equal--although if we later respecialize because of a guard,
        # your code may be just as good as it was before.)
        #
        # When True, eagerly specialize input sizes which have 0/1.
        specialize_zero_one=True,
        # When True, assume input sizes which have the same size are
        # symbolically equal.
        duck_shape=True,
        # For debugging
        co_fields=None,
        # When True, whenever safe, we will generate a deferred runtime assert
        # instead of a guard whenever we know that an expression must be True,
        # otherwise it would be an error, even for backed SymInts (where we
        # could ostensibly unconditionally generate guards).  This is useful
        # for export, where preventing "error checking" sizes from showing up
        # in guards is helpful, since these guards in some sense are overly
        # pedantic.  See also https://github.com/pytorch/pytorch/issues/121749
        prefer_deferred_runtime_asserts_over_guards=False,
        # XXX Add any new settings that could affect FakeTensor evaluation
        # to: torch._subclasses.fake_tensor._ShapeEnvSettings
    ):
        self.settings = ShapeEnvSettings(
            # Not directly used by ShapeEnv; indirectly used by FakeTensor
            allow_scalar_outputs=allow_scalar_outputs,
            allow_dynamic_output_shape_ops=allow_dynamic_output_shape_ops,
            # End
            assume_static_by_default=assume_static_by_default,
            specialize_zero_one=specialize_zero_one,
            duck_shape=duck_shape,
            prefer_deferred_runtime_asserts_over_guards=prefer_deferred_runtime_asserts_over_guards,
        )

        self.guards: List[ShapeGuard] = []
        # Maps symbolic ints to their original concrete values
        # Currently populated from tensors
        self.var_to_val: Dict[sympy.Symbol, sympy.Integer] = {}
        # Maps symbolic ints to their min/max range.  These ranges
        # are conservative: the int MUST fall in the range, but the
        # range may contain ints which may not actually appear in
        # practice
        self.var_to_range: Dict[sympy.Symbol, ValueRanges] = {}
        self.source_name_to_debug_name: Dict[str, str] = {}
        self.var_to_sources: Dict[sympy.Symbol, List[Source]] = {}
        self.var_to_stack: Dict[sympy.Symbol, CapturedTraceback] = {}
        # Maps from sympy ints to expressions representing them
        # Populated from equality guards (i.e. a.shape[0] == b.shape[0])
        self.replacements: Dict[sympy.Symbol, sympy.Expr] = {}
        # Set holds a % b expressions that evaluate to 0.
        self.divisible: Set[sympy.Expr] = set()
        # Set that holds "size-like" symbols.  When we perform
        # "size-oblivious" tests, these can be assumed to be >= 2.
        self.size_like: Set[sympy.Symbol] = set()
        # Duck-shaping says that if two input tensors have the same size,
        # they get assigned the same symbolic variable
        self.val_to_var: Dict[int, sympy.Expr] = {}
        if specialize_zero_one:
            self.val_to_var = {0: sympy.Integer(0), 1: sympy.Integer(1)}
        self.unbacked_symfloat_counter = itertools.count()
        self.unbacked_symint_counter = itertools.count()
        # Similar to guards, but these MUST evaluate to true and can
        # only be evaluated at runtime midway through (i.e., they always
        # involve unbacked symints)
        #
        # For efficiency reasons, we index in the following way.  Suppose you have
        # a runtime assert i0 + i1 <= s1.  We pick the most recently allocated
        # symbol in the source expression and add the assert to the list for
        # that symbol e.g., {i1: [i0 + i1 <= s1]}.
        #
        # We access the runtime asserts in two situations:
        #
        #   - When we are guarding on an expression, we will attempt to
        #     statically evaluate it, in case the unbacked SymInts can
        #     simplify away.  If we have a runtime assert, we may be able
        #     to discharge the guard entirely.  We only need to attempt
        #     runtime asserts that mention freevars of the expression in
        #     question.
        #
        #   - When we are performing codegen (in Inductor for eager, or
        #     when finalizing the export FX graph), we need to know what
        #     extra runtime asserts to insert.  Whenever an unbacked
        #     SymInt comes into scope, all runtime asserts involving it
        #     become eligible for insertion (so long as all of their other
        #     free unbacked symbols are also in scope).  We technically
        #     can handle any choice of key by kicking inexpressible asserts
        #     to the next unbacked symbol to wait on, but if we choose the
        #     latest key, an assert will only show up at the moment when
        #     we can actually codegen it.
        self.deferred_runtime_asserts: Dict[sympy.Symbol, List[RuntimeAssert]] = {}
        # This exists so we can efficiently invalidate the cache (it's used as
        # part of the cache key); otherwise we'd have to iterate through
        # deferred_runtime_asserts to compute its length
        self.num_deferred_runtime_asserts = 0
        self.log = log
        self.log.debug("create_env")
        self.frozen = False
        self.dim_constraints: Optional[DimConstraints] = None
        self.counter = collections.Counter()
        # Mapping from sympy.Symbol to the number of guards which mention this
        # symbol
        self.symbol_guard_counter = collections.Counter()
        # A selection of important fields on co_field; solely used for
        # signpost_event
        self.co_fields = co_fields if co_fields else {}

        # Version counter used to invalidate cached values
        self._prev_cache_key = self._get_key()
        self._version_counter = 0

        # Cache for FX nodes.
        # Maps an already built node a tuple of:
        #   1. node's target
        #   2. list of arguments
        # This drastically reduces the size of the FX graph, avoiding
        # duplicated nodes.
        self.fx_node_cache: Dict[Tuple[Callable, Tuple[Any, ...]], torch.fx.Node] = {}
        self.source_to_symbol: Dict[str, sympy.Symbol] = {}

        from torch.fx.experimental.validator import translation_validation_enabled
        self._translation_validation_enabled = translation_validation_enabled()

        if self._translation_validation_enabled:
            from torch.fx.experimental.validator import TranslationValidator

            self.validator = TranslationValidator()
            self.graph = torch.fx.Graph()
            # Create an output graph and start inserting before that.
            # This is needed when 'deepcopy'-ing this object.
            self.graph.inserting_before(self.graph.output(None))

            # Mapping of each node name to the node itself.
            #
            # This is useful for matching an FX node from a recorded ShapeEnv.graph
            # to the FX node of the ShapeEnv we are running the event on.
            #
            # Whenever you add a node to self.graph, you must add a mapping to this
            # variable. Otherwise, the built FX graph on the replayed ShapeEnv will
            # not be valid.
            self.name_to_node: Dict[str, torch.fx.Node] = {}

    @property
    def allow_scalar_outputs(self):
        return self.settings.allow_scalar_outputs

    @property
    def allow_dynamic_output_shape_ops(self):
        return self.settings.allow_dynamic_output_shape_ops

    @property
    def assume_static_by_default(self):
        return self.settings.assume_static_by_default

    @property
    def specialize_zero_one(self):
        return self.settings.specialize_zero_one

    @property
    def duck_shape(self):
        return self.settings.duck_shape

    @property
    def prefer_deferred_runtime_asserts_over_guards(self):
        return self.settings.prefer_deferred_runtime_asserts_over_guards

    def check_equal(self, other: "ShapeEnv") -> None:
        """Compare another ShapeEnv for equivalence
        """
        # ShapeEnv fields that are not relevant for the outcome of
        # ShapeEnv.produce_guards call:
        #   - Debugging variables
        #   - Translation validation related variables
        #   - Events recording related variables
        non_state_variable_names = (
            "counter",
            "log",
            "var_to_stack",
            "fx_node_cache",
            "graph",
            "validator",
            "check_recorded_events",
            "should_record_events",
            "is_recording",
            "tracked_fakes",
            "events",
            "source_name_to_debug_name",
            "_prev_cache_key",
            "_version_counter",
        )

        # Mapping of the value of each to-be-compared field into the values that
        # should actually be compared.
        #
        # You should modify this if, for example, the field that holds state and
        # debugging information. e.g. ShapeGuard holds the actual guard (sympy.Expr)
        # and the stack when it was added to the set of guards. In order to compare
        # it, we throw away the stack information.
        def map_value(key: str, value: Any) -> Any:
            if key in ("unbacked_symfloat_counter", "unbacked_symint_counter"):
                from copy import copy

                # For itertools.count(), we compare the next integer returned
                # by the count iterators. Not that we need to copy the iterator
                # first. Otherwise we are mutating the object.
                return next(copy(value))
            elif key == "guards":
                # Transform the list of ShapeGuard into a list of expressions.
                return [g.expr for g in value]
            elif key == "deferred_runtime_asserts":
                # Transform the list of RuntimeAsserts into a list of expressions.
                return {s: [ra.expr for ra in ras] for s, ras in value.items()}
            elif key == "name_to_node":
                # Compare just the set of keys is the same.
                return set(value.keys())
            elif key == "symbol_guard_counter":
                # Skip this for comparisons
                return None
            return value

        shape_env_check_state_equal(self, other, non_state_variable_names, map_value)

    def _snapshot_tracked_fakes(self) -> Optional[List[Any]]:
        if self.tracked_fakes is None:
            return None

        from torch._dynamo.variables.builder import TrackedFake

        def maybe_transform_fake(fake: TrackedFake):
            inner_fake = fake.fake \
                if isinstance(fake.fake, torch.SymInt) \
                else FakeTensorMeta.from_fake(fake.fake)
            # Even though TrackedFake accepts either a Union[SymInt, FakeTensor], here we give it a
            # FakeTensorMeta for two reasons:
            #   1. this is all the information we need when recording ShapeEnvEvents.
            #   2. it works even if each TrackedFake changes its metadata.
            return TrackedFake(inner_fake, fake.source, fake.symbolic_context)  # type: ignore[arg-type]

        return [maybe_transform_fake(fake) for fake in self.tracked_fakes]

    def _last_event_index(self) -> int:
        return len(self.events) - 1

    @contextmanager
    def _recording(self):
        self.is_recording = True
        try:
            yield
        finally:
            self.is_recording = False

    @record_shapeenv_event()
    def freeze(self):
        """Freeze this ShapeEnv to stop accumulating guards

        A frozen ShapeEnv will ignore any further guards generated on it and
        only emit a warning which may lead to accuracy problems.
        """
        self.frozen = True

    def _create_symbol_for_source(self, source: Source) -> Optional[sympy.Symbol]:
        if not self._translation_validation_enabled:
            return None
        srcname = source.name()
        if source not in self.source_to_symbol:
            self.source_to_symbol[srcname] = sympy.Symbol(srcname, integer=True)
        return self.source_to_symbol[srcname]

    def _add_z3var(self, symbol: sympy.Symbol, type: Type) -> None:
        if self._translation_validation_enabled:
            self.validator.add_var(symbol, type)

    def _add_target_expr(self, expr) -> None:
        if self._translation_validation_enabled:
            self.validator.add_target_expr(expr)

    def _add_assertion(self, expr) -> None:
        if self._translation_validation_enabled:
            self.validator.add_assertion(expr)

    def _check_translation_validate(self) -> None:
        if self._translation_validation_enabled:
            self.validator.validate()

    @record_shapeenv_event()
    def _create_fx_call_function(
            self,
            op: Callable,
            args: Tuple,
    ) -> Tuple[Optional[torch.fx.Node], bool]:
        # Cache this tuple in order to avoid duplicated nodes.
        node_key = (op, args)
        # Flags whether the returned node was cached or not.
        fresh = False

        if self._translation_validation_enabled and node_key not in self.fx_node_cache:

            # Presence of None in the arguments implies that we should ignore this operation.
            if any(a is None for a in args):
                # We check if we are not mixing SymNode that should not be ignored
                # (fx_node is not None) with those that should (fx_node is None).
                assert all(not isinstance(a, torch.fx.Node) for a in args)
                return None, fresh

            fresh = True

            # If translation validation is enabled, all arguments must have its
            # own FX node.
            assert all(a is not None for a in args), f"missing arg in FX graph ({op.__name__}): {args}"
            node = self.fx_node_cache[node_key] = self.graph.call_function(op, args)
            self.name_to_node[node.name] = node

        return self.fx_node_cache.get(node_key, None), fresh

    def _create_fx_placeholder_and_z3var(
            self,
            symbol: sympy.Symbol,
            type: Type,
    ) -> Optional[torch.fx.Node]:
        if not self._translation_validation_enabled:
            return None

        node_key = (self.graph.placeholder, (symbol,))

        # Check if we haven't added this symbol already.
        # If so, skip the placeholder creation, as it
        # generates invalid Python code.
        if node_key not in self.fx_node_cache:
            # Add a Z3 variable according to 'type'.
            self._add_z3var(symbol, type)
            # Create the FX placeholder out of a mangled name.
            mangled_name = re.sub(r'[^a-zA-Z0-9]', '_', re.sub(r'[()]', '', symbol.name))
            node = self.fx_node_cache[node_key] = self.graph.placeholder(mangled_name)
            self.name_to_node[node.name] = node
            # Attach the 'symbol' to the placeholder so that we can retrieve
            # the Z3 variable later.
            node.meta["symbol"] = symbol

        return self.fx_node_cache[node_key]

    def _remove_fx_node(self, node: Optional[torch.fx.Node]) -> None:
        if self._translation_validation_enabled and node is not None:
            self.name_to_node.pop(node.name)
            self.graph.erase_node(node)

    def _add_fx_node_metadata(self, node: torch.fx.Node) -> None:
        from torch._dynamo.utils import get_current_node

        if self.should_record_events:
            node.meta[SHAPEENV_EVENT_KEY] = self._last_event_index()
            node.meta[CURRENT_NODE_KEY] = get_current_node()

    def _suppress_guards_tls(self):
        return getattr(TLS, "suppress_guards", False)

    @record_shapeenv_event()
    def _suppress_guards_enter(self):
        TLS.suppress_guards = True

    @record_shapeenv_event()
    def _suppress_guards_exit(self):
        TLS.suppress_guards = False

    @contextmanager
    def suppress_guards(self):
        """Context manager to ignore all guards generated inside"""
        self._suppress_guards_enter()
        try:
            yield
        finally:
            self._suppress_guards_exit()

    def _get_key(self):
        """
        Defines the current "state" of the guards we've accumulated in this ShapeEnv.
        Determines when we need to invalidate our cache
        """
        return (len(self.replacements), len(self.divisible), self.num_deferred_runtime_asserts)

    def _update_version_counter(self):
        # The shape environment is queried orders of magnitude more often than
        # it is changed, so we summarise the cache key into a linearly
        # increasing version counter which is cheaper to check in _lru_cache

        # Only update version counter if the state actually changed
        cur_key = self._get_key()
        if self._prev_cache_key != cur_key:
            self._prev_cache_key = cur_key
            self._version_counter += 1

    def _produce_dyn_sizes(self,
                           ex_size: Sequence[int],
                           source: Source,
                           symbolic_context: SymbolicContext
                           ) -> List[sympy.Expr]:
        return self._produce_dyn_sizes_from_int_tuple(tuple(ex_size), source, symbolic_context)

    def _produce_dyn_sizes_from_int_tuple(self,
                                          tensor_size: Tuple[int],
                                          source: Source,
                                          symbolic_context: SymbolicContext,
                                          ) -> List[sympy.Expr]:
        assert all(not is_symbolic(val) for val in tensor_size), f"Expect size to be a plain tuple of ints but got {tensor_size}"
        from torch._dynamo.source import TensorPropertySource, TensorProperty
        _assert_symbol_context(symbolic_context)
        dynamic_dims = symbolic_context.dynamic_sizes
        constraint_dims = symbolic_context.constraint_sizes
        size = []
        for i, val in enumerate(tensor_size):
            size.append(self.create_symbol(
                val,
                TensorPropertySource(source, TensorProperty.SIZE, i),
                dynamic_dims[i],
                constraint_dims[i],
                symbolic_context=symbolic_context
            ))
        return size

    def create_symbolic_sizes_strides_storage_offset(
        self,
        ex: torch.Tensor,
        source: Source,
        *,
        symbolic_context: Optional[SymbolicContext] = None,
    ):
        """
        Returns a list of symbolic sizes and strides for the given tensor.
        We try our best to express stride in terms of the sizes, so as to not
        introduce new symbolic variables.
        """

        ex_size = tuple(self._maybe_specialize_sym_int_with_hint(sz) for sz in ex.size())
        ex_stride = tuple(self._maybe_specialize_sym_int_with_hint(sd) for sd in ex.stride())
        ex_storage_offset = self._maybe_specialize_sym_int_with_hint(ex.storage_offset())

        return self._create_symbolic_sizes_strides_storage_offset(
            ex_size,
            ex_stride,
            ex_storage_offset,
            [_is_dim_dynamic(ex, i) for i in range(ex.dim())],
            source,
            symbolic_context=symbolic_context,
        )

    # Dynamo may want to wrap FakeTensors with SymInt sizes up e.g. make_fx(opt_f(), tracing_mode="symbolic").
    # We create symbols in shape_env using the backed hints behind SymInt.

    # Case 1: when SymInt is backed, dynamo can proceed with FakeTensors that have concrete shape.
    # produce_guards will trigger specializations on the outer stuff

    # Case 2: when the SymInt is unbacked, we will throw an data dependent error in require_hint().
    #
    # It's probably good for now but it's important to note that this approach has implications for
    # the original shape_env when checking guards in different order.

    # Example:
    # ---------
    # Consider a function "opt_f" as shown below:

    # @torch.compile()
    # def opt_f(x: bool, y: Tensor):
    #   if x == True:
    #     return y + torch.randn([4])
    #   else:
    #     return y
    # Depending on the sequence of calls, we might install two different sets of guards:

    # 1. opt_f(False, y):
    #    - "x == False" (always works for any size y)

    # 2. opt_f(True, y):
    #    - Triggers recompilation and results in guards like:
    #      - "x == True and y.size(0) == 4"
    #      - (or "y.size(0) == 4 and x == True")

    # The order of checking the guards matters. In this specific example:
    # If True branch guard check precedes False branch and for True branch, y.size(0) check precedes x == True,
    # we may have an unnessary shape speciliazation for y.
    def _maybe_specialize_sym_int_with_hint(self, maybe_sym) -> int:
        assert isinstance(maybe_sym, (int, torch.SymInt))
        if is_symbolic(maybe_sym):
            assert maybe_sym.node.shape_env is not self, \
                "expect the symbol is created from an shape env other than current one."
            return maybe_sym.node.require_hint()
        return maybe_sym

    @record_shapeenv_event()
    def _create_symbolic_sizes_strides_storage_offset(
        self,
        ex_size: Sequence[int],
        ex_stride: Sequence[int],
        ex_storage_offset: int,
        is_dim_dynamic: Sequence[bool],
        source: Source,
        *,
        symbolic_context: Optional[SymbolicContext] = None,
    ):
        dim = len(ex_size)

        # Reimplement the legacy behavior
        if symbolic_context is None:
            constraint_dims = [None] * dim
            dynamic_dims = []
            for i in range(dim):
                # NB: This is encapsulation breaking!  Legacy behavior was
                # bad.
                if is_dim_dynamic[i]:
                    r = DimDynamic.DYNAMIC
                elif self.assume_static_by_default:
                    r = DimDynamic.STATIC
                else:
                    r = DimDynamic.DUCK
                dynamic_dims.append(r)
            dynamic_dims = [DimDynamic.DUCK] * dim
            # symbolic_context is None - set one
            symbolic_context = StatelessSymbolicContext(dynamic_sizes=dynamic_dims, constraint_sizes=constraint_dims)
        # We got a StatelessSymbolicContext
        _assert_symbol_context(symbolic_context)
        constraint_dims = symbolic_context.constraint_sizes
        dynamic_dims = symbolic_context.dynamic_sizes

        # TODO: make this configurable from outside symbolic_context; we made a symbolic_context
        # decision here where if all sizes are static, we are going to
        # specialize all of the inner strides/offset too. We don't have to
        # do this, and arguably we should ALWAYS allow for dynamic offset,
        # this is cheap.
        # TODO: This should be DYNAMIC, using DUCK for BC
        dynamic_strides_offset = DimDynamic.STATIC if all(r == DimDynamic.STATIC for r in dynamic_dims) else DimDynamic.DUCK

        assert len(dynamic_dims) == dim, f"{len(dynamic_dims)} != {dim}"
        assert len(constraint_dims) == dim

        from torch._dynamo.source import TensorPropertySource, TensorProperty
        size: List[sympy.Expr] = self._produce_dyn_sizes_from_int_tuple(ex_size, source, symbolic_context)
        stride: List[Optional[sympy.Expr]] = [None] * len(size)
        for i, val in enumerate(ex_stride):
            if val in (0, 1):
                stride[i] = sympy.Integer(val)
        while any(x is None for x in stride):
            candidates = {
                ex_size[i] * ex_stride[i]: size[i] * stride[i]
                for i in range(len(size))
                if stride[i] is not None and ex_stride[i] >= 0
            }

            # iterate over unbound strides in sorted order
            def _nested_int_aware_sort(tup):
                return (
                    # Order nested ints by their coefficients.
                    # 1 here to order nested ints after non-nested-ints.
                    (1, tup[0].node.nested_int_coeff(), tup[1]) if is_nested_int(tup[0])
                    else (0, *tup)
                )
            val_list = sorted(
                [(ex_stride[i], i) for i in range(len(stride)) if stride[i] is None],
                key=_nested_int_aware_sort,
            )
            for _, i in val_list:
                if stride[i] is None and ex_stride[i] in candidates:
                    stride[i] = candidates[ex_stride[i]]
                    candidates[ex_size[i] * ex_stride[i]] = size[i] * stride[i]

            if any(x is None for x in stride):
                # bind the smallest unbound stride to a new variable
                val, i = min(
                    [
                        (ex_stride[i], i)
                        for i in range(len(stride))
                        if stride[i] is None
                    ], key=_nested_int_aware_sort
                )
                stride[i] = self.create_symbol(
                    val,
                    TensorPropertySource(source, TensorProperty.STRIDE, i),
                    dynamic_dim=dynamic_strides_offset,
                    constraint_dim=None,
                    symbolic_context=symbolic_context,
                )
        assert all(x is not None for x in stride)

        sym_sizes = [
            self.create_symintnode(
                sym,
                hint=hint,
                source=TensorPropertySource(source, TensorProperty.SIZE, i),
            )
            for i, (sym, hint) in enumerate(zip(size, ex_size))
        ]
        sym_stride = []
        for i, stride_expr in enumerate(stride):
            # NB: Don't duck size the stride; instead use the expression
            # we computed
            assert stride_expr is not None
            sym_stride.append(self.create_symintnode(
                stride_expr, hint=ex_stride[i], source=TensorPropertySource(source, TensorProperty.STRIDE, i)))
        sym_storage_offset = self.create_symintnode(
            self.create_symbol(
                ex_storage_offset,
                TensorPropertySource(source, TensorProperty.STORAGE_OFFSET),
                dynamic_dim=dynamic_strides_offset,
                constraint_dim=None,
                symbolic_context=symbolic_context
            ),
            hint=ex_storage_offset,
            source=TensorPropertySource(source, TensorProperty.STORAGE_OFFSET))
        return tuple(sym_sizes), tuple(sym_stride), sym_storage_offset

    @record_shapeenv_event()
    def create_symintnode(
            self,
            sym: "sympy.Expr",
            *,
            hint: Optional[int],
            source: Optional[Source] = None,
    ):
        """Create a SymInt value from a symbolic expression

        If you know what the current hint value of the SymInt to be created
        is, pass it into hint.  Otherwise, pass None and we will make our best
        guess

        """
        source_name = source.name() if source else None

        if self._translation_validation_enabled and source is not None:
            # Create a new symbol for this source.
            symbol = self._create_symbol_for_source(source)
            assert symbol is not None

            # Create a new FX placeholder and Z3 variable for 'symbol'.
            fx_node = self._create_fx_placeholder_and_z3var(symbol, int)

            # Add an equality assertion for the newly created symbol and 'sym'.
            self._add_assertion(sympy.Eq(symbol, sym))
        else:
            fx_node = None

        if isinstance(sym, sympy.Integer):
            if hint is not None:
                assert int(sym) == hint
            out = int(sym)
        else:
            out = SymInt(SymNode(sym, self, int, hint, fx_node=fx_node))
        return out

    @record_shapeenv_event()
    def create_unspecified_symint_and_symbol(self, value, source, dynamic_dim):
        """Create a SymInt wrapping a new unspecified symbol"""
        return self.create_symintnode(
            self.create_unspecified_symbol(
                value,
                source=source,
                dynamic_dim=dynamic_dim,
            ),
            hint=value,
            source=source,
        )

    def create_symboolnode(self, sym: "sympy.Expr"):
        """Create a SymBool object from a sympy boolean expression"""
        # This function is only being used in serialization, so we do not track it
        # for validation.
        return SymBool(SymNode(sym, self, bool, None))

    def _log_create_unbacked_symbol(self, prefix: str, symbol, vr: ValueRanges):
        is_debug = config.extended_debug_create_symbol is not None and str(symbol) in config.extended_debug_create_symbol.split(',')
        fsummary, maybe_user_loc, maybe_extra_debug = self._get_stack_summary(is_debug)
        log.info(
            "%s %s [%s, %s]%s (%s)%s",
            prefix, symbol, vr.lower, vr.upper, maybe_user_loc, format_frame(fsummary), maybe_extra_debug, stack_info=is_debug
        )

    @record_shapeenv_event()
    def create_unbacked_symfloat(self):
        """Create a symbolic float without a hint value
        """
        symbol: sympy.Symbol = sympy.Symbol(f"f{next(self.unbacked_symfloat_counter)}")
        self.counter["create_unbacked_symbol"] += 1
        self.var_to_stack[symbol] = CapturedTraceback.extract(skip=1)
        vr = self.var_to_range[symbol] = ValueRanges.unknown()

        # Create a new FX placeholder and Z3 variable for 'symbol'.
        fx_node = self._create_fx_placeholder_and_z3var(symbol, float)

        self._log_create_unbacked_symbol("create_unbacked_symfloat", symbol, vr)

        return SymFloat(SymNode(symbol, self, float, None, fx_node=fx_node))

    @record_shapeenv_event()
    def create_unbacked_symint(self):
        """Create a symbolic integer without a hint value
        """
        symbol: sympy.Symbol = sympy.Symbol(f"u{next(self.unbacked_symint_counter)}", integer=True)
        self.counter["create_unbacked_symbol"] += 1
        self.var_to_stack[symbol] = CapturedTraceback.extract(skip=1)
        vr = self.var_to_range[symbol] = self._default_unspecified_value_range()

        # Create a new FX placeholder and Z3 variable for 'symbol'.
        fx_node = self._create_fx_placeholder_and_z3var(symbol, int)

        self._log_create_unbacked_symbol("create_unbacked_symint", symbol, vr)

        return SymInt(SymNode(symbol, self, int, None, fx_node=fx_node))

    def is_unbacked_symint(self, symbol: sympy.Symbol) -> bool:
        """Check if a sympy symbol matches the naming convention for unbacked symbols
        """
        # NB: keep synced with free_unbacked_symbols
        return str(symbol).startswith("u")

    @record_shapeenv_event()
    def create_unbacked_symbool(self):
        """Create a symbolic boolean without a hint value
        """
        symbol: sympy.Symbol = sympy.Symbol(f"u{next(self.unbacked_symint_counter)}", integer=True)
        self.counter["create_unbacked_symbol"] += 1
        self.var_to_stack[symbol] = CapturedTraceback.extract(skip=1)
        vr = self.var_to_range[symbol] = ValueRanges(0, 1)

        # Create a new FX placeholder and Z3 variable for 'symbol'.
        fx_node = self._create_fx_placeholder_and_z3var(symbol, bool)

        self._log_create_unbacked_symbol("create_unbacked_symbool", symbol, vr)

        return SymBool(SymNode(sympy.Eq(symbol, 1), self, bool, None, fx_node=fx_node))

    @record_shapeenv_event()
    def create_unspecified_symbol(
        self,
        val: Union[int, SymInt],
        source: Source,
        dynamic_dim: DimDynamic = DimDynamic.DUCK,
        constraint_dim: DimConstraint = None,  # NB: includes None
    ) -> "sympy.Expr":
        """Create a symbol with an unspecified value

        Compared to standard symbols we do not assume the value is positive,
        nor do we specialze on zero or one values.
        """
        # 'positive' is None for unspecified symbols, since we can't
        # assume that it will be neither positive nor negative.

        # We don't want to specialize zero one val for unspecified symbol
        # so that we can always get a new symbol despite val.
        return self.create_symbol(
            val,
            source,
            dynamic_dim,
            constraint_dim,
            positive=None,
            do_not_specialize_zero_one=True,
            symbolic_context=None)

    @record_shapeenv_event()
    def create_symbol(
        self,
        val: int,
        source: Source,
        dynamic_dim: DimDynamic = DimDynamic.DUCK,
        constraint_dim: DimConstraint = None,  # NB: includes None
        positive: Optional[bool] = True,
        do_not_specialize_zero_one: bool = False,
        symbolic_context=None,
    ) -> "sympy.Expr":
        """Create a new symbol which is tracked by this ShapeEnv
        """
        # check if constraint_dim is actually static integer
        if isinstance(constraint_dim, StrictMinMaxConstraint) and constraint_dim.vr.lower == constraint_dim.vr.upper:
            dynamic_dim = DimDynamic.STATIC
            if constraint_dim.vr.lower != val:
                raise ConstraintViolationError(
                    f"Static shape constraint of {constraint_dim.vr.lower} does not match input size of {val}, "
                    f"for {source.name()}"
                )
            if symbolic_context:
                symbolic_context.dynamic_sizes[source.idx] = dynamic_dim
                symbolic_context.constraint_sizes[source.idx] = None
            constraint_dim = None

        # see note [Tensor Fakification and Symbol Caching]
        source_name = source.name()
        if (isinstance(symbolic_context, StatefulSymbolicContext)
                and id(self) not in symbolic_context.shape_env_to_source_to_symbol_cache):
            symbolic_context.shape_env_to_source_to_symbol_cache[id(self)] = {}

        if (isinstance(symbolic_context, StatefulSymbolicContext)
                and source_name
                and (source_name in symbolic_context.shape_env_to_source_to_symbol_cache[id(self)])):
            return symbolic_context.shape_env_to_source_to_symbol_cache[id(self)][source_name]

        if do_not_specialize_zero_one:
            specialize_zero_one = False
        else:
            specialize_zero_one = self.specialize_zero_one

        assert isinstance(source, Source), f"{type(source)} {source}"
        assert not (positive and val < 0), f"positive set for negative value: {val}"
        # It's always sound to allocate a symbol as DYNAMIC.  If the user
        # constrained the symbol, force the symbolic_context to DYNAMIC, because our
        # constraint code will do weird stuff if, e.g., it's duck shaped
        if constraint_dim is not None:
            dynamic_dim = DimDynamic.DYNAMIC

        if dynamic_dim is DimDynamic.STATIC:
            out = sympy.Integer(val)
            if isinstance(symbolic_context, StatefulSymbolicContext) and source_name:
                symbolic_context.shape_env_to_source_to_symbol_cache[id(self)][source_name] = out
            return out

        elif dynamic_dim is DimDynamic.DUCK:
            # duck_shape can be used to globally turn off duck shaping, even
            # if it was requested
            duck = self.duck_shape
        elif dynamic_dim is DimDynamic.DYNAMIC:
            duck = False
        else:
            raise AssertionError(f"unhandled dynamic_dim {dynamic_dim}")

        if val in (0, 1) and specialize_zero_one:
            r = self.val_to_var[val]
        elif not duck or val not in self.val_to_var:
            # If we're not duck shaping, we always create a new symbol
            # Even if we're duck shaping, if we haven't seen this particular
            # value before, we also create a new symbol
            sympy_expr = sympy.Symbol(f"s{len(self.var_to_val)}", positive=positive, integer=True)
            # We always associate vars to vals
            if isinstance(val, int):
                self.var_to_val[sympy_expr] = sympy.Integer(val)
            else:
                # Only used for jagged layout nested tensors
                self.var_to_val[sympy_expr] = SingletonInt(val.node.nested_int(), coeff=val.node.nested_int_coeff())

            # Do the appending later, because we always want to populate this
            self.var_to_sources[sympy_expr] = []
            # Create a Z3 variable for the new symbol.
            self._add_z3var(sympy_expr, int)

            if duck:
                # Make sure to reuse this symbol for subsequent duck shaping
                self.val_to_var[val] = sympy_expr

            if isinstance(val, int):
                if positive:
                    # Add assertions for the newly created symbols
                    self._add_assertion(sympy_expr > 1)

                    # Apply default range, which assumes not zero-one
                    self.var_to_range[sympy_expr] = self._default_value_range()
                else:
                    self.var_to_range[sympy_expr] = self._default_unspecified_value_range()

                # Small performance optimization: if we have a min-max constraint,
                # we can proactively narrow to that range
                if isinstance(constraint_dim, StrictMinMaxConstraint):
                    assert not duck
                    self.var_to_range[sympy_expr] &= constraint_dim.vr

                vr = self.var_to_range[sympy_expr]

                if val not in vr:
                    raise ConstraintViolationError(f"{val} not in range [{vr.lower}, {vr.upper}]")

                range_str = f"[{vr.lower}, {vr.upper}]"
            else:
                # Skip var_range logic for SingletonInt
                # Only used for jagged layout nested tensors
                range_str = ""

            r = sympy_expr

            is_debug = (
                config.extended_debug_create_symbol is not None and
                str(sympy_expr) in config.extended_debug_create_symbol.split(',')
            )
            maybe_more_info = ""
            if not is_debug:
                maybe_more_info = (
                    ", for more info run with "
                    f"TORCHDYNAMO_EXTENDED_DEBUG_CREATE_SYMBOL=\"{sympy_expr}\""
                )
            fsummary, maybe_user_loc, maybe_extra_debug = self._get_stack_summary(is_debug)
            self.log.info(
                "create_symbol %s = %s for %s %s%s (%s)%s%s",
                sympy_expr, val, source.name(), range_str,
                maybe_user_loc, format_frame(fsummary), maybe_more_info, maybe_extra_debug, stack_info=is_debug
            )

            self.counter["create_symbol"] += 1
        else:
            # This implements duck-shaping: input sizes that match are assigned
            # the same symint
            r = self.val_to_var[val]
            self.log.debug("create_symbol %s duck sized %s", r, source.name())

        if isinstance(r, sympy.Symbol):
            r_sources = self.var_to_sources[r]
            r_sources.append(source)
            if not source.is_ephemeral() and r_sources[0].is_ephemeral():
                # prefer non-ephemeral source first since it may be guarded on later
                r_sources[0], r_sources[-1] = r_sources[-1], r_sources[0]

            # This ensures we get zeros in symbol_guard_counts, which makes
            # some queries simpler (since we will accumulate mass on 0 this
            # way)
            self.symbol_guard_counter[r] = 0

        if isinstance(symbolic_context, StatefulSymbolicContext) and source_name:
            symbolic_context.shape_env_to_source_to_symbol_cache[id(self)][source_name] = r
        return r

    def add_var_to_val(self, expr: sympy.Symbol, val: int):
        """ Adds a new symbol to the symbolic environment. """
        assert expr not in self.var_to_val, f"{expr} already exists"
        self.var_to_val[expr] = sympy.Integer(val)

    def _debug_name(self, source):
        src_name = source.name()
        return self.source_name_to_debug_name.get(src_name, src_name)

    def _render_range_for_constraint_violation(self, source, c):
        if isinstance(c, StrictMinMaxConstraint):
            lower, upper = c.vr.lower, c.vr.upper
            default = self._default_value_range()
            if lower <= default.lower:
                lower = None
            if upper >= default.upper:
                upper = None
            c_render = f"{self._debug_name(source)} = {source.name()} in the specified range"
            if lower is not None and upper is not None:
                c_render += f" {lower} <= {self._debug_name(source)} <= {upper}"
            elif lower is None and upper is not None:
                c_render += f" {self._debug_name(source)} <= {upper}"
            elif lower is not None and upper is None:
                c_render += f" {lower} <= {self._debug_name(source)}"
            return c_render
        return c.render(source)

    def produce_guards(
        self,
        placeholders,
        sources,
        source_ref=lambda n: n.name(),
        *,
        input_contexts: Optional[DimList[SymbolicContext]] = None,
        # Encodes user-specified input shape equations of the form s = s' and s = fn(s').
        # (See docs on EqualityConstraint for details of the encoding.)
        equalities_inputs: Optional[EqualityConstraint] = None,
        _simplified=False,
        # Indicates if we should produce guards for known static values.
        ignore_static=True,
    ) -> List[str]:
        """
        Generates a list of guards strings which, when evaluated in a context that
        defines tensors for all the sources, returns True or False depending
        on if the guards in the list evaluated to True or not.  Primarily used by Dynamo,
        but this is also helpful for manual testing of guards (see
        evaluate_guards_for_args)

        For convenience in testing, a source is allowed to be a str,
        in which case we will assume it is a LocalSource

        simplified lets you omit duck sizing, equality and 0/1 guards.
        This is useful for testing when you don't care about the boilerplate
        guards, and it may be helpful for user output too (be careful though;
        some equality guards are nontrivial!  It would be nice to get simplified
        output to print them too).  It's private because it's not
        intended for normal use
        """
        self.log.info("produce_guards")

        # Check if we get to the same ShapeEnv state by replaying the recorded events.
        # This will create a new ShapeEnv instance, and call all recorded function
        # calls on this new instance. Finally, it will check whether this new instance
        # has equal state.
        #
        # It's important that we do it in the begining of this function, since it modifies
        # self.dim_constraints through its execution. Changes that happen in this method
        # aren't interesting, since this is the function call we wish to reproduce at the
        # end. If we wish to simply reproduce ShapeEnv instances even after this call,
        # this method should also be recorded.
        if self.check_recorded_events:
            shape_env = replay_shape_env_events(self.events)
            self.check_equal(shape_env)

        assert len(placeholders) == len(sources), f"len({placeholders}) != len({sources})"
        Tensorlike = (torch.Tensor, FakeTensorMeta)

        def _create_no_constraints_context(t):
            return StatelessSymbolicContext(
                # Ignored; only the constraints part is relevant below.
                dynamic_sizes=[DimDynamic.DYNAMIC] * t.dim(),
                constraint_sizes=[None] * t.dim()
            )

        # Expand optional inputs, or verify invariants are upheld
        if input_contexts is None:
            input_contexts = [
                _create_no_constraints_context(t) if isinstance(t, Tensorlike)
                else None for t in placeholders
            ]
        else:
            assert len(input_contexts) == len(placeholders)
            for i, (t, context) in enumerate(zip(placeholders, input_contexts)):
                if isinstance(t, Tensorlike):
                    if context is None:
                        input_contexts[i] = _create_no_constraints_context(t)
                else:
                    assert isinstance(t, (SymInt, int))
                    assert not isinstance(context, list)

        # It took a lot of sweat to figure out the algorithm here.  Let's
        # explain how it works.
        #
        # The ShapeEnv lifecycle looks something like this:
        #
        # - For each input, you either generate a fresh Sympy symbol (s0) to
        #   represent its value (a binding site), or you reuse some
        #   preexisting symbol or expression, skipping the symbol allocation
        #   (e.g., duck sizing to a preexisting symbol, or expressing a
        #   stride as a multiplication of a separate stride and size.)
        #   Naively, you might expect to bind a fresh Sympy symbol for
        #   every input, but this is fairly wasteful as most of these
        #   symbols immediately simplify away, and if you don't eagerly
        #   specialize, e.g., 0/1 symbols, you end up with very complicated
        #   expressions that are not optimizable in practice.
        #
        # - You perform some compute on these symbols, occasionally
        #   introducing guards on boolean expressions on these symbols.
        #   In particular, whenever we guard on equality (_maybe_guard_rel),
        #   we can simplify shapes; e.g., when s0 == s1 * 2, we can now
        #   replace all occurrences of s0 with s1 * 2.  Sometimes, a
        #   boolean expression evaluation doesn't introduce a guard, as
        #   the guard is already entailed by the simplifications we have
        #   applied.
        #
        # - In the end, you have a bunch of replacements (saying how to
        #   simplify shapes) and a bunch of guards (all the equality guards
        #   are trivial, because they're covered by the replacements).
        #
        # From the ShapeEnv, we must generate a Python expression that, when
        # evaluated on a set of inputs, tells us whether or not these boolean
        # expressions would have evaluated in the same way.  However,
        # we cannot easily compute this, as we elide recording boolean
        # expressions when we think they are vacuously true.  Thus, we seek
        # an approximation: we must generate an expression, if true, would have
        # produced an "equivalent" ShapeEnv, which would answer guard
        # expressions in the same way.
        #
        # Our notion of equivalence is a bit subtle.  For example, consider
        # the ShapeEnv created from an input of size (5, 4) versus (4, 4)
        # (no other guards.)  Duck sizing would generate (s0, s1) in the first
        # case but (s0, s0) in the second.  We do NOT assume that size
        # variables are disjoint; so in fact a graph that assumes the input
        # could be (s0, s1) subsumes (s0, s0) (setting s0 == s1), but not
        # vice versa.  However, consider an analogous case (1,) versus (2,).
        # Duck sizing generates (1,) and (s0,); the (s0,) graph does NOT
        # subsume the (1,) graph because we assume that any size variables
        # is NOT 0/1 (and make simplifications according to this; e.g., if
        # we queried s0 == 0, we would immediately return False without
        # returning a guard.)
        #
        # So, it is perhaps easier to flip things on their head: the guard
        # expressions we generate here say what simplifications are valid,
        # and what are not.  Below, we explain each of the guard expressions
        # we generate

        # TODO: Make this more efficient by binding all the size/stride/offsets
        # to locals before performing tests on them.

        from torch._dynamo.source import TensorPropertySource, TensorProperty, NegateSource

        # Actual codegen must be delayed as we don't necessarily know what
        # the symbol mapping is
        input_guards = []

        symbol_to_source = collections.defaultdict(list)
        symbol_to_constraints = collections.defaultdict(set)
        constraint_violations : List[Tuple[bool, Callable[[], str]]] = []

        def record_constraint_violation(warn_only, debug_name, msg, hint=None):
            constraint_violations.append(
                (warn_only, debug_name, lambda: f"{msg}{hint()}" if hint else msg)
            )

        def is_dim(src):
            return isinstance(src, TensorPropertySource) and src.prop is TensorProperty.SIZE

        if equalities_inputs:
            source_index = {}
            for i, src in enumerate(sources):
                source_index[src.name()] = i

            def get_expression(tensor_dim_src):
                fake = placeholders[source_index[tensor_dim_src.base.name()]]
                symint = fake.shape[tensor_dim_src.idx]
                if isinstance(symint, torch.SymInt):
                    return symint.node.expr
                else:
                    assert type(symint) is int, f"Expected int, got {type(symint)}"
                    return symint

            for src1, src2 in equalities_inputs.source_pairs:
                expr1, expr2 = get_expression(src1), get_expression(src2)
                # Check whether given input shape values satisfy a specified equation s = s'.
                # - Raise when the equation was violated by the given input shape values.
                # - Otherwise issue a guard to constrain them.
                concrete_val = self.evaluate_expr(sympy.Eq(expr1, expr2))
                if not concrete_val:
                    raise ConstraintViolationError(
                        f"{src1.name()} = {expr1.xreplace(self.var_to_val)}"
                        " is not equal to "
                        f"{src2.name()} = {expr2.xreplace(self.var_to_val)}"
                    )

            for src, root, fn in equalities_inputs.derived_equalities:
                expr1 = get_expression(src)
                # recall that root is either a phantom symbol or an input source
                expr2, debug_name = (
                    (root, self.var_to_sources[root][0].name()) if isinstance(root, sympy.Symbol)
                    else (get_expression(root), self._debug_name(root))
                )
                expr2_ = fn(expr2)
                # Check whether given input shape values satisfy a specified equation s = fn(s').
                # - Raise when the equation was violated by the given input shape values.
                # - Otherwise issue a guard to constrain them.
                concrete_val = self.evaluate_expr(sympy.Eq(expr1, expr2_))
                if not concrete_val:
                    raise ConstraintViolationError(
                        f"Expected input {src.name()} to be equal to "
                        f"{fn(sympy.Symbol(debug_name))}, "
                        f"where {debug_name} = {expr2.xreplace(self.var_to_val)}, "
                        f"but got {expr1.xreplace(self.var_to_val)}"
                    )

            for phantom_symbol in equalities_inputs.phantom_symbols:
                # we created additional phantom symbols that are not input shape dimensions
                symbol_to_source[phantom_symbol].extend(self.var_to_sources[phantom_symbol])

        # How do we know what the value of s0 is?  Fresh variables can only be
        # bound by inputs, so there MUST be some other input which binds the
        # variable.  If there is no such input, this is an error in our
        # system.  We record where all symbols come from, to help you diagnose
        # why those symbols didn't occur.
        #
        # In fact, generally speaking it is only possible for the "outermost"
        # user of a ShapeEnv to evaluate the guards, because some inputs may
        # not be available to inner levels.  For example, Dynamo can guard on
        # tensors that never actually become graph arguments (they are
        # pruned).  In this case, only Dynamo knows about these arguments.
        def track_symint(source, val, constraint=None):
            log.debug("track_symint %s %s %s", LazyString(source.name), val, constraint)
            assert not isinstance(val, SymInt) or is_symbolic(val)

            if isinstance(val, SymInt) and val.node.maybe_as_int() is not None:
                val = val.node.maybe_as_int()

            if isinstance(val, SymInt):
                s = val.node.expr
                if isinstance(s, sympy.Symbol):
                    symbol_to_source[s].append(source)
                    if constraint is not None:
                        symbol_to_constraints[s].add(constraint)
                elif isinstance(-s, sympy.Symbol):
                    symbol_to_source[-s].append(NegateSource(source))
                else:
                    constraint_violated = False
                    if isinstance(constraint, StrictMinMaxConstraint):
                        # try inferring the ranges of the expr s
                        sym_vrs = {x: self.var_to_range.get(x, None) for x in s.free_symbols}
                        if any(vr is None for vr in sym_vrs.values()):
                            # some of the free symbols in s don't have ranges
                            constraint_violated = True
                    elif isinstance(constraint, RelaxedUnspecConstraint):
                        if s.is_number:
                            i = int(s)
                            # Don't complain about 0/1 specialization, we
                            # expect to have to compile in this case anyway
                            if i not in (0, 1):
                                constraint_violated = True
                    if constraint_violated:
                        def hint(s):
                            sexpr = ShapeGuardPrinter(symbol_to_source, source_ref, self.var_to_sources).doprint(s)
                            return f"{sexpr}."

                        var_with_range = self._render_range_for_constraint_violation(source, constraint)
                        msg = (
                            f"Not all values of {var_with_range} are valid because "
                            f"{self._debug_name(source)} was inferred to be equal to "
                        )
                        record_constraint_violation(
                            constraint.warn_only,
                            self._debug_name(source),
                            msg,
                            hint=functools.partial(hint, s),
                        )

                input_guards.append((source, s))
            else:
                s = sympy.Integer(val)
                input_guards.append((source, s))
                constraint_violated = False
                if isinstance(constraint, StrictMinMaxConstraint):
                    if not (s == constraint.vr.lower == constraint.vr.upper):  # allow static constraints
                        constraint_violated = True
                elif isinstance(constraint, RelaxedUnspecConstraint):
                    # Don't complain about 0/1 specialization, we
                    # expect to have to compile in this case anyway
                    if val not in (0, 1):
                        constraint_violated = True
                if constraint_violated:
                    var_with_range = self._render_range_for_constraint_violation(source, constraint)
                    msg = (
                        f"Not all values of {var_with_range} are valid because "
                        f"{self._debug_name(source)} was inferred to be a constant ({val})."
                    )
                    record_constraint_violation(constraint.warn_only, self._debug_name(source), msg)

        for t, source, context in zip(placeholders, sources, input_contexts):
            if isinstance(source, str):
                from torch._dynamo.source import LocalSource
                source = LocalSource(source)
            assert isinstance(source, Source)
            if t is None:
                continue
            if isinstance(t, (SymInt, int)):
                track_symint(source, t)
                continue
            assert isinstance(t, Tensorlike)
            if is_traceable_wrapper_subclass(t):
                from torch._dynamo.source import AttrSource

                assert isinstance(context, SubclassSymbolicContext)

                # For subclasses, we need to track symints on BOTH the outer
                # and inner tensors.
                sources_tensors_constraints = [
                    (source, t, context.constraint_sizes)
                ]
                attrs, _ = t.__tensor_flatten__()
                for attr in attrs:
                    inner_t = getattr(t, attr)
                    inner_context = context.inner_contexts[attr]
                    sources_tensors_constraints.append((
                        AttrSource(source, attr),
                        inner_t,
                        inner_context.constraint_sizes
                    ))
            else:
                sources_tensors_constraints = [(source, t, context.constraint_sizes)]

            for src, curr_t, constraint in sources_tensors_constraints:
                if is_sparse_any(curr_t):
                    for i, ss in enumerate(curr_t.size()):
                        property_source = TensorPropertySource(src, TensorProperty.SIZE, i)
                        track_symint(property_source, ss, constraint[i])
                else:
                    for i, ss in enumerate(curr_t.size()):
                        property_source = TensorPropertySource(src, TensorProperty.SIZE, i)
                        track_symint(property_source, ss, constraint[i])
                    for i, ss in enumerate(curr_t.stride()):
                        track_symint(TensorPropertySource(src, TensorProperty.STRIDE, i), ss)
                    track_symint(TensorPropertySource(src, TensorProperty.STORAGE_OFFSET), curr_t.storage_offset())

        # 1. Every input must equal the final simplified symbolic expression
        #    stored on the placeholder.  Given a placeholder (s0*2, s1),
        #    if we have an input (2, 3), we must show s0*2 == 2 and s1 == 3.
        #    This does a lot of work: it covers duck sizing and equality guards.
        exprs = []
        self.dim_constraints = DimConstraints(
            symbol_to_source,
            self.var_to_val,
            set(symbol_to_constraints.keys()),
            self.source_name_to_debug_name,
        )

        if not _simplified:
            for source, expr in input_guards:
                if self._translation_validation_enabled:
                    # Ignore sources that were not turned into SymInts.
                    srcname = source.name()
                    if srcname in self.source_to_symbol:
                        self._add_target_expr(sympy.Eq(self.source_to_symbol[srcname], expr))

                # Small optimization
                if (
                    isinstance(expr, sympy.Symbol) and
                    symbol_to_source.get(expr) and
                    source == symbol_to_source[expr][0]
                ):
                    continue

                # This logic excludes static values found on tensors from guarding, because
                # dynamo's check_tensor_fn does that (see guards.cpp).
                # However, for non tensor sources, we still need to guard here.
                if ignore_static and isinstance(source, TensorPropertySource):
                    if expr.is_number:
                        self.log.debug("Skipping guard %s", f"{source_ref(source)} == {expr}")
                        continue

                if is_dim(source):
                    self.dim_constraints.add_equality(source, expr)

                sexpr = ShapeGuardPrinter(symbol_to_source, source_ref, self.var_to_sources).doprint(expr)
                exprs.append(f"{source_ref(source)} == {sexpr}")
                if (
                    isinstance(source, TensorPropertySource)
                    and source.prop is TensorProperty.SIZE
                    and equalities_inputs
                    and len(expr.free_symbols) == 1
                ):
                    symbol = next(iter(expr.free_symbols))
                    if (
                        isinstance(expr, sympy.Symbol) and
                        expr in symbol_to_constraints and
                        not equalities_inputs.is_equal(source, symbol_to_source[expr][0])
                    ):
                        msg = (
                            f"The values of {self._debug_name(source)} = {source.name()} and "
                            f"{self._debug_name(symbol_to_source[expr][0])} = {symbol_to_source[expr][0].name()} "
                            "must always be equal."
                        )
                        record_constraint_violation(equalities_inputs.warn_only, self._debug_name(source), msg)

                    if (
                        not isinstance(expr, sympy.Symbol) and
                        symbol in symbol_to_constraints and
                        not equalities_inputs.is_derived(source, symbol_to_source[symbol][0], lambda x: expr.xreplace({symbol: x}))
                    ):
                        src = symbol_to_source[symbol][0]
                        msg = (
                            f"The values of {self._debug_name(source)} = {source.name()} must always be related to "
                            f"the values of {self._debug_name(src)} = {src.name()} by "
                            f"{self._debug_name(source)} = {expr.xreplace({symbol: sympy.sympify(self._debug_name(src))})}."
                        )
                        record_constraint_violation(equalities_inputs.warn_only, self._debug_name(source), msg)

                # NB: Not necessary to report constraint violations here:
                # constraints are guaranteed to be on symbols (we've already
                # caught constants and non-atomic expressions), so we only
                # have relational constraints, but we don't support those
                # at the moment

        # 2. Every guard must evaluate to True (but remember many guards
        #    like s0 == s1*2 because trivial due to simplification)
        issued = set()

        def issue_guard(guard: ShapeGuard) -> None:
            expr = self.simplify(guard.expr)

            # Avoid re-issueing the same guard.
            if expr in issued:
                return

            issued.add(expr)

            try:
                is_trivial = False
                if any(is_dim(source) for s in expr.free_symbols for source in symbol_to_source[s]):
                    is_trivial = self.dim_constraints.add(expr)
                guard_expr = ShapeGuardPrinter(symbol_to_source, source_ref, self.var_to_sources).doprint(expr)
                exprs.append(guard_expr)
                self._add_target_expr(expr)
                # A non-relational constraint on a single sizevar can violate
                # a constraint
                if not is_trivial and len(expr.free_symbols) == 1:
                    symbol = next(iter(expr.free_symbols))
                    source = symbol_to_source[symbol][0]
                    constraints = symbol_to_constraints[symbol]
                    for c in constraints:
                        if isinstance(c, StrictMinMaxConstraint):
                            var_with_range = self._render_range_for_constraint_violation(source, c)
                            msg = (
                                f"Not all values of {var_with_range} "
                                f"satisfy the generated guard {guard_expr}."
                            )
                            record_constraint_violation(c.warn_only, self._debug_name(source), msg)
                        elif isinstance(c, RelaxedUnspecConstraint):
                            # This is fine, we allow guards here as long as it
                            # didn't constrain it to one value  (we don't
                            # actually know this; this depends on our
                            # ValueRanges reasoning capability)
                            pass
                        else:
                            raise AssertionError(f"unrecognized constraint {c}")
            except Exception:
                self.log.warning("Failing guard allocated at: \n%s", ''.join(guard.stack.format()))
                raise

        # First, issue all the non-trivial guards.
        for guard in self.guards:
            if self._maybe_evaluate_static(guard.expr) is not None:
                continue
            issue_guard(guard)

        # 3. Every symbol must be within its value range (this handles 0/1
        # specialization too).
        for symbol, sources in symbol_to_source.items():
            r = self.var_to_range.get(symbol)
            if r is None:
                if symbol not in self.var_to_range:
                    continue
                r = self.var_to_range[symbol]

            assert sources
            assert symbol.is_integer
            bounds = []
            if r.lower != -sympy.oo:
                if any(is_dim(source) for source in sources):
                    self.dim_constraints.add(sympy.Ge(symbol, r.lower))
                # Only print lower bound in simplified mode if it is not the
                # default
                if not _simplified or r.lower != self._default_value_range().lower:
                    bounds.append(str(r.lower))
            bounds.append(source_ref(sources[0]))
            # NB: This looks like an off-by-one error but it's not: the
            # upper bound may be sys.maxsize - 1 because we intentionally
            # exclude sys.maxsize from our bounds to deal with direct
            # == INT_MAX guards, but it's still dumb to actually test it.
            # Note that you can be off by a pretty large constant and it
            # won't matter because sizes in practice will be no where near
            # the 64-bit limit.
            if r.upper != sympy.oo and r.upper < sys.maxsize - 1:
                if any(is_dim(source) for source in sources):
                    self.dim_constraints.add(sympy.Le(symbol, r.upper))
                # nontrivial upper bound is always interesting
                bounds.append(str(r.upper))
            if len(bounds) > 1:
                exprs.append(" <= ".join(bounds))

                # Check constraints
                constraints = symbol_to_constraints[symbol]
                for c in constraints:
                    if isinstance(c, StrictMinMaxConstraint):
                        # NB: By default, we have a restrictive range
                        # 2 <= s0 <= sys.maxsize - 1.  But export users generally
                        # expect to be able to specify nice ranges like [0, oo]
                        if not (c.vr & self._default_value_range()).issubset(r):
                            source = sources[0]

                            expr = sympy.And(sympy.Le(r.lower, symbol), sympy.Le(symbol, r.upper))
                            guard_expr = ShapeGuardPrinter(symbol_to_source, source_ref, self.var_to_sources).doprint(expr)
                            var_with_range = self._render_range_for_constraint_violation(source, c)
                            msg = (
                                f"Not all values of {var_with_range} satisfy the generated guard {guard_expr}"
                            )
                            record_constraint_violation(
                                c.warn_only,
                                self._debug_name(source),
                                msg,
                            )

        if constraint_violations:
            warn_msgs = []
            error_msgs = []
            debug_names = set()
            for warn_only, debug_name, msg in constraint_violations:
                if warn_only:
                    msg = f"  {len(warn_msgs) + 1}. {msg()}"
                    warn_msgs.append(msg)
                else:
                    msg = f"  - {msg()}"
                    error_msgs.append(msg)
                    debug_names.add(debug_name)
            if len(error_msgs) > 0:
                debug_names = ', '.join(debug_names)
                err = '\n'.join(error_msgs)
                raise ConstraintViolationError(
                    f"Constraints violated ({debug_names})! "
                    "For more information, run with TORCH_LOGS=\"+dynamic\".\n"
                    f"{err}"
                )
            elif len(warn_msgs) > 0:
                log.debug("%s Warning only constraints violated", len(warn_msgs))

        signpost_event(
            "dynamic",
            "produce_guards",
            {
                **self.co_fields,
                **self.counter,
                "num_guards": len(exprs),
                "free_symbols": sum(1 for v in symbol_to_source.values() if v),
                # The keys are meaningless from an aggregate perspective, so
                # don't include them.  Biggest first.
                "symbol_guard_counts": sorted(self.symbol_guard_counter.values(), reverse=True),
            },
        )

        if self._translation_validation_enabled:
            from torch.fx.experimental.validator import PopulateValidator

            # Add all deferred runtime assertions; these are not technically
            # handled by produce_guards but we need to put them in the target
            # set
            for ras in self.deferred_runtime_asserts.values():
                for ra in ras:
                    self._add_target_expr(ra.expr)

            # Add value range bound guards for all symbols with no trivial bounds.
            # Reason: '_maybe_evaluate_static' may eliminate guards based on the
            # refined value ranges.
            for sym, vr in self.var_to_range.items():
                if vr.lower != -sympy.oo:
                    self._add_target_expr(sympy.Le(vr.lower, sym))
                if vr.upper != sympy.oo:
                    self._add_target_expr(sympy.Le(sym, vr.upper))

            # Before validating, populate the input of the validator with the
            # built FX graph.
            with fx_traceback.preserve_node_meta():
                PopulateValidator(self.graph, self.validator).run()

        self._check_translation_validate()
        return exprs

    def produce_guards_expression(self, placeholders, ignore_static=True):
        """
        Expected to be used with evaluate_guards_expression(). Produces the guards
        for the given placeholders and returns a string expression to be evaluated
        by evaluate_guards_expression given concrete values for the placeholders.
        """
        from torch._dynamo.source import LocalSource
        arg_names = [f"t{i}" for i in range(len(placeholders))]
        guards = self.produce_guards(placeholders, [LocalSource(a) for a in arg_names], ignore_static=ignore_static)
        if guards:
            return " and ".join(guards)
        return None

    def evaluate_guards_expression(self, code, args):
        """
        Expected to be used with produce_guards_expression(). Evaluates an expression
        generated by produce_guards_expression for the given concrete args.
        """
        arg_names = [f"t{i}" for i in range(len(args))]
        return eval(code, SYMPY_INTERP, {"L": dict(zip(arg_names, args))})

    def evaluate_guards_for_args(self, placeholders, args, *, ignore_static=True):
        """Generate guards for a graph's placeholder values and evaluate the guards with args
        """
        code = self.produce_guards_expression(placeholders, ignore_static=ignore_static)
        if code:
            return self.evaluate_guards_expression(code, args)
        return True

    def bind_symbols(self, placeholders, args):
        """
        Given a paired list of placeholders (fake tensors with
        symbolic sizes) and concrete arguments (regular tensors
        with real sizes), returns a dictionary mapping each
        symbol to its real value.  So for example, if you
        have a placeholder with size (s0, s1), binding
        (2, 4) to it will give you {s0: 2, s1: 4}.  This is
        not guaranteed to bind ALL symbols in the ShapeEnv;
        we can't bind a symbol if it doesn't occur in any placeholder,
        and symbols that already have replacements won't get bindings.

        This is a little duplicative with evaluate_guards but
        it's different enough that it seemed cleanest to make
        another copy.  This assumes the guards are already checked,
        though if it's cheap we'll check for shenanigans
        """
        bindings: Dict[sympy.Symbol, int] = {}

        def bind_symint(arg, val):
            if isinstance(val, SymInt):
                s = val.node.expr

                if isinstance(s, sympy.Symbol):
                    if s in bindings:
                        assert bindings[s] == arg, f"{bindings[s]} != {arg}"
                    else:
                        bindings[s] = arg
                elif isinstance(-s, sympy.Symbol):
                    if -s in bindings:
                        assert bindings[-s] == -arg, f"{bindings[-s]} != {-arg}"
                    else:
                        bindings[-s] = -arg

        for t, arg in zip(placeholders, args):
            if t is None:
                continue
            if isinstance(t, SymInt):
                bind_symint(arg, t)
                continue
            assert isinstance(t, torch.Tensor)
            for i, s in enumerate(t.size()):
                bind_symint(arg.size(i), s)
            for i, s in enumerate(t.stride()):
                bind_symint(arg.stride(i), s)
            bind_symint(arg.storage_offset(), t.storage_offset())

        return bindings

    def get_nontrivial_guards(self):
        """Returns a list of guard expressions that aren't statically known (i.e. not trivial)"""
        return [self.simplify(guard.expr) for guard in self.guards if self._maybe_evaluate_static(guard.expr) is None]

    def format_guards(self, verbose=False):
        """Format this shape env's guard expressions with optional traceback info if verbose"""
        def format_tb(tb):
            if not verbose:
                return ""
            return f"\n   Guarded at:\n{''.join('   ' + l for l in tb.format())}"

        return '\n'.join(f" - {guard.expr}{format_tb(guard.stack)}" for guard in self.guards)

    def bound_sympy(self, expr: sympy.Expr, size_oblivious: bool = False) -> ValueRanges:
        """Given a sympy expression, computes a ValueRanges bound for what values it can be"""
        var_to_range = {x: self.var_to_range.get(x, None) for x in expr.free_symbols}
        if size_oblivious:
            # Clamp values of size-like variables
            for x in self.size_like & var_to_range.keys():
                if var_to_range[x] is not None:
                    var_to_range[x] = ValueRanges(2, sympy.oo)
        return bound_sympy(expr, var_to_range)

    @_lru_cache
    def _get_axioms(self, symbols: Optional[Iterable["sympy.Symbol"]] = None) -> Tuple["sympy.Expr"]:
        if symbols is None:
            runtime_asserts = (r.expr
                               for rs in self.deferred_runtime_asserts.values()
                               for r in rs)
        else:
            runtime_asserts = (r.expr
                               for s in symbols if s not in self.var_to_val
                               for r in self.deferred_runtime_asserts.get(s, ()))
        guards = (g.expr for g in self.guards)
        return tuple(itertools.chain(guards, runtime_asserts))

    @_lru_cache
    def _maybe_evaluate_static(
        self, expr: "sympy.Expr", *, unbacked_only: bool = False, compute_hint: bool = False,
        expect_rational=True, size_oblivious: bool = False
    ) -> "Optional[sympy.Expr]":
        """
        Tries to evaluate expr without introducing guards

        If unbacked_only == True, then we only do substitutions on
        unbacked SymInts (leaving regular hinted integers alone).  This could
        result in an expression that still contains backed SymInts, which you
        could then potentially guard on.

        Use compute_hint == True if you are trying to compute a non-binding
        hint for the particular hint values of backed SymInts, e.g., if
        s0 happens to be 3 this run, compute_hint will subsitute s0 with 3.
        """
        expr = self.simplify(expr)

        if compute_hint:
            expr = expr.xreplace(self.var_to_val)

        expr = canonicalize_bool_expr(expr)

<<<<<<< HEAD
        # Pattern matching
        subst = {}

        def add_expr(expr):
            # Expr and negation
            subst[canonicalize_bool_expr(expr)] = sympy.true
            subst[canonicalize_bool_expr(sympy.Not(expr))] = sympy.false
            if isinstance(expr, sympy.Rel):
                # multiplying by -1 changes the direction of the inequality
                dual = type(expr)(-expr.rhs, -expr.lhs)
                subst[canonicalize_bool_expr(dual)] = sympy.true
                subst[canonicalize_bool_expr(sympy.Not(dual))] = sympy.false

        symbols = tuple(expr.free_symbols)
        axioms = self._get_axioms(symbols)
        for e in axioms:
            if compute_hint:
                e = canonicalize_bool_expr(e.xreplace(self.var_to_val))
            add_expr(e)
            # Other relational expressions this expression implies
            if isinstance(e, sympy.Eq):
                add_expr(sympy.Le(e.lhs, e.rhs))
                add_expr(sympy.Ge(e.lhs, e.rhs))
            elif isinstance(e, sympy.Lt):
                add_expr(sympy.Le(e.lhs, e.rhs))
                add_expr(sympy.Ne(e.lhs, e.rhs))

        expr = expr.subs(subst)
=======
        symbols = list(expr.free_symbols)

        # Apply known runtime asserts
        guards_exprs = []
        for g in self.guards:
            e = self.simplify(g.expr)
            if compute_hint:
                e = canonicalize_bool_expr(e.xreplace(self.var_to_val))
            guards_exprs.append(e)

        symbols_unbacked = symbols - self.var_to_val.keys()
        defra_exprs = {}
        for s in symbols_unbacked:
            defras = self.deferred_runtime_asserts.get(s, ())
            l = []
            for defra in defras:
                e = self.simplify(defra.expr)
                if compute_hint:
                    e = canonicalize_bool_expr(e.xreplace(self.var_to_val))
                l.append(e)
            defra_exprs[s] = l


        subst = {}
        for s in symbols_unbacked:

            def add_expr(expr):
                # Expr and negation
                subst[canonicalize_bool_expr(expr)] = sympy.true
                subst[canonicalize_bool_expr(sympy.Not(expr))] = sympy.false
                if isinstance(expr, sympy.Rel):
                    # multiplying by -1 changes the direction of the inequality
                    dual = type(expr)(-expr.rhs, -expr.lhs)
                    subst[canonicalize_bool_expr(dual)] = sympy.true
                    subst[canonicalize_bool_expr(sympy.Not(dual))] = sympy.false

            for e in itertools.chain(guards_exprs, defra_exprs[s]):
                add_expr(e)
                # Other relational expressions this expression implies
                if isinstance(e, sympy.Eq):
                    add_expr(sympy.Le(e.lhs, e.rhs))
                    add_expr(sympy.Ge(e.lhs, e.rhs))
                elif isinstance(e, sympy.Lt):
                    add_expr(sympy.Le(e.lhs, e.rhs))
                    add_expr(sympy.Ne(e.lhs, e.rhs))

        # NB: this helps us deal with And/Or connectives
        expr = expr.xreplace(subst)
>>>>>>> c82fcb7b

        # Simplify making use of value range lower bound
        new_shape_env = {}
        new_range_env = {}
        for idx, k in enumerate(symbols):
            if isinstance(self.var_to_val.get(k, None), SingletonInt):
                # Skip var_to_range logic for SingletonInt which is only used
                # for jagged layout NestedTensors today
                continue
            vr = self.var_to_range[k]
            if size_oblivious and k in self.size_like:
                lower = max(2, vr.lower)
            else:
                lower = vr.lower
            # Don't do anything if we don't have a nontrivial lower bound
            # Also don't do anything if we asked only to simplify unbacked
            # SymInt
            if (
                lower < (-sys.maxsize - 1) // 2 or
                (unbacked_only and k in self.var_to_val)
            ):
                new_range_env[k] = vr
                continue
            # Positive means >= 1
            # Positive - 1 means >= 0
            # Positive + lower - 1 means >= lower
            # The new symbol 's' is "too low", so when we substitute it in
            # we have to increase it by offset (and conversely, the new
            # variables have to have their value range bounds adjusted as
            # well)
            s = sympy.Symbol(f"shape_{idx}", positive=True, integer=True)

            # Note:
            #   Offset might be a fraction(e.g. aten.split.Tensor), but shapes are always integers.
            #   Sympy might give unexepected results when comparing an integer with a non-integer
            #   Therefore, we cast offset to int here.
            #   For example:
            #       shape_0 = sympy.Symbol("shape_0", positive=True, integer=True)
            #       expr = sympy.Eq(shape_0 - 1/3, 4)
            #       expr.xreplace({}) # False
            offset = int(lower - 1)
            new_shape_env[k] = s + offset
            new_range_env[s] = SymPyValueRangeAnalysis.add(vr, -offset)

        def replace(expr, repl):
            return expr.xreplace(repl)

        try:
            new_expr = replace(expr, new_shape_env)
        except RecursionError:
            log.warning("RecursionError in sympy.xreplace(%s, %s)", expr, new_shape_env)
            self.counter["sympy_recursion_error"] += 1
            return None

        floor_div_replace = {}
        for atom in new_expr.atoms(FloorDiv):
            floor_div_replace[atom] = sympy.floor(atom.args[0] / atom.args[1])
        new_expr = safe_expand(new_expr.xreplace(floor_div_replace))
        # TODO: when unbacked_only, can sometimes early return even when there
        # are still free symbols
        if new_expr.is_number:
            return new_expr

        # Check if the range can solve it statically
        out = bound_sympy(new_expr, new_range_env)
        if expect_rational:
            _assert_bound_is_rational(new_expr, out)
            if out.is_singleton():
                return out.lower

        return new_expr if unbacked_only else None

    @_lru_cache
    def replace(self, expr: "sympy.Expr") -> "sympy.Expr":
        """Apply symbol replacements to any symbols in the given expression
        """
        replacements = {s: self._find(cast(sympy.Symbol, s)) for s in expr.free_symbols}
        return safe_expand(expr.xreplace(replacements))

    @_lru_cache
    def _update_divisible(self):
        new_divisible = set()
        for k in self.divisible:
            res = self.replace(k)
            if not res.is_number:
                new_divisible.add(k)

        self.divisible = new_divisible
        self._update_version_counter()

    @_lru_cache
    def simplify(self, expr: "sympy.Expr") -> "sympy.Expr":
        """Use known constraints and replacements to simplify the given expr
        """
        expr = self.replace(expr)
        # TODO it would seem that this pass is not necessary given the
        # below replacement of // with /, but for nested FloorDivs
        # the non-recursive replacement doesn't work, and
        # recursive makes it hard to look up divisibility,
        # because existing divisibility info has FloorDiv in it, not /
        # for now just do a separate pass to catch common nested case
        if expr.has(FloorDiv):
            self._update_divisible()
            div_replacements = {}
            for atom in expr.atoms(FloorDiv):
                base, divisor = atom.args
                if isinstance(divisor, FloorDiv):
                    base1, divisor1 = divisor.args
                    if self.replace(Mod(base, divisor)) in self.divisible and \
                            base == base1 and self.replace(Mod(base1, divisor1)) in self.divisible:
                        div_replacements[atom] = divisor1
            expr = expr.xreplace(div_replacements)
            expr = safe_expand(expr)
        if expr.has(FloorDiv):
            div_replacements = {}
            pows = expr.atoms(sympy.Pow)
            rationals = expr.atoms(sympy.Rational).difference(expr.atoms(sympy.Integer))
            for fd in expr.atoms(FloorDiv):
                base, divisor = fd.args
                if self.replace(Mod(base, divisor)) in self.divisible:
                    div_replacements[fd] = base / divisor
            new_expr = expr.xreplace(div_replacements)
            new_expr = safe_expand(new_expr)
            new_pows = new_expr.atoms(sympy.Pow)
            new_rationals = new_expr.atoms(sympy.Rational).difference(new_expr.atoms(sympy.Integer))
            # divisions simplified away
            if new_pows.issubset(pows) and new_rationals.issubset(rationals):
                expr = new_expr
        return expr

    @lru_cache(256)
    def size_hint(self, expr: "sympy.Expr", *, allow_none=False):
        """
        Gets a size hint for a given expression from the underlying shapes we had.
        Does not introduce a guard, so only use this when you can guarantee that
        your code is still valid for arbitrary shapes (such as optimization decisions)
        """
        result_expr = safe_expand(expr).xreplace(self.var_to_val)
        if not result_expr.is_number:

            from torch.utils._sympy.singleton_int import SingletonInt

            if isinstance(result_expr, SingletonInt):
                return None
            r = self._maybe_evaluate_static(result_expr, compute_hint=True)
            if r is not None:
                return r
            if allow_none:
                return None
            raise self._make_data_dependent_error(result_expr, expr)
        return result_expr

    # NB: keep in sync with size_hint
    @lru_cache(256)
    def has_hint(self, expr: "sympy.Expr"):
        result_expr = safe_expand(expr).xreplace(self.var_to_val)
        return result_expr.is_number or self._maybe_evaluate_static(result_expr) is not None

    def _make_data_dependent_error(self, expr, unhinted_expr, *, size_oblivious_result: Optional[bool] = None):
        # TODO: in a Dynamo context, having user code, and having the
        # name of the local, will be much better
        size_like_symbols = []
        for s in expr.free_symbols:
            stacktrace = ''.join(self.var_to_stack[s].format())
            self.log.debug("Data dependent variable '%s' allocated at:\n%s", s, stacktrace)
            if s in self.size_like:
                size_like_symbols.append(s)
        size_oblivious_result_msg = ""
        if size_oblivious_result is not None:
            size_oblivious_result_msg = (
                f"ATTENTION: guard_size_oblivious would fix the error, evaluating expression to {size_oblivious_result}.\n"
                "Maybe you need to add guard_size_oblivious to framework code, see doc below for more guidance.\n\n"
            )
        fsummary, maybe_user_loc, maybe_extra_debug = self._get_stack_summary(True)
        if expr.is_integer:
            msg = "Could extract specialized integer from data-dependent expression"
        else:
            msg = "Could not guard on data-dependent expression"
        return GuardOnDataDependentSymNode(
            f"{msg} {expr} (unhinted: {unhinted_expr}).  "
            f"(Size-like symbols: {', '.join(map(str, size_like_symbols)) or 'none'})\n\n"
            f"{size_oblivious_result_msg}"
            "Potential framework code culprit (scroll up for full backtrace):\n"
            f"{''.join(traceback.StackSummary.from_list([fsummary]).format())}\n"
            "For more information, run with TORCH_LOGS=\"dynamic\"\n"
            "For extended logs when we create symbols, also add "
            f"TORCHDYNAMO_EXTENDED_DEBUG_CREATE_SYMBOL=\"{','.join(map(str, expr.free_symbols))}\"\n"
            "If you suspect the guard was triggered from C++, add TORCHDYNAMO_EXTENDED_DEBUG_CPP=1\n"
            "For more debugging help, see "
            "https://docs.google.com/document/d/1HSuTTVvYH1pTew89Rtpeu84Ht3nQEFTYhAX3Ypa_xJs/edit?usp=sharing\n" +
            maybe_extra_debug
            # TODO: Help text about how to use our runtime tests to fix this
            # problem
        )

    def _update_var_to_range(self, symbol, vr):
        lower, upper = vr.lower, vr.upper

        # If we have a size-like unbacked SymInt, refuse to refine the range to be
        # less than two.  This is because when we intersect this range
        # with [2, inf] for size oblivious tests, the range would be
        # unsatisfiable.  In other words, once you have a size-like
        # unbacked SymInt, we can never learn that it is exactly zero or one,
        # because we would now give inconsistent results for all size
        # oblivous tests!
        if upper < 2 and symbol in self.size_like:
            upper = 2

        # Updates the range and the guards corresponding to each bound of the symbol.
        if symbol not in self.var_to_range:
            self.var_to_range[symbol] = ValueRanges(lower, upper)
        else:
            self.var_to_range[symbol] &= ValueRanges(lower, upper)

    def _set_replacement(self, a: "sympy.Symbol", tgt: "sympy.Expr", msg: str) -> None:
        """
        Adds or updates a replacement for a symbol.
        Use this instead of `self.replacements[a] = tgt`.
        """

        # Precondition: a == tgt
        assert isinstance(a, sympy.Symbol)

        # Handles nested tensor symbolic variables which don't have
        # var_to_range bounds
        tgt_bound = None
        if a in self.var_to_range:
            src_bound = self.var_to_range[a]

            # If you have x in [2, maxint], then 2*x in [4, 2*maxint].
            # But we don't really care that the max bound says we can
            # go beyond the maximum integer size, because we aren't
            # using bigints anyway.  Arguably, ValueRanges should know
            # to do this truncation automaticaly (to avoid doing
            # bigint compute in range analysis), but right now it doesn't
            # so we need to get rid of some unnecessary precision.
            int_range = ValueRanges(-sys.maxsize - 1, sys.maxsize - 1)

            def issubset(x, y):
                return (x & int_range).issubset(y & int_range)

            # First, refine the value range of a based on the computed value range
            # of tgt.  This is always OK to do, even if we decide not to do the
            # substitution in the end.  This might be a no-op, if a already has
            # a tighter bound
            tgt_bound = self.bound_sympy(tgt)
            self._update_var_to_range(a, tgt_bound)

            # Next, check if we can update the range of free symbols in tgt
            # based on the range in a. But only do it if:
            #  - the source bound non-trivially improves over what we get out of
            #    the existing bounds.
            #  - the replacement is univariate and we can invert the tgt expression
            if not issubset(tgt_bound, src_bound) and len(tgt.free_symbols) == 1:
                b = next(iter(tgt.free_symbols))
                # Try to invert the equality
                r = try_solve(sympy.Eq(a, tgt), b, floordiv_inequality=False)
                if r is not None:
                    b_bound = self.bound_sympy(r[1])
                    self.var_to_range[b] = b_bound & self.var_to_range[b]
                    tgt_bound = self.bound_sympy(tgt)
                    assert issubset(tgt_bound, src_bound)

            # TODO: Should we propagate size-like-ness?
            #
            # Pros: if u0 is size-like, intuitively u0 == u1 should cause u1
            # to become size-like.
            #
            # Cons: if u0 is size-like, what about u0 - 1 == u1?  You CAN'T
            # propagate in this case, because what if u0 == 0, then u1 is negative
            # and clearly isn't a size.  So, at minimum, any f(x) whose value
            # range isn't [0, inf] given x in [0, inf] cannot propagate
            # size-like-ness.  But there are many situations where you could
            # imagine u1 is going to be size-like and actually you just didn't
            # have a refined enough value range on u0.  Since even innocuous
            # looking arithmetic operations can destroy size-like-ness, it's
            # best to not propagate it at all and force the user to annotate it
            # as necessary.
            #
            # Compromise: we preserve size-like-ness only for exact equality
            # and nothing else.
            if a in self.size_like and isinstance(tgt, sympy.Symbol):
                self.size_like.add(tgt)
            elif isinstance(tgt, sympy.Symbol) and tgt in self.size_like:
                self.size_like.add(a)

            # Now, decide if we will do the substitution.
            #
            #  - If the source has a non-trivial range, only substitute if
            #    we preserve this range.  Note that we may have propagated
            #    the src_range to free variables in tgt when tgt is univariate
            #    and we could find an inverse, which helps us achieve this.
            #    This ensures we never "forget" about user defined ranges,
            #    even if they end up being defined on composite formulas
            #    like s0 + s1.
            #
            #  - If the variable is unbacked, only substitute if the substitution
            #    would preserve the bounds also under size-like-ness conditions.

            if not issubset(tgt_bound, src_bound):
                self.log.debug("skipped set_replacement %s = %s (%s) [%s not subset of %s]", a, tgt, msg, tgt_bound, src_bound)
                return
            elif a in self.size_like:
                tgt_bound_so = self.bound_sympy(tgt, size_oblivious=True)
                src_bound_so = self.bound_sympy(a, size_oblivious=True)
                if not issubset(tgt_bound_so, src_bound_so):
                    self.log.debug("skipped set_replacement %s = %s (%s) "
                                   "[%s not subset of %s (size-oblivious conditions)]", a, tgt, msg, tgt_bound_so, src_bound_so)
                    return

        if config.print_specializations and isinstance(tgt, (sympy.Integer, sympy.Float)):
            # specializing to a constant, which is likely unexpected

            # NOTE(avik): It is possible that we try logging the same specialization multiple times, e.g.,
            # when adding a to self.replacements, and again when simplifying an expression containing a.
            # Thus to avoid duplication, checking whether a is in self.replacements isn't enough; if it is,
            # it must not already map to `tgt`. Fortunately this check is cheap because `tgt` is a constant.
            if a not in self.replacements or tgt != self.replacements[a]:
                self.log.warning("Specializing %s to %s", self.var_to_sources[a][0].name(), tgt)
                self.log.debug("SPECIALIZATION", stack_info=True)
        log.info("set_replacement %s = %s (%s) %s", a, tgt, msg, tgt_bound)
        self.replacements[a] = tgt
        self._update_version_counter()

        # When specializing 'a == tgt', the equality should be also conveyed to
        # Z3, in case an expression uses 'a'.
        self._add_target_expr(sympy.Eq(a, tgt))

    def _add_divisible(self, expr: "sympy.Expr"):
        self.divisible.add(expr)
        self._update_version_counter()

    @_lru_cache
    @record_shapeenv_event()
    def _find(self, a: "sympy.Symbol") -> "sympy.Expr":
        """
        Implements a DSU-like algorithm to find the variable that represents a
        Also handles transitive non-identity replacements.

        a: b + c
        c: d
        """
        if a not in self.replacements:
            return a
        res = self.replacements[a]
        cur_replace = {s: self._find(s) for s in res.free_symbols}
        replaced, changed = self.replacements[a]._xreplace(cur_replace)
        if changed:
            self._set_replacement(a, replaced, "find")
        return self.replacements[a]

    @lru_cache(256)
    def _maybe_guard_rel(self, expr: "sympy.Rel") -> None:
        """
        The relational guard is guarded to be true.  Use this information to
        simplify shapes (i.e. a == b or a % 5 == 0)
        """
        assert isinstance(expr, sympy.Rel)

        # A good example of what goes wrong if you don't do this is
        # python test/functorch/test_aotdispatch.py -k
        # test_aot_autograd_symbolic_module_exhaustive_nn_LazyConv3d_cpu_float32
        if isinstance(expr, sympy.Ne):
            return

        free = list(expr.free_symbols)

        assert len(free) > 0, f"The expression should not be static by this point: {expr}"
        # In case of really gnarly expression, we don't blow up
        if len(free) > 5:
            return

        # Prioritize unbacked symints for solving by ordering them last.
        # Prefer to simplify out lexicographically higher symbols (i.e. simplify out s4 over s3).
        #   (NB: this unfortunately isn't strictly equivalent to simplifying out newer symbols)
        # Prefer to simplify out symbols with ephemeral sources.
        def _smart_symbol_sort(x):
            has_only_ephemeral_sources = (
                x in self.var_to_sources and all(s.is_ephemeral() for s in self.var_to_sources[x])
            )
            size = self.size_hint(x, allow_none=True) or sys.maxsize
            name = x.name
            # 1 puts ephemeral sourced symbols first when sorting in reverse
            return (1 if has_only_ephemeral_sources else 0, size, name)

        free = sorted(free, key=_smart_symbol_sort, reverse=True)  # type: ignore[attr-defined]
        lhs = expr.lhs
        rhs = expr.rhs

        self._refine_ranges(expr)

        # The rest of this stuff is for equality only
        if not isinstance(expr, sympy.Eq):
            return

        if not expr.has(Mod):
            try:
                floor_div_atoms = lhs.atoms(FloorDiv).union(rhs.atoms(FloorDiv))
                if len(floor_div_atoms) > 0 and any(a.divisor != 1 for a in floor_div_atoms):
                    raise NotImplementedError
                # short-circuit when no solving is needed

                if isinstance(lhs, sympy.Symbol) and free_unbacked_symbols(lhs):
                    self._set_replacement(lhs, self._find(rhs), "trivial_lhs")
                elif isinstance(rhs, sympy.Symbol) and free_unbacked_symbols(rhs):
                    self._set_replacement(rhs, self._find(lhs), "trivial_rhs")
                else:
                    r = try_solve(expr, free[0], floordiv_inequality=False)
                    if r is not None and all(t.is_integer for t in sympy.preorder_traversal(r[1])):
                        new_var = self._find(r[1])
                        ok = False
                        if self.is_unbacked_symint(free[0]):
                            # If you have i0 + i1 + i2 = s0, don't substitute i2 =
                            # s0 - i0 - i1.  Arguably this should be OK but the
                            # runtime assert machinery is very delicate right now
                            # so this causes things to fail e.g.,
                            # test_split_unbacked_sizes
                            ok = len(free_unbacked_symbols(new_var)) <= 1
                            msg = "solve_unbacked"
                        else:
                            # Never substitute backed with unbacked
                            ok = len(free_unbacked_symbols(new_var)) == 0
                            msg = "solve_backed"
                        if ok:
                            self._set_replacement(cast(sympy.Symbol, free[0]), new_var, msg)
            except NotImplementedError:
                pass
        if expr.has(Mod):
            mod_expr = next(iter(expr.atoms(Mod)))
            try:
                r = try_solve(expr, mod_expr, floordiv_inequality=False)
                if r is not None and r[1] == 0:
                    self._add_divisible(mod_expr)
                    # This is a little bit of extra logic to make things like
                    # torch.empty(i0, q).view(c, -1, q) work out
                    p, q = mod_expr.args
                    if isinstance(q, sympy.Number) and isinstance(p, sympy.Mul) and len(p.args) == 2:
                        c, i0 = p.args
                        # Given Mod(c * i0, q) == 0
                        if (
                            isinstance(c, sympy.Number) and
                            isinstance(i0, sympy.Symbol) and
                            self.is_unbacked_symint(i0)
                        ):
                            # We have Mod(i0, q / c) == 0, which means we can
                            # rewrite i0 as (q / gcd(q, c)) * i1
                            d = q / sympy.gcd(q, c)
                            i1 = self.create_unbacked_symint().node.expr
                            # Propagate the value ranges.  It doesn't really
                            # matter if we use truediv or floordiv, because we
                            # have established divisibility.
                            self._update_var_to_range(i1, SymPyValueRangeAnalysis.truediv(
                                self.var_to_range[i0], ValueRanges.wrap(d)
                            ))
                            # Propagate size-like-ness
                            if i0 in self.size_like:
                                self.size_like.add(i1)
                            self._set_replacement(i0, d * i1, "divisibility")

            except NotImplementedError:
                pass
        return

    # See: Note - On 0/1 specialization
    # NB: sys.maxsize is NOT allowed for sizes, because we use MAX_INT
    # as a sentinel sometimes.  Your sizevar isn't going to be
    # anywhere near the max 64-bit integer anyway.
    def _default_value_range(self) -> ValueRanges:
        lower = 2 if self.specialize_zero_one else 0
        return ValueRanges(lower, sys.maxsize - 1)

    def _default_unspecified_value_range(self) -> ValueRanges:
        return ValueRanges(-sys.maxsize - 1, sys.maxsize)

    @_lru_cache
    def _simplify_floor_div(self, expr):
        floor_divs = tuple(expr.atoms(FloorDiv))
        # we expect floor_divs to be exact,
        # and thus add the guards for the exact floordivs,
        # even if tracing doesn't require them otherwise
        for fd in reversed(floor_divs):
            base, divisor = fd.args
            mod_expr = Mod(base, divisor)
            eq_expr = sympy.Eq(mod_expr, 0)
            # add necessary mod guards
            self.evaluate_expr(eq_expr)
        return self.simplify(expr)

    # We're about to add a guard/runtime assert, check if the ShapeEnv is frozen
    # and if so issue a warning
    def _check_frozen(self, expr, concrete_val):
        if self.frozen:
            self.counter["ignored_backward_guard"] += 1
            signpost_event(
                "dynamic",
                "evaluate_expr_frozen",
                {
                    **self.co_fields,
                    "ignored_guard": f"{expr} == {concrete_val}",
                    # no version = original state (this signpost is expected)
                    # version 2 = dynamic backwards is eagerly compiled
                    "version": 2,
                },
            )
            log.warning("Ignored guard %s == %s, this could result in accuracy problems", expr, concrete_val, stack_info=True)


    def _get_stack_summary(self, is_debug: bool = False):
        fsummary = None
        frame = inspect.currentframe()
        try:
            while frame is not None:
                if frame.f_code.co_filename not in uninteresting_files():
                    fsummary = traceback.FrameSummary(
                        frame.f_code.co_filename,
                        frame.f_lineno,
                        frame.f_code.co_name,
                    )
                    break
                frame = frame.f_back
        finally:
            del frame

        # NB: this stack is truncated, but it's fine because the main
        # stack_info will give you the rest of the info you need
        maybe_user_loc = ""
        user_tb = TracingContext.extract_stack()
        if user_tb:
            maybe_user_loc = " at " + format_frame(user_tb[-1])

        maybe_extra_debug = ""
        if is_debug and user_tb:
            maybe_extra_debug = (
                '\nUser Stack (most recent call last):\n' +
                '  (snipped, see stack below for prefix)\n' +
                ''.join(traceback.format_list(user_tb))
            )
        if is_debug and config.extended_debug_cpp:
            cpp_stack = CapturedTraceback.extract(cpp=True)
            maybe_extra_debug += "\nC++ stack trace:\n" + ''.join(cpp_stack.format())
        elif is_debug:
            maybe_extra_debug += (
                "\nFor C++ stack trace, run with "
                "TORCHDYNAMO_EXTENDED_DEBUG_CPP=1"
            )

        return fsummary, maybe_user_loc, maybe_extra_debug

    def _log_guard(self, prefix: str, g, forcing_spec: bool):
        if self.log.isEnabledFor(logging.INFO):
            str_g = str(g)
            is_debug = config.extended_debug_guard_added is not None and str_g == config.extended_debug_guard_added
            fsummary, maybe_user_loc, maybe_extra_debug = self._get_stack_summary(is_debug)
            maybe_more_info = ""
            if not is_debug:
                maybe_more_info = (
                    ", for more info run with "
                    f"TORCHDYNAMO_EXTENDED_DEBUG_GUARD_ADDED=\"{str_g}\""
                )
            self.log.info(
                "%s %s [guard added]%s (%s)%s%s",
                prefix if not forcing_spec else f"{prefix} (forcing_spec)",
                str_g,
                maybe_user_loc,
                format_frame(fsummary),
                maybe_more_info,
                maybe_extra_debug,
                stack_info=is_debug,
            )

    @lru_cache(256)
    @record_shapeenv_event(save_tracked_fakes=True)
    def evaluate_expr(self, orig_expr: "sympy.Expr", hint=None, fx_node=None,
                      expect_rational=True, size_oblivious: bool = False, *, forcing_spec: bool = False):
        """
        Given an expression, evaluates it, adding guards if necessary
        """

        # TODO: split conjunctions and evaluate them separately

        # Don't track this one
        @functools.lru_cache(None)
        def compute_concrete_val():
            if hint is None:
                return self.size_hint(orig_expr)
            else:
                return sympy.sympify(hint)

        # Check if:
        #   1. 'translation_validation' is set
        #   2. the corresponding 'fx_node' is not 'None'
        #   3. the guard should not be suppressed
        #
        # If all of the above check, we create an FX node representing the
        # actual expression to be guarded.
        node = None
        fresh = False
        if (
                self._translation_validation_enabled
                and fx_node is not None
                and not self._suppress_guards_tls()
                and not size_oblivious
        ):
            concrete_val = compute_concrete_val()
            if concrete_val is sympy.true:
                node, fresh = self._create_fx_call_function(torch._assert, (fx_node,))
            elif concrete_val is sympy.false:
                neg, _ = self._create_fx_call_function(operator.not_, (fx_node,))
                node, fresh = self._create_fx_call_function(torch._assert, (neg,))
            else:
                eql, _ = self._create_fx_call_function(operator.eq, (fx_node, concrete_val))
                node, fresh = self._create_fx_call_function(torch._assert, (eql,))

            assert node is not None
            # If this is a fresh node, we have to remember the event index that
            # corresponds to this assertion node.
            # Reason: so that, given an assertion node, we can replay the ShapeEnv
            # events until the point where this assertion node was freshly created.
            if fresh:
                self._add_fx_node_metadata(node)

        # After creating the FX node corresponding to orig_expr, we must make sure that
        # no error will be raised until the end of this function.
        #
        # Reason: the translation validation may become invalid otherwise.
        #
        # If an error is raised before the end of this function, we remove the FX node
        # inserted, and re-raise the error.
        guard = None
        tb = None

        try:
            if orig_expr.is_number:
                self.log.debug("eval %s [trivial]", orig_expr)
                if hint is not None:
                    assert orig_expr == hint, f"{orig_expr} != {hint}"
                return orig_expr

            expr = orig_expr

            static_expr = self._maybe_evaluate_static(expr,
                                                      expect_rational=expect_rational,
                                                      size_oblivious=size_oblivious)
            if static_expr is not None:
                self.log.debug("eval %s == %s [statically known]", orig_expr, static_expr)
                if hint is not None:
                    assert static_expr == hint, f"{static_expr} != {hint}"
                return static_expr

            if not (expr.free_symbols <= self.var_to_val.keys()):
                # TODO: dedupe this with _maybe_evaluate_static
                # Attempt to eliminate the unbacked SymInt
                new_expr = self._maybe_evaluate_static(expr, unbacked_only=True)
                if not (new_expr.free_symbols <= self.var_to_val.keys()):
                    size_oblivious_result = None
                    if not size_oblivious:
                        size_oblivious_result = self._maybe_evaluate_static(
                            expr,
                            expect_rational=expect_rational,
                            size_oblivious=True
                        )

                    raise self._make_data_dependent_error(
                        expr.xreplace(self.var_to_val),
                        expr,
                        size_oblivious_result=size_oblivious_result
                    )
                expr = new_expr

            concrete_val = compute_concrete_val()
            self._check_frozen(expr, concrete_val)

            if (
                    config.inject_EVALUATE_EXPR_flip_equality_TESTING_ONLY
                    and isinstance(hint, bool)
                    and isinstance(expr, (sympy.Eq, sympy.Ne))
            ):
                expr = sympy.Not(expr)

            # Turn this into a boolean expression, no longer need to consult
            # concrete_val
            suppress_maybe_guard_rel = False
            if concrete_val is sympy.true:
                g = expr
            elif concrete_val is sympy.false:
                g = sympy.Not(expr)
            else:
                # WARNING: we cannot actually do simplifications on guards
                # on floating point values, because Sympy generally does not
                # think expressions on integers can ever be equal to floating
                # point (e.g., sympy.Eq(s0/6, 0.5) evaluates to False).  Without
                # very clear algebraic laws that hold for floating point, such
                # simplifications are error prone anyway, so be sure not to
                # maybe_guard_rel in those cases.
                if not isinstance(concrete_val, sympy.Integer):
                    suppress_maybe_guard_rel = True
                g = sympy.Eq(expr, concrete_val)  # type: ignore[arg-type]

            if isinstance(g, sympy.Rel):
                # TODO: If we successfully eliminate a symbol via equality, it
                # is not actually necessary to save a guard for the equality,
                # as we will implicitly generate a guard when we match that
                # input against the symbol.  Probably the easiest way to
                # implement this is to have maybe_guard_rel return a bool
                # saying if it "subsumed" the guard (and therefore the guard
                # is no longer necessary)
                self._maybe_guard_rel(g)

            if not self._suppress_guards_tls():
                stack = CapturedTraceback.extract(skip=1)
                guard = ShapeGuard(g, stack)
                # TODO: deal with duplicate guards somehow
                self.guards.append(guard)
        except Exception:
            if fresh:
                self._remove_fx_node(node)
            raise
        else:
            if not self._suppress_guards_tls():
                assert guard is not None

                self._log_guard("eval", g, forcing_spec=forcing_spec)

                for s in g.free_symbols:
                    self.symbol_guard_counter[s] += 1
                    # Forcing_spec to avoid infinite recursion
                    if (
                        not forcing_spec and
                        config.symbol_guard_limit_before_specialize is not None and
                        self.symbol_guard_counter[s] > config.symbol_guard_limit_before_specialize
                    ):
                        # Force specialization
                        self.log.info(
                            "symbol_guard_limit_before_specialize=%s exceeded on %s",
                            config.symbol_guard_limit_before_specialize,
                            s
                        )
                        self.evaluate_expr(s, forcing_spec=True)
            else:
                self.log.debug("eval %s [guard suppressed]", g)

        return concrete_val

    def cleanup(self):
        """
        Break reference cycles.

        This destroys the stacks. If you really want to keep them, we
        just need some way to break references on code objects.
        """
        for g in self.guards:
            g.stack.cleanup()
        for s in self.var_to_stack.values():
            s.cleanup()
        for ras in self.deferred_runtime_asserts.values():
            for ra in ras:
                ra.stack.cleanup()

    @record_shapeenv_event(save_tracked_fakes=True)
    def defer_runtime_assert(self, orig_expr: "sympy.Expr", msg, fx_node=None):
        """Create an assert that is checked at runtime

        Args:
            orig_expr (sympy.Expr): Boolean expression to assert is true
            msg (str): Message to display on assertion failure
            fx_node (Optional, torch.fx.Node): node in ``self.graph`` corresponding
                to the expression, if applicable

        """
        expr = orig_expr

        # TODO: split conjunctions and evaluate them separately

        static_expr = self._maybe_evaluate_static(expr)
        if static_expr is not None:
            self.log.debug("runtime_assert %s == %s [statically known]", orig_expr, static_expr)
            return static_expr

        # Attempt to eliminate the unbacked SymInt
        new_expr = self._maybe_evaluate_static(expr, unbacked_only=True)
        if not self.prefer_deferred_runtime_asserts_over_guards and new_expr.free_symbols <= self.var_to_val.keys():
            # Do a normal guard
            return self.evaluate_expr(new_expr, fx_node=fx_node)
        # NB: Don't use new_expr as expr; it could contain gunk like shape0
        # which we don't want to guard on

        # OK, we're definitely doing a runtime assert now
        if (
            self._translation_validation_enabled
            and fx_node is not None
            and not self._suppress_guards_tls()
        ):
            node, fresh = self._create_fx_call_function(torch._assert, (fx_node,))
            assert node is not None
            if fresh:
                self._add_fx_node_metadata(node)

        self._check_frozen(expr, sympy.true)

        # eliminate symbols on equality tests / refine ranges
        if isinstance(expr, sympy.Rel):
            self._maybe_guard_rel(expr)

        if not self._suppress_guards_tls():
            # canonicalise to remove equations that are trivially equal
            orig_expr = expr
            expr = canonicalize_bool_expr(expr)
            stack = CapturedTraceback.extract(skip=1)
            ra = RuntimeAssert(expr, msg, stack)
            # TODO: Do this in a way that is less janky than int(s.name[1:])
            cands = sorted([s for s in expr.free_symbols if s.name.startswith("u")], key=lambda s: int(s.name[1:]))
            # Is None when prefer_deferred_runtime_asserts_over_guards=True
            # and the guard in question has no unbacked SymInts in front
            ix = cands[-1] if cands else None
            self.deferred_runtime_asserts.setdefault(ix, []).append(ra)
            self.num_deferred_runtime_asserts += 1
            self._update_version_counter()
            self._log_guard("runtime_assert", orig_expr, forcing_spec=False)
        else:
            self.log.debug("runtime_assert %s [guard suppressed]", expr)

        return True

    # Refines the ranges of the variables present in 'guard'.
    #
    # This function tries to refine the range of the variables inside
    # 'guard' by reasoning about it. Specifically, when 'guard' is a
    # 'sympy.Relational' operation.
    #
    # It does mainly 3 things:
    #   1. Tries to isolate a variable in the left-hand side
    #   2. Compute the value range of the right-hand side
    #   3. Update the value range of the variable, if better
    def _refine_ranges(self, expr: sympy.Expr) -> None:
        expr = self.simplify(expr)

        for symbol in expr.free_symbols:
            assert isinstance(symbol, sympy.Symbol)

            if isinstance(self.var_to_val.get(symbol, None), SingletonInt):
                # Skip var_to_range logic for SingletonInt which is only used
                # for jagged layout NestedTensors today
                continue

            r = try_solve(expr, symbol)

            if r is None or not (symbol.is_integer and r[1].is_integer):
                # Range refinement only supports integer symbols for now.
                # There are lots of SymPy bugs when it comes to comparing
                # reals and integers, so we skip that for now.
                continue

            r_expr, rhs = r
            vr = self.var_to_range[symbol]
            lower, upper = vr.lower, vr.upper

            rhs_vr = bound_sympy(rhs, self.var_to_range)
            _assert_bound_is_rational(rhs, rhs_vr)

            # Let's suppose that we have a preexisting range for x [0, 100].
            # Now, we issue a guard x > y, where the range for y is [50, 150].
            # Then, lower = 0, rhs_vr.lower = 50 and therefore refinement can happen,
            # refining x to [51, 100], since x must be greater than y, but the lowest
            # y could be is 50.
            #
            # sympy.Eq may update both lower and upper bounds.
            # sympy.G{t,e} may update the lower bound, only.
            # sympy.L{t,e} may update the upper bound, only.
            if lower < rhs_vr.lower and isinstance(r_expr, (sympy.Eq, sympy.Ge, sympy.Gt)):
                # Strictly greater relations allow us to refine a bit more, since
                # x < y implies that the lower bound for x is: y + 1.
                lower = rhs_vr.lower + int(isinstance(r_expr, sympy.Gt))
            if upper > rhs_vr.upper and isinstance(r_expr, (sympy.Eq, sympy.Le, sympy.Lt)):
                upper = rhs_vr.upper - int(isinstance(r_expr, sympy.Lt))

            # Do nothing if the new value range is no better than what we already have.
            if vr == ValueRanges(lower, upper):
                continue

            # Updates the range and the guards corresponding to each bound of the symbol.
            self._update_var_to_range(symbol, ValueRanges(lower, upper))
            # Clears the cache, since this update can change the result.
            self._maybe_evaluate_static.cache_clear()

    @lru_cache(maxsize=None)
    @record_shapeenv_event()
    def constrain_symbol_range(self, s: sympy.Symbol, compiler_min: int, compiler_max: int):
        upd_vr = ValueRanges(compiler_min, compiler_max)
        old_vr = self.var_to_range.get(s, ValueRanges.unknown())
        self._update_var_to_range(s, upd_vr)
        if (new_vr := self.var_to_range[s]) != old_vr:
            log.info("constrain_symbol_range %s [%s, %s]", s, new_vr.lower, new_vr.upper)


def _is_int(expr):
    return isinstance(expr, SymInt) and expr.node.expr.is_number

# WARNING: This is legacy, DO NOT USE
def _is_dim_dynamic(t, d):
    return hasattr(t, "_dynamo_dynamic_indices") and d in t._dynamo_dynamic_indices<|MERGE_RESOLUTION|>--- conflicted
+++ resolved
@@ -3354,10 +3354,12 @@
                 raise
 
         # First, issue all the non-trivial guards.
+        previous_guards = ()
         for guard in self.guards:
-            if self._maybe_evaluate_static(guard.expr) is not None:
+            if self._maybe_evaluate_static(guard.expr, axioms=previous_guards) is not None:
                 continue
             issue_guard(guard)
+            previous_guards += (guard.expr,)
 
         # 3. Every symbol must be within its value range (this handles 0/1
         # specialization too).
@@ -3560,7 +3562,7 @@
 
     def get_nontrivial_guards(self):
         """Returns a list of guard expressions that aren't statically known (i.e. not trivial)"""
-        return [self.simplify(guard.expr) for guard in self.guards if self._maybe_evaluate_static(guard.expr) is None]
+        return [self.simplify(guard.expr) for guard in self.guards if self._maybe_evaluate_static(guard.expr, axioms=()) is None]
 
     def format_guards(self, verbose=False):
         """Format this shape env's guard expressions with optional traceback info if verbose"""
@@ -3582,7 +3584,7 @@
         return bound_sympy(expr, var_to_range)
 
     @_lru_cache
-    def _get_axioms(self, symbols: Optional[Iterable["sympy.Symbol"]] = None) -> Tuple["sympy.Expr"]:
+    def _get_axioms(self, symbols: Optional[Tuple["sympy.Symbol"]] = None) -> Tuple["sympy.Expr"]:
         if symbols is None:
             runtime_asserts = (r.expr
                                for rs in self.deferred_runtime_asserts.values()
@@ -3595,9 +3597,38 @@
         return tuple(itertools.chain(guards, runtime_asserts))
 
     @_lru_cache
+    def _get_implications(self,
+                          e: "sympy.Expr",
+                          compute_hint: bool) -> Tuple[Tuple["sympy.Expr", 'sympy.logic.boolalg.BooleanAtom']]:
+        """ Given a expression, it returns a list of predicates that follow from it """
+        equiv = {}
+
+        def add_expr(expr):
+            # Expr and negation
+            equiv[canonicalize_bool_expr(expr)] = sympy.true
+            equiv[canonicalize_bool_expr(sympy.Not(expr))] = sympy.false
+            if isinstance(expr, sympy.Rel):
+                # multiplying by -1 changes the direction of the inequality
+                dual = type(expr)(-expr.rhs, -expr.lhs)
+                equiv[canonicalize_bool_expr(dual)] = sympy.true
+                equiv[canonicalize_bool_expr(sympy.Not(dual))] = sympy.false
+
+        if compute_hint:
+            e = canonicalize_bool_expr(e.xreplace(self.var_to_val))
+        add_expr(e)
+        # Other relational expressions this expression implies
+        if isinstance(e, sympy.Eq):
+            add_expr(sympy.Le(e.lhs, e.rhs))
+            add_expr(sympy.Ge(e.lhs, e.rhs))
+        elif isinstance(e, sympy.Lt):
+            add_expr(sympy.Le(e.lhs, e.rhs))
+            add_expr(sympy.Ne(e.lhs, e.rhs))
+        return tuple(equiv.items())
+
+    @_lru_cache
     def _maybe_evaluate_static(
         self, expr: "sympy.Expr", *, unbacked_only: bool = False, compute_hint: bool = False,
-        expect_rational=True, size_oblivious: bool = False
+        expect_rational=True, size_oblivious: bool = False, axioms: Optional[Tuple[sympy.Expr]] = None
     ) -> "Optional[sympy.Expr]":
         """
         Tries to evaluate expr without introducing guards
@@ -3611,6 +3642,9 @@
         hint for the particular hint values of backed SymInts, e.g., if
         s0 happens to be 3 this run, compute_hint will subsitute s0 with 3.
         """
+        # axioms with compute hint NYE
+        assert not compute_hint or not axioms
+
         expr = self.simplify(expr)
 
         if compute_hint:
@@ -3618,85 +3652,15 @@
 
         expr = canonicalize_bool_expr(expr)
 
-<<<<<<< HEAD
         # Pattern matching
+        symbols = tuple(expr.free_symbols)
+        if axioms is None:
+            axioms = self._get_axioms(symbols)
         subst = {}
-
-        def add_expr(expr):
-            # Expr and negation
-            subst[canonicalize_bool_expr(expr)] = sympy.true
-            subst[canonicalize_bool_expr(sympy.Not(expr))] = sympy.false
-            if isinstance(expr, sympy.Rel):
-                # multiplying by -1 changes the direction of the inequality
-                dual = type(expr)(-expr.rhs, -expr.lhs)
-                subst[canonicalize_bool_expr(dual)] = sympy.true
-                subst[canonicalize_bool_expr(sympy.Not(dual))] = sympy.false
-
-        symbols = tuple(expr.free_symbols)
-        axioms = self._get_axioms(symbols)
         for e in axioms:
-            if compute_hint:
-                e = canonicalize_bool_expr(e.xreplace(self.var_to_val))
-            add_expr(e)
-            # Other relational expressions this expression implies
-            if isinstance(e, sympy.Eq):
-                add_expr(sympy.Le(e.lhs, e.rhs))
-                add_expr(sympy.Ge(e.lhs, e.rhs))
-            elif isinstance(e, sympy.Lt):
-                add_expr(sympy.Le(e.lhs, e.rhs))
-                add_expr(sympy.Ne(e.lhs, e.rhs))
-
-        expr = expr.subs(subst)
-=======
-        symbols = list(expr.free_symbols)
-
-        # Apply known runtime asserts
-        guards_exprs = []
-        for g in self.guards:
-            e = self.simplify(g.expr)
-            if compute_hint:
-                e = canonicalize_bool_expr(e.xreplace(self.var_to_val))
-            guards_exprs.append(e)
-
-        symbols_unbacked = symbols - self.var_to_val.keys()
-        defra_exprs = {}
-        for s in symbols_unbacked:
-            defras = self.deferred_runtime_asserts.get(s, ())
-            l = []
-            for defra in defras:
-                e = self.simplify(defra.expr)
-                if compute_hint:
-                    e = canonicalize_bool_expr(e.xreplace(self.var_to_val))
-                l.append(e)
-            defra_exprs[s] = l
-
-
-        subst = {}
-        for s in symbols_unbacked:
-
-            def add_expr(expr):
-                # Expr and negation
-                subst[canonicalize_bool_expr(expr)] = sympy.true
-                subst[canonicalize_bool_expr(sympy.Not(expr))] = sympy.false
-                if isinstance(expr, sympy.Rel):
-                    # multiplying by -1 changes the direction of the inequality
-                    dual = type(expr)(-expr.rhs, -expr.lhs)
-                    subst[canonicalize_bool_expr(dual)] = sympy.true
-                    subst[canonicalize_bool_expr(sympy.Not(dual))] = sympy.false
-
-            for e in itertools.chain(guards_exprs, defra_exprs[s]):
-                add_expr(e)
-                # Other relational expressions this expression implies
-                if isinstance(e, sympy.Eq):
-                    add_expr(sympy.Le(e.lhs, e.rhs))
-                    add_expr(sympy.Ge(e.lhs, e.rhs))
-                elif isinstance(e, sympy.Lt):
-                    add_expr(sympy.Le(e.lhs, e.rhs))
-                    add_expr(sympy.Ne(e.lhs, e.rhs))
-
-        # NB: this helps us deal with And/Or connectives
+            subst.update(dict(self._get_implications(e, compute_hint=compute_hint)))
+
         expr = expr.xreplace(subst)
->>>>>>> c82fcb7b
 
         # Simplify making use of value range lower bound
         new_shape_env = {}
@@ -4408,7 +4372,6 @@
             if not self._suppress_guards_tls():
                 stack = CapturedTraceback.extract(skip=1)
                 guard = ShapeGuard(g, stack)
-                # TODO: deal with duplicate guards somehow
                 self.guards.append(guard)
         except Exception:
             if fresh:
