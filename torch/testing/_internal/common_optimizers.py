# mypy: ignore-errors

import functools
import itertools
import unittest
from copy import deepcopy
from enum import Enum
from typing import Any, Dict, List, Tuple, Union

import torch
from torch import Tensor
from torch.nn import Parameter
from torch.optim import (
    Adadelta,
    Adagrad,
    Adam,
    Adamax,
    AdamW,
    ASGD,
    LBFGS,
    NAdam,
    Optimizer,
    RAdam,
    RMSprop,
    Rprop,
    SGD,
    SparseAdam,
)
from torch.testing._internal.common_device_type import tol, toleranceOverride
from torch.testing._internal.common_methods_invocations import DecorateInfo
from torch.testing._internal.common_utils import (
    _TestParametrizer,
    set_single_threaded_if_parallel_tbb,
    skipIfMps,
    skipIfTorchDynamo,
    TEST_WITH_TORCHDYNAMO,
)
from torch.utils._foreach_utils import (
    _get_foreach_kernels_supported_devices,
    _get_fused_kernels_supported_devices,
)


class OptimizerInput:
    """Contains args / kwargs to be passed to an optimizer constructor."""

    __slots__ = ["params", "kwargs", "desc"]

    def __init__(
        self,
        params: Union[List[Parameter], List[Tensor], Dict[Any, Any]],
        kwargs: Dict[str, Any],
        desc: str = "",
    ):
        # params can be a list of Tensors OR param_groups OR None
        self.params = params
        self.kwargs = kwargs
        self.desc = desc

    def __repr__(self):
        return f"params={self.params}, kwargs={self.kwargs}, desc={self.desc}"


class OptimizerErrorEnum(Enum):
    """Enumerates when an error is raised when testing optimizers."""

    CONSTRUCTION_ERROR = 0
    STEP_ERROR = 1


class ErrorOptimizerInput:
    """
    An OptimizerInput that will cause the optimizer to throw an error when constructed.
    Includes the type and string of the resulting error.
    """

    __slots__ = ["optimizer_error_input", "error_on", "error_type", "error_regex"]

    def __init__(
        self,
        optimizer_error_input,
        *,
        error_on=OptimizerErrorEnum.CONSTRUCTION_ERROR,
        error_type=RuntimeError,
        error_regex="",
    ):
        self.optimizer_error_input = optimizer_error_input
        self.error_on = error_on
        self.error_type = error_type
        self.error_regex = error_regex


class OptimizerInfo:
    """Optimizer information to be used in testing."""

    def __init__(
        self,
        optim_cls: Optimizer,  # Class object for the Optimizer under test
        *,
        # Function to generate optimizer inputs EXCLUDING params. We delegate params responsibility
        # to the test using the OptimizerInfo. OptimizerInput.params is likely None.
        # Can optionally take in device to filter out certain unsupported configs
        optim_inputs_func,
        # A subset of the global-cliquey flags (fused, foreach, differentiable) the optimizer
        # supports. See NOTE: [optimizer kwarg categories] for what global-cliquey means.
        supported_impls: Tuple[str] = ("foreach", "differentiable"),
        # the devices on which the optim supports sparse tensors for params and grads, see SGD
        supports_sparse_on: Tuple[str] = (),
        # the optim only supports one config: sparse grads w/ dense params, see SparseAdam
        only_supports_sparse_grads: bool = False,
        # the optim supports complex parameters
        supports_complex: bool = True,
        # whether the optimizer.step() function requires a closure to be passed
        step_requires_closure: bool = False,
        # whether the optimizer supports per-param options with parameter groups
        supports_param_groups: bool = True,
        # whether the optimizer supports parameters on multiple devices
        supports_multiple_devices: bool = True,
        skips=(),  # Indicates which tests to skip
        decorators=None,  # Additional decorators to apply to generated tests
        optim_error_inputs_func=None,  # Function to generate optim inputs that error
    ):
        self.optim_cls = optim_cls
        self.optim_inputs_func = optim_inputs_func
        self.supported_impls = supported_impls
        self.supports_sparse_on = supports_sparse_on
        self.only_supports_sparse_grads = only_supports_sparse_grads
        self.supports_complex = supports_complex
        self.step_requires_closure = step_requires_closure
        self.supports_param_groups = supports_param_groups
        self.supports_multiple_devices = supports_multiple_devices
        self.decorators = (
            *(decorators if decorators else []),
            *(skips if skips else []),
        )
        self.optim_error_inputs_func = optim_error_inputs_func

    def get_decorators(self, test_class, test_name, device, dtype, param_kwargs):
        result = [set_single_threaded_if_parallel_tbb]
        for decorator in self.decorators:
            if isinstance(decorator, DecorateInfo):
                if decorator.is_active(
                    test_class, test_name, device, dtype, param_kwargs
                ):
                    result.extend(decorator.decorators)
            else:
                result.append(decorator)
        return result

    @property
    def name(self):
        return self.optim_cls.__name__


class optims(_TestParametrizer):
    """Decorator for specifying a list of optimizers over which to run a test."""

    def __init__(self, optim_info_iterable, dtypes=None):
        self.optim_info_list = list(optim_info_iterable)

        # optimizers aren't limited to be one dtype as parameters can have different dtypes
        # We default to torch.float32, but dtypes should be specified through passed in
        # parameters.
        self.dtypes = dtypes if dtypes is not None else [torch.float32]

    def _parametrize_test(self, test, generic_cls, device_cls):
        if device_cls is None:
            raise RuntimeError(
                "The @optims decorator is only intended to be used in a device-specific "
                "context; use it with instantiate_device_type_tests() instead of "
                "instantiate_parametrized_tests()"
            )

        for optim_info, dtype in itertools.product(self.optim_info_list, self.dtypes):
            # Construct the test name; device / dtype parts are handled outside.
            # See [Note: device and dtype suffix placement]
            test_name = optim_info.name

            # Construct parameter kwargs to pass to the test.
            param_kwargs = {"optim_info": optim_info, "dtype": dtype}

            try:

                @functools.wraps(test)
                def test_wrapper(*args, **kwargs):
                    return test(*args, **kwargs)

                decorator_fn = functools.partial(
                    optim_info.get_decorators,
                    generic_cls.__name__,
                    test.__name__,
                    device_cls.device_type,
                    dtype,
                )

                yield (test_wrapper, test_name, param_kwargs, decorator_fn)
            except Exception as ex:
                # Provides an error message for debugging before rethrowing the exception
                print(
                    f"Failed to instantiate {test_name} for module {optim_info.name}!"
                )
                raise ex


# Helper function for generating error inputs for all optimizers, used below.
def get_error_inputs_for_all_optims(device, dtype):
    if str(device) == "cpu":
        sample_param = Parameter(torch.randn(1, device=device, dtype=dtype))
        return [
            ErrorOptimizerInput(
                OptimizerInput(
                    params=sample_param,
                    kwargs={},
                    desc="invalid param type",
                ),
                error_type=TypeError,
                error_regex="params argument given to the optimizer should be an iterable of Tensors or dicts",
            ),
            ErrorOptimizerInput(
                OptimizerInput(
                    params=[sample_param, sample_param],
                    kwargs={},
                    desc="a param group cannot have duplicate parameters",
                ),
                error_type=UserWarning,
                error_regex=".*a parameter group with duplicate parameters.*",
            ),
            ErrorOptimizerInput(
                OptimizerInput(
                    params=[{"params": sample_param}, {"params": sample_param}],
                    kwargs={},
                    desc="duplicate parameters should not occur across param groups either",
                ),
                error_type=ValueError,
                error_regex="some parameters appear in more than one parameter group",
            ),
        ]
    else:
        return []


# ------------------------------------------------------------------------------------------
# NOTE: [optimizer kwarg categories]
# We categorize optimizer kwargs as 3 types:
#  1. optimizer-specific flags are like amsgrad or rho or beta, flags that are specific to
#     algorithms and thus only show up for certain optimizers. There are many of these, so I
#     do not bother gathering them all and listing them here. The converse to these would be
#     global flags that every optimizer ideally _should_ support. We break global flags into
#     2 further categories and list them all below.
#  2. global-friendly = ["lr", "weight_decay", "maximize", "capturable"]
#     global-friendly flags are global flags who play nicely with all other global flags,
#     i.e., are mutually exclusive in function. This means that any pair of the following
#     flags can be toggled at once (e.g., maximize and weight_decay). Furthermore, any of the
#     following flags theoretically can be enabled with ANY other global flag, including the
#     cliquey ones (e.g, capturable and foreach).
#  3. global-cliquey = ["foreach", "fused", "differentiable"]
#     global-cliquey flags are global flags that do NOT coexist with other cliquey flags,
#     usually because they contradict each other in function. For example, one should not flip
#     both foreach AND fused to True, because they are two differing performance optimizations
#     in which you can only opt into one.
#
# The following optim_inputs_func_* sampling functions only return constructor combinations of
# optimizer-specific and global-friendly flags. This is because we are confident they would mesh
# well with additional kwargs. On the flip side of the same coin, we reserve setting the
# global-cliquey flags to individual tests and fully expect tests to edit OptimizerInput.kwargs.


def optim_inputs_func_adadelta(device):
    return [
        OptimizerInput(params=None, kwargs={}, desc="default"),
        OptimizerInput(params=None, kwargs={"lr": 0.01}, desc="non-default lr"),
        OptimizerInput(
            params=None, kwargs={"weight_decay": 0.1}, desc="nonzero weight_decay"
        ),
        OptimizerInput(
            params=None,
            kwargs={"weight_decay": 0.1, "maximize": True},
            desc="maximize",
        ),
        OptimizerInput(
            params=None, kwargs={"rho": 0.95, "weight_decay": 0.9}, desc="rho"
        ),
    ]


def optim_error_inputs_func_adadelta(device, dtype):
    error_inputs = get_error_inputs_for_all_optims(device, dtype)
    if str(device) == "cpu":
        error_inputs += [
            ErrorOptimizerInput(
                OptimizerInput(
                    params=None,
                    kwargs=dict(lr=1e-2, rho=1.1),
                    desc="rho should be between 0 and 1",
                ),
                error_type=ValueError,
                error_regex="Invalid rho value: 1.1",
            ),
        ]
    return error_inputs


def optim_inputs_func_adagrad(device):
    return [
        OptimizerInput(params=None, kwargs={}, desc="default"),
        OptimizerInput(
            params=None, kwargs={"weight_decay": 0.1}, desc="nonzero weight_decay"
        ),
        OptimizerInput(
            params=None,
            kwargs={"weight_decay": 0.1, "maximize": True},
            desc="maximize",
        ),
        OptimizerInput(params=None, kwargs={"lr": 0.1}, desc="non-default lr"),
        OptimizerInput(
            params=None,
            kwargs={"initial_accumulator_value": 0.1, "weight_decay": 0.1},
            desc="initial_accumulator_value",
        ),
        OptimizerInput(
            params=None,
            kwargs={"lr": 0.1, "lr_decay": 0.5, "weight_decay": 0.1},
            desc="lr_decay",
        ),  # TODO: Move out to testing in param_group?
    ]


def optim_error_inputs_func_adagrad(device, dtype):
    error_inputs = get_error_inputs_for_all_optims(device, dtype)
    if str(device) == "cpu":
        error_inputs += [
            ErrorOptimizerInput(
                OptimizerInput(
                    params=None,
                    kwargs=dict(lr=1e-2, lr_decay=-0.5),
                    desc="lr_decay must be bigger than 0",
                ),
                error_type=ValueError,
                error_regex="Invalid lr_decay value: -0.5",
            ),
        ]
    return error_inputs


# TODO: consider tensor LR! See multi_tensor_optimizer_configs in test_optim.py --> tensor LR should work
# with all implementation code paths...
def optim_inputs_func_adam(device):
    cuda_supported_configs = [
        OptimizerInput(params=None, kwargs={"capturable": True}, desc="capturable"),
        OptimizerInput(
            params=None,
            kwargs={"weight_decay": 0.1, "amsgrad": True, "capturable": True},
            desc="capturable, amsgrad",
        ),
        OptimizerInput(
            params=None,
            kwargs={"lr": torch.tensor(0.001), "amsgrad": True, "capturable": True},
            desc="Tensor lr with capturable and amsgrad",
        ),
    ]

    return [
        OptimizerInput(params=None, kwargs={}, desc="default"),
        OptimizerInput(params=None, kwargs={"lr": 0.01}, desc="non-default lr"),
        OptimizerInput(
            params=None, kwargs={"weight_decay": 0.1}, desc="nonzero weight_decay"
        ),
        OptimizerInput(
            params=None,
            kwargs={"weight_decay": 0.1, "maximize": True},
            desc="maximize",
        ),
        OptimizerInput(
            params=None, kwargs={"weight_decay": 0.1, "amsgrad": True}, desc="amsgrad"
        ),
    ] + (cuda_supported_configs if "cuda" in str(device) else [])


def optim_error_inputs_func_adam(device, dtype):
    error_inputs = get_error_inputs_for_all_optims(device, dtype)
    if str(device) == "cpu":
        error_inputs += [
            ErrorOptimizerInput(
                OptimizerInput(
                    params=None,
                    kwargs=dict(lr=1e-2, betas=(1.0, 0.0)),
                    desc="beta1 should be between 0 and 1",
                ),
                error_type=ValueError,
                error_regex="Invalid beta parameter at index 0: 1.0",
            ),
            ErrorOptimizerInput(
                OptimizerInput(
                    params=None,
                    kwargs=dict(lr=1e-2, weight_decay=-1),
                    desc="weight_decay should > 0",
                ),
                error_type=ValueError,
                error_regex="Invalid weight_decay value: -1",
            ),
            ErrorOptimizerInput(
                OptimizerInput(
                    params=None,
                    kwargs=dict(lr=torch.tensor(0.001), foreach=True),
                    desc="lr as Tensor doesn't work with foreach & not capturable",
                ),
                error_type=ValueError,
                error_regex="lr as a Tensor is not supported for capturable=False and foreach=True",
            ),
        ]
    if "cuda" in str(device):
        sample_tensor = torch.empty((), device=device, dtype=dtype)
        error_inputs += [
            ErrorOptimizerInput(
                OptimizerInput(
                    params=[sample_tensor],
                    kwargs={"foreach": True, "fused": True},
                    desc="`fused` and `foreach` cannot be `True` together",
                ),
                error_type=RuntimeError,
                error_regex="`fused` and `foreach` cannot be `True` together",
            ),
            ErrorOptimizerInput(
                OptimizerInput(
                    params=[sample_tensor],
                    kwargs={"fused": True, "differentiable": True},
                    desc="`fused` does not support `differentiable`",
                ),
                error_type=RuntimeError,
                error_regex="`fused` does not support `differentiable`",
            ),
        ]
    return error_inputs


def optim_inputs_func_adamax(device):
    cuda_supported_configs = [
        OptimizerInput(params=None, kwargs={"capturable": True}, desc="capturable"),
        OptimizerInput(
            params=None,
            kwargs={"weight_decay": 0.9, "maximize": True, "capturable": True},
            desc="capturable, maximize, weight_decay",
        ),
        OptimizerInput(
            params=None,
            kwargs={"weight_decay": 0, "maximize": True, "capturable": True},
            desc="capturable, maximize",
        ),
        OptimizerInput(
            params=None,
            kwargs={"weight_decay": 0.9, "maximize": False, "capturable": True},
            desc="capturable, weight_decay",
        ),
    ]

    return [
        OptimizerInput(params=None, kwargs={}, desc="default"),
        OptimizerInput(params=None, kwargs={"lr": 0.1}, desc="non-default lr"),
        OptimizerInput(
            params=None, kwargs={"weight_decay": 0.1}, desc="nonzero weight_decay"
        ),
        OptimizerInput(
            params=None,
            kwargs={"weight_decay": 0.1, "maximize": True},
            desc="maximize",
        ),
    ] + (cuda_supported_configs if "cuda" in str(device) else [])


def optim_error_inputs_func_adamax(device, dtype):
    error_inputs = get_error_inputs_for_all_optims(device, dtype)
    if str(device) == "cpu":
        error_inputs += [
            ErrorOptimizerInput(
                OptimizerInput(
                    params=None,
                    kwargs=dict(lr=1e-2, betas=(0.0, 1.0)),
                    desc="beta2 should be between 0 and 1",
                ),
                error_type=ValueError,
                error_regex="Invalid beta parameter at index 1: 1.0",
            ),
        ]
    return error_inputs


def optim_inputs_func_adamw(device):
    return optim_inputs_func_adam(device)


def optim_error_inputs_func_adamw(device, dtype):
    return optim_error_inputs_func_adam(device, dtype)


def optim_inputs_func_asgd(device):
    cuda_supported_configs = [
        OptimizerInput(params=None, kwargs={"capturable": True}, desc="capturable"),
        OptimizerInput(
            params=None,
            kwargs={"maximize": True, "capturable": True},
            desc="maximize, capturable",
        ),
        OptimizerInput(
            params=None,
            kwargs={"weight_decay": 0.1, "capturable": True},
            desc="weight_decay, capturable",
        ),
        OptimizerInput(
            params=None,
            kwargs={"weight_decay": 0.1, "maximize": True, "capturable": True},
            desc="maximize, weight_decay, capturable",
        ),
    ]
    return [
        OptimizerInput(params=None, kwargs={}, desc="default"),
        OptimizerInput(params=None, kwargs={"lr": 0.02}, desc="non-default lr"),
        OptimizerInput(params=None, kwargs={"t0": 100}, desc="t0"),
        OptimizerInput(params=None, kwargs={"maximize": True}, desc="maximize"),
        OptimizerInput(
            params=None, kwargs={"weight_decay": 0.1}, desc="nonzero weight_decay"
        ),
        OptimizerInput(
            params=None,
            kwargs={"weight_decay": 0.1, "maximize": True},
            desc="maximize, nonzero weight_decay",
        ),
    ] + (cuda_supported_configs if "cuda" in str(device) else [])


def optim_error_inputs_func_asgd(device, dtype):
    error_inputs = get_error_inputs_for_all_optims(device, dtype)
    if str(device) == "cpu":
        error_inputs += [
            ErrorOptimizerInput(
                OptimizerInput(
                    params=None,
                    kwargs=dict(lr=1e-2, weight_decay=-0.5),
                    desc="weight_decay should > 0",
                ),
                error_type=ValueError,
                error_regex="Invalid weight_decay value: -0.5",
            ),
        ]
    return error_inputs


def optim_inputs_func_lbfgs(device):
    return [
        OptimizerInput(params=None, kwargs={}, desc="default"),
        OptimizerInput(params=None, kwargs={"lr": 0.01}, desc="non-default lr"),
        OptimizerInput(
            params=None, kwargs={"tolerance_grad": 1e-6}, desc="tolerance_grad"
        ),
        OptimizerInput(
            params=None,
            kwargs={"line_search_fn": "strong_wolfe"},
            desc="strong_wolfe",
        ),
    ]


def optim_error_inputs_func_lbfgs(device, dtype):
    error_inputs = get_error_inputs_for_all_optims(device, dtype)
    return error_inputs


# Weird story bro, NAdam and RAdam do not have maximize.
def optim_inputs_func_nadam(device):
    cuda_supported_configs = [
        OptimizerInput(params=None, kwargs={"capturable": True}, desc="capturable"),
        OptimizerInput(
            params=None,
            kwargs={"weight_decay": 0.9, "momentum_decay": 6e-3, "capturable": True},
            desc="weight_decay, capturable",
        ),
        OptimizerInput(
            params=None,
            kwargs={
                "weight_decay": 0.9,
                "momentum_decay": 6e-3,
                "decoupled_weight_decay": True,
                "capturable": True,
            },
            desc="decoupled_weight_decay, capturable",
        ),
    ]
    return [
        OptimizerInput(params=None, kwargs={}, desc="default"),
        OptimizerInput(params=None, kwargs={"lr": 1e-3}, desc="non-default lr"),
        OptimizerInput(
            params=None,
            kwargs={"momentum_decay": 6e-3},
            desc="non-zero momentum_decay",
        ),
        OptimizerInput(
            params=None,
            kwargs={"weight_decay": 0.1, "momentum_decay": 6e-3},
            desc="weight_decay",
        ),
        OptimizerInput(
            params=None,
            kwargs={
                "weight_decay": 0.1,
                "momentum_decay": 6e-3,
                "decoupled_weight_decay": True,
            },
            desc="decoupled_weight_decay",
        ),
    ] + (cuda_supported_configs if "cuda" in str(device) else [])


def optim_error_inputs_func_nadam(device, dtype):
    error_inputs = get_error_inputs_for_all_optims(device, dtype)
    if str(device) == "cpu":
        error_inputs += [
            ErrorOptimizerInput(
                OptimizerInput(
                    params=None,
                    kwargs=dict(lr=1e-2, betas=(1.0, 0.0)),
                    desc="beta1 should be between 0 and 1",
                ),
                error_type=ValueError,
                error_regex="Invalid beta parameter at index 0: 1.0",
            ),
            ErrorOptimizerInput(
                OptimizerInput(
                    params=None,
                    kwargs=dict(lr=1e-2, momentum_decay=-0.2),
                    desc="momentum_decay should > 0",
                ),
                error_type=ValueError,
                error_regex="Invalid momentum_decay value: -0.2",
            ),
        ]
    return error_inputs


# Weird story bro, NAdam and RAdam do not have maximize.
def optim_inputs_func_radam(device=None):
    cuda_supported_configs = [
        OptimizerInput(params=None, kwargs={"capturable": True}, desc="capturable"),
        OptimizerInput(
            params=None,
            kwargs={
                "capturable": True,
                "weight_decay": 0.1,
            },
            desc="capturable, weight_decay",
        ),
        OptimizerInput(
            params=None,
            kwargs={
                "capturable": True,
                "weight_decay": 0.1,
                "decoupled_weight_decay": True,
            },
            desc="capturable, weight_decay, decoupled_weight_decay",
        ),
    ]
    return [
        OptimizerInput(params=None, kwargs={}, desc="default"),
        OptimizerInput(params=None, kwargs={"lr": 2e-3}, desc="non-default lr"),
        OptimizerInput(params=None, kwargs={"eps": 1e-6}, desc="non-default eps"),
        OptimizerInput(
            params=None, kwargs={"weight_decay": 0.1}, desc="nonzero weight_decay"
        ),
        OptimizerInput(
            params=None,
            kwargs={"weight_decay": 0.1, "decoupled_weight_decay": True},
            desc="decoupled_weight_decay",
        ),
    ] + (cuda_supported_configs if "cuda" in str(device) else [])


def optim_error_inputs_func_radam(device, dtype):
    error_inputs = get_error_inputs_for_all_optims(device, dtype)
    if str(device) == "cpu":
        error_inputs += [
            ErrorOptimizerInput(
                OptimizerInput(
                    params=None,
                    kwargs=dict(lr=1e-2, betas=(1.0, 0.0)),
                    desc="beta1 should be between 0 and 1",
                ),
                error_type=ValueError,
                error_regex="Invalid beta parameter at index 0: 1.0",
            ),
            ErrorOptimizerInput(
                OptimizerInput(
                    params=None,
                    kwargs=dict(lr=1e-2, weight_decay=-1),
                    desc="weight_decay should > 0",
                ),
                error_type=ValueError,
                error_regex="Invalid weight_decay value: -1",
            ),
        ]
    return error_inputs


def optim_inputs_func_rmsprop(device):
    return [
        OptimizerInput(params=None, kwargs={}, desc="default"),
        OptimizerInput(params=None, kwargs={"lr": 1e-3}, desc="non-default lr"),
        OptimizerInput(
            params=None, kwargs={"weight_decay": 0.1}, desc="nonzero weight_decay"
        ),
        OptimizerInput(
            params=None,
            kwargs={"weight_decay": 0.1, "centered": True},
            desc="centered",
        ),
        OptimizerInput(
            params=None,
            kwargs={"weight_decay": 0.1, "centered": True, "momentum": 0.1},
            desc="momentum",
        ),
        OptimizerInput(
            params=None,
            kwargs={
                "weight_decay": 0.1,
                "centered": True,
                "momentum": 0.1,
                "maximize": True,
            },
            desc="maximize",
        ),
    ]


def optim_error_inputs_func_rmsprop(device, dtype):
    error_inputs = get_error_inputs_for_all_optims(device, dtype)
    if str(device) == "cpu":
        error_inputs += [
            ErrorOptimizerInput(
                OptimizerInput(
                    params=None,
                    kwargs=dict(lr=1e-2, momentum=-1.0),
                    desc="momentum should be between 0 and 1",
                ),
                error_type=ValueError,
                error_regex="Invalid momentum value: -1.0",
            ),
        ]
    return error_inputs


def optim_inputs_func_rprop(device):
    return [
        OptimizerInput(params=None, kwargs={}, desc="default"),
        OptimizerInput(params=None, kwargs={"lr": 2e-4}, desc="non-default lr"),
        OptimizerInput(
            params=None, kwargs={"etas": (0.5, 1.5)}, desc="non-default etas"
        ),
        OptimizerInput(
            params=None,
            kwargs={"step_sizes": (2e-6, 100)},
            desc="non-default step_sizes",
        ),
        OptimizerInput(params=None, kwargs={"maximize": True}, desc="maximize"),
    ]


def optim_error_inputs_func_rprop(device, dtype):
    error_inputs = get_error_inputs_for_all_optims(device, dtype)
    if str(device) == "cpu":
        error_inputs += [
            ErrorOptimizerInput(
                OptimizerInput(
                    params=None,
                    kwargs=dict(lr=1e-2, etas=(1.0, 0.5)),
                    desc="0 < eta1 < 1 < eta2",
                ),
                error_type=ValueError,
                error_regex="Invalid eta values: 1.0, 0.5",
            ),
        ]
    return error_inputs


def optim_inputs_func_sgd(device):
    return [
        OptimizerInput(params=None, kwargs={}, desc="default"),
        OptimizerInput(params=None, kwargs={"lr": 1e-2}, desc="non-default lr"),
        OptimizerInput(params=None, kwargs={"momentum": 0.9}, desc="momentum"),
        OptimizerInput(
            params=None,
            kwargs={"momentum": 0.9, "dampening": 0.5},
            desc="dampening",
        ),
        OptimizerInput(
            params=None,
            kwargs={"momentum": 0.9, "weight_decay": 0.1},
            desc="non-zero weight_decay",
        ),
        OptimizerInput(
            params=None,
            kwargs={"momentum": 0.9, "nesterov": True, "weight_decay": 0.1},
            desc="nesterov",
        ),
        OptimizerInput(
            params=None,
            kwargs={"weight_decay": 0.1, "maximize": True},
            desc="maximize",
        ),
    ]


def optim_error_inputs_func_sgd(device, dtype):
    error_inputs = get_error_inputs_for_all_optims(device, dtype)
    if str(device) == "cpu":
        error_inputs += [
            ErrorOptimizerInput(
                OptimizerInput(
                    params=None,
                    kwargs=dict(lr=1e-2, momentum=-0.5),
                    desc="momentum should be between 0 and 1",
                ),
                error_type=ValueError,
                error_regex="Invalid momentum value: -0.5",
            ),
        ]
    return error_inputs


def optim_inputs_func_sparseadam(device):
    return [
        OptimizerInput(params=None, kwargs={}, desc="default"),
        OptimizerInput(
            params=None, kwargs={"lr": 0.01}, desc="non-default lr"
        ),  # TODO: Move out to testing in param_group?
        OptimizerInput(params=None, kwargs={"maximize": True}, desc="maximize"),
    ]


def optim_error_inputs_func_sparseadam(device, dtype):
    error_inputs = get_error_inputs_for_all_optims(device, dtype)

    if str(device) == "cpu":
        # SparseAdam raises a warning and not an error for the first entry. We
        # update it here:
        error_inputs[0].error_type = FutureWarning
        error_inputs[
            0
        ].error_regex = "Passing in a raw Tensor as ``params`` to SparseAdam"

        error_inputs += [
            ErrorOptimizerInput(
                OptimizerInput(
                    params=None,
                    kwargs=dict(lr=1e-2, betas=(1.0, 0.0)),
                    desc="beta1 should be between 0 and 1",
                ),
                error_type=ValueError,
                error_regex="Invalid beta parameter at index 0: 1.0",
            ),
            ErrorOptimizerInput(
                OptimizerInput(
                    params=[
                        torch.zeros(
                            3, layout=torch.sparse_coo, device=device, dtype=dtype
                        )
                    ],
                    kwargs={},
                    desc="dense params required",
                ),
                error_type=ValueError,
                error_regex="SparseAdam requires dense parameter tensors",
            ),
            ErrorOptimizerInput(
                OptimizerInput(
                    params=[
                        {
                            "params": [
                                torch.zeros(
                                    3,
                                    layout=torch.sparse_coo,
                                    device=device,
                                    dtype=dtype,
                                )
                            ]
                        }
                    ],
                    kwargs={},
                    desc="dense params required in param_groups",
                ),
                error_type=ValueError,
                error_regex="SparseAdam requires dense parameter tensors",
            ),
            ErrorOptimizerInput(
                OptimizerInput(
                    params=[torch.rand(2, 3, device=device, dtype=torch.complex64)],
                    kwargs=dict(),
                    desc="complex not supported",
                ),
                error_type=ValueError,
                error_regex="SparseAdam does not support complex parameters",
            ),
        ]
    return error_inputs


def _get_device_type(device: Union[str, torch.device]) -> str:
    # Returns the device type as a string, e.g., "cpu" or "cuda"
    if isinstance(device, torch.device):
        device = str(device.type)
    assert isinstance(device, str)
    return device.split(":")[0]


def _get_optim_inputs_including_global_cliquey_kwargs(
    device, dtype, optim_info, skip=()
) -> List[OptimizerInput]:
    """
    Return a list of all configs for a given optimizer as a list of OptimizerInputs,
    including configs that have supported global cliquey kwargs (foreach, fused,
    differentiable) based on optim_info.supported_impls.

    The configs (optim_inputs) returned by optim_info.optim_inputs_func(...)
    intentionally do NOT include global cliquey kwargs to give flexibility to tests.
    For example, testing correctness between toggling foreach on and off is now
    trivial. That said, we sometimes want to test for all possible configs on an
    optimizer including all supported flags, so this helper returns all optim inputs.
    """
    assert all(
        x in ["foreach", "fused", "differentiable"] for x in skip
    ), "skip must be a subset of ['foreach', 'fused', 'differentiable']"

    optim_inputs = optim_info.optim_inputs_func(device)

    supported_impls = tuple(
        x
        for x in optim_info.supported_impls
        if x not in skip
        and (
            _get_device_type(device) in _get_fused_kernels_supported_devices()
            or x != "fused"
        )
        and (
            _get_device_type(device) in _get_foreach_kernels_supported_devices()
            or x != "foreach"
        )
    )

    all_optim_inputs = []
    for optim_input in optim_inputs:
        # Add the base config where all the flags are False
        base_kwargs = deepcopy(optim_input.kwargs)
        if len(supported_impls) != 0:
            for flag in supported_impls:
                base_kwargs[flag] = False
            all_optim_inputs.append(
                OptimizerInput(params=None, kwargs=base_kwargs, desc=optim_input.desc)
            )
        else:
            all_optim_inputs.append(optim_input)
        # Add a config for when each of the global cliquey kwargs is True
        # Note that in [optimizer kwarg categories], these kwargs are mutually
        # exclusive, so we do not need to product them together.
        for flag in supported_impls:
            new_kwargs = deepcopy(base_kwargs)
            new_kwargs[flag] = True
            all_optim_inputs.append(
                OptimizerInput(
                    params=None, kwargs=new_kwargs, desc=f"{optim_input.desc} & {flag}"
                )
            )
    return all_optim_inputs


# Database of OptimizerInfo entries in alphabetical order.
optim_db: List[OptimizerInfo] = [
    OptimizerInfo(
        Adadelta,
        optim_inputs_func=optim_inputs_func_adadelta,
        optim_error_inputs_func=optim_error_inputs_func_adadelta,
        supported_impls=("foreach", "differentiable"),
        skips=(
            DecorateInfo(
                skipIfTorchDynamo(
                    "No closure handling, https://github.com/pytorch/pytorch/issues/116494"
                ),
                "TestOptimRenewed",
                "test_forloop_goes_right_direction",
            ),
            DecorateInfo(
                skipIfTorchDynamo(
                    "No closure handling, https://github.com/pytorch/pytorch/issues/116494"
                ),
                "TestOptimRenewed",
                "test_forloop_goes_right_direction_multigpu",
            ),
            DecorateInfo(
                skipIfTorchDynamo(
                    "See https://github.com/pytorch/pytorch/issues/115679"
                ),
                "TestOptimRenewed",
                "test_foreach_matches_forloop",
            ),
            DecorateInfo(
                skipIfTorchDynamo(
                    "Dynamo memory usage is flaky, see https://github.com/pytorch/pytorch/issues/116046"
                ),
                "TestOptimRenewed",
                "test_peak_memory_foreach",
            ),
            DecorateInfo(
                skipIfTorchDynamo(
                    "See https://github.com/pytorch/pytorch/issues/115679 and #116028"
                ),
                "TestOptimRenewed",
                "test_set_default_dtype_works_with_foreach",
            ),
            DecorateInfo(
                skipIfTorchDynamo(
                    "Accessing grad.real errors, see https://github.com/pytorch/pytorch/issues/117184"
                ),
                "TestOptimRenewed",
                "test_complex_2d",
            ),
            DecorateInfo(
                skipIfTorchDynamo(
                    "No closure handling, https://github.com/pytorch/pytorch/issues/116494"
                ),
                "TestOptimRenewed",
                "test_state_dict_deterministic",
            ),
            DecorateInfo(
                skipIfTorchDynamo(
                    "See https://github.com/pytorch/pytorch/issues/115679"
                ),
                "TestOptimRenewed",
                "test_state_dict_with_cuda_params",
            ),
            DecorateInfo(
                skipIfTorchDynamo(
                    "fails, https://github.com/pytorch/pytorch/issues/117165"
                ),
                "TestOptimRenewed",
                "test_deepcopy_copies_all_public_attrs",
            ),
            # Note on tolerances:
            # test_correctness_Adadelta_cuda_float32
            # Mismatched elements: 10 / 100 (10.0%)
            # Greatest absolute difference: 4.838220775127411e-05 at index (7, 4) (up to 1e-05 allowed)
            # Greatest relative difference: 0.007270356640219688 at index (7, 2) (up to 1e-05 allowed)
            # This is due to floating point ordering error + usage of sqrt
            DecorateInfo(
                toleranceOverride(
                    {
                        torch.float32: tol(
                            rtol=5.5e-4,
                            atol=5e-5,
                        )
                    }
                ),
                "CompiledOptimizerParityTests",
                "test_correctness",
            ),
        ),
    ),
    OptimizerInfo(
        Adagrad,
        optim_inputs_func=optim_inputs_func_adagrad,
        optim_error_inputs_func=optim_error_inputs_func_adagrad,
        supported_impls=("foreach", "differentiable"),
        supports_sparse_on=("cpu"),
        skips=(
            DecorateInfo(
                skipIfMps,  # addcdiv doesn't work for non-contiguous, see #118115
                "TestOptimRenewed",
                "test_forloop_goes_right_direction",
                active_if=lambda kwargs: not kwargs["contiguous"],
            ),
            DecorateInfo(
                skipIfTorchDynamo(
                    "No closure handling, https://github.com/pytorch/pytorch/issues/116494"
                ),
                "TestOptimRenewed",
                "test_forloop_goes_right_direction",
            ),
            DecorateInfo(
                skipIfTorchDynamo(
                    "No closure handling, https://github.com/pytorch/pytorch/issues/116494"
                ),
                "TestOptimRenewed",
                "test_forloop_goes_right_direction_multigpu",
            ),
            DecorateInfo(
                skipIfTorchDynamo(
                    "See https://github.com/pytorch/pytorch/issues/115607"
                ),
                "TestOptimRenewed",
                "test_foreach_matches_forloop",
            ),
            DecorateInfo(
                skipIfTorchDynamo(
                    "Dynamo memory usage is flaky, see https://github.com/pytorch/pytorch/issues/116046"
                ),
                "TestOptimRenewed",
                "test_peak_memory_foreach",
            ),
            DecorateInfo(
                skipIfTorchDynamo(
                    "See https://github.com/pytorch/pytorch/issues/115607 and #116028"
                ),
                "TestOptimRenewed",
                "test_set_default_dtype_works_with_foreach",
            ),
            DecorateInfo(
                skipIfTorchDynamo(
                    "Accessing grad.real errors, see https://github.com/pytorch/pytorch/issues/117184"
                ),
                "TestOptimRenewed",
                "test_complex_2d",
            ),
            DecorateInfo(
                skipIfTorchDynamo(
                    "No closure handling, https://github.com/pytorch/pytorch/issues/116494"
                ),
                "TestOptimRenewed",
                "test_state_dict_deterministic",
            ),
            DecorateInfo(
                skipIfTorchDynamo(
                    "fails, https://github.com/pytorch/pytorch/issues/117165"
                ),
                "TestOptimRenewed",
                "test_deepcopy_copies_all_public_attrs",
            ),
        ),
    ),
    OptimizerInfo(
        Adam,
        optim_inputs_func=optim_inputs_func_adam,
        optim_error_inputs_func=optim_error_inputs_func_adam,
        supported_impls=("foreach", "differentiable", "fused"),
        skips=(
            DecorateInfo(
                skipIfMps,  # addcdiv doesn't work for non-contiguous, see #118115
                "TestOptimRenewed",
                "test_forloop_goes_right_direction",
                active_if=lambda kwargs: not kwargs["contiguous"],
            ),
            DecorateInfo(
                skipIfTorchDynamo(
                    "No closure handling, https://github.com/pytorch/pytorch/issues/116494"
                ),
                "TestOptimRenewed",
                "test_forloop_goes_right_direction",
            ),
            DecorateInfo(
                skipIfTorchDynamo(
                    "No closure handling, https://github.com/pytorch/pytorch/issues/116494"
                ),
                "TestOptimRenewed",
                "test_forloop_goes_right_direction_multigpu",
            ),
            DecorateInfo(
                skipIfTorchDynamo(
                    "Errors w/ Global state changed, see https://github.com/pytorch/pytorch/issues/116028"
                ),
                "TestOptimRenewed",
                "test_set_default_dtype_works_with_foreach",
            ),
            DecorateInfo(
                skipIfTorchDynamo(
                    "Fixing #115607 should fix this test. fused is correct, but forloop is not."
                ),
                "TestOptimRenewed",
                "test_fused_matches_forloop",
            ),
            DecorateInfo(
                skipIfTorchDynamo(
                    "See https://github.com/pytorch/pytorch/issues/116046"
                ),
                "TestOptimRenewed",
                "test_peak_memory_foreach",
            ),
            DecorateInfo(
                skipIfTorchDynamo(
                    "Accessing grad.real errors, see https://github.com/pytorch/pytorch/issues/117184"
                ),
                "TestOptimRenewed",
                "test_complex_2d",
            ),
            DecorateInfo(
                skipIfTorchDynamo(
                    "No closure handling, https://github.com/pytorch/pytorch/issues/116494"
                ),
                "TestOptimRenewed",
                "test_state_dict_deterministic",
            ),
            DecorateInfo(
                skipIfTorchDynamo(
                    "fails, https://github.com/pytorch/pytorch/issues/117165"
                ),
                "TestOptimRenewed",
                "test_deepcopy_copies_all_public_attrs",
            ),
        ),
    ),
    OptimizerInfo(
        Adamax,
        optim_inputs_func=optim_inputs_func_adamax,
        optim_error_inputs_func=optim_error_inputs_func_adamax,
        supported_impls=("foreach", "differentiable"),
        skips=(
            DecorateInfo(
                skipIfMps,  # addcdiv doesn't work for non-contiguous, see #118115
                "TestOptimRenewed",
                "test_forloop_goes_right_direction",
                active_if=lambda kwargs: not kwargs["contiguous"],
            ),
            DecorateInfo(
                skipIfTorchDynamo(
                    "No closure handling, https://github.com/pytorch/pytorch/issues/116494"
                ),
                "TestOptimRenewed",
                "test_forloop_goes_right_direction",
            ),
            DecorateInfo(
                skipIfTorchDynamo(
                    "No closure handling, https://github.com/pytorch/pytorch/issues/116494"
                ),
                "TestOptimRenewed",
                "test_forloop_goes_right_direction_multigpu",
            ),
            DecorateInfo(
                skipIfTorchDynamo("Mismatched _foreach_addcdiv_ types, see #118159"),
                "TestOptimRenewed",
                "test_complex",
            ),
            DecorateInfo(
                skipIfTorchDynamo(
                    "See https://github.com/pytorch/pytorch/issues/115607"
                ),
                "TestOptimRenewed",
                "test_foreach_matches_forloop",
            ),
            DecorateInfo(
                skipIfTorchDynamo(
                    "See https://github.com/pytorch/pytorch/issues/115607 and #116028"
                ),
                "TestOptimRenewed",
                "test_set_default_dtype_works_with_foreach",
            ),
            DecorateInfo(
                skipIfTorchDynamo(
                    "See https://github.com/pytorch/pytorch/issues/116046"
                ),
                "TestOptimRenewed",
                "test_peak_memory_foreach",
            ),
            DecorateInfo(
                skipIfTorchDynamo(
                    "Accessing grad.real errors, see https://github.com/pytorch/pytorch/issues/117184"
                ),
                "TestOptimRenewed",
                "test_complex_2d",
            ),
            DecorateInfo(
                unittest.skip("Uses too much memory, even for H100, surprisingly."),
                "TestOptimRenewed",
                "test_foreach_large_tensor",
            ),
            DecorateInfo(
                skipIfTorchDynamo(
                    "No closure handling, https://github.com/pytorch/pytorch/issues/116494"
                ),
                "TestOptimRenewed",
                "test_state_dict_deterministic",
            ),
            DecorateInfo(
                skipIfTorchDynamo(
                    "fails, https://github.com/pytorch/pytorch/issues/117165"
                ),
                "TestOptimRenewed",
                "test_deepcopy_copies_all_public_attrs",
            ),
            DecorateInfo(
                skipIfTorchDynamo("cpu fails due to #115607"),
                "TestOptimRenewed",
                "test_can_load_older_state_dict",
                device_type="cpu",
            ),
            DecorateInfo(
                skipIfTorchDynamo(
                    "capturable path no longer called after hitting cache limit, see #121178"
                ),
                "TestOptimRenewed",
                "test_save_load_equality_with_weights_only",
            ),
            DecorateInfo(
                skipIfTorchDynamo(
                    "capturable path no longer called after hitting cache limit, see #121178"
                ),
                "TestOptimRenewed",
                "test_load_nontensor_step",
            ),
            DecorateInfo(
                skipIfTorchDynamo(
                    "capturable path no longer called after hitting cache limit, see #121178"
                ),
                "TestOptimRenewed",
                "test_param_groups_lr",
            ),
<<<<<<< HEAD
            DecorateInfo(
                skipIfTorchDynamo(
                    "Should be fixed by https://github.com/pytorch/pytorch/issues/117836"
                ),
                "TestOptimRenewed",
                "test_state_dict_with_cuda_params",
            ),
            DecorateInfo(
                skipIfTorchDynamo(
                    "Should be fixed by https://github.com/pytorch/pytorch/issues/117836"
                ),
                "TestOptimRenewed",
                "test_mixed_device_dtype",
            ),
            DecorateInfo(
                skipIfTorchDynamo(
                    "Should be fixed by https://github.com/pytorch/pytorch/issues/117836"
                ),
                "TestOptimRenewed",
                "test_step_post_hook",
            ),
            DecorateInfo(
                skipIfTorchDynamo(
                    "Should be fixed by https://github.com/pytorch/pytorch/issues/117836"
                ),
                "TestOptimRenewed",
                "test_step_pre_hook",
            ),
            DecorateInfo(
                skipIfTorchDynamo(
                    "Should be fixed by https://github.com/pytorch/pytorch/issues/117836"
                ),
                "TestOptimRenewed",
                "test_save_load_equality_with_weights_only",
            ),
            DecorateInfo(
                skipIfTorchDynamo(
                    "Should be fixed by https://github.com/pytorch/pytorch/issues/118230"
                ),
                "TestOptimRenewed",
                "test_step_all_hooks",
            ),
            DecorateInfo(
                requires_cuda,
                "CompiledOptimizerParityTests",
                "test_correctness",
                device_type="cuda",
            ),
=======
>>>>>>> 5b900745
        ),
    ),
    OptimizerInfo(
        AdamW,
        optim_inputs_func=optim_inputs_func_adamw,
        optim_error_inputs_func=optim_error_inputs_func_adamw,
        supported_impls=("foreach", "differentiable", "fused"),
        skips=(
            DecorateInfo(
                skipIfMps,  # addcdiv doesn't work for non-contiguous, see #118115
                "TestOptimRenewed",
                "test_forloop_goes_right_direction",
                active_if=lambda kwargs: not kwargs["contiguous"],
            ),
            DecorateInfo(
                skipIfTorchDynamo(
                    "No closure handling, https://github.com/pytorch/pytorch/issues/116494"
                ),
                "TestOptimRenewed",
                "test_forloop_goes_right_direction",
            ),
            DecorateInfo(
                skipIfTorchDynamo(
                    "No closure handling, https://github.com/pytorch/pytorch/issues/116494"
                ),
                "TestOptimRenewed",
                "test_forloop_goes_right_direction_multigpu",
            ),
            DecorateInfo(
                skipIfTorchDynamo(
                    "Errors w/ Global state changed, see https://github.com/pytorch/pytorch/issues/116028"
                ),
                "TestOptimRenewed",
                "test_set_default_dtype_works_with_foreach",
            ),
            DecorateInfo(
                skipIfTorchDynamo(
                    "Fixing #115607 should fix this test. fused is correct, but forloop is not."
                ),
                "TestOptimRenewed",
                "test_fused_matches_forloop",
            ),
            DecorateInfo(
                skipIfTorchDynamo(
                    "See https://github.com/pytorch/pytorch/issues/116046"
                ),
                "TestOptimRenewed",
                "test_peak_memory_foreach",
            ),
            DecorateInfo(
                skipIfTorchDynamo(
                    "Accessing grad.real errors, see https://github.com/pytorch/pytorch/issues/117184"
                ),
                "TestOptimRenewed",
                "test_complex_2d",
            ),
            DecorateInfo(
                skipIfTorchDynamo(
                    "No closure handling, https://github.com/pytorch/pytorch/issues/116494"
                ),
                "TestOptimRenewed",
                "test_state_dict_deterministic",
            ),
            DecorateInfo(
                skipIfTorchDynamo(
                    "fails, https://github.com/pytorch/pytorch/issues/117165"
                ),
                "TestOptimRenewed",
                "test_deepcopy_copies_all_public_attrs",
            ),
        ),
    ),
    OptimizerInfo(
        ASGD,
        optim_inputs_func=optim_inputs_func_asgd,
        optim_error_inputs_func=optim_error_inputs_func_asgd,
        supported_impls=("foreach", "differentiable"),
        skips=(
            DecorateInfo(
                skipIfTorchDynamo(
                    "No closure handling, https://github.com/pytorch/pytorch/issues/116494"
                ),
                "TestOptimRenewed",
                "test_forloop_goes_right_direction",
            ),
            DecorateInfo(
                skipIfTorchDynamo(
                    "No closure handling, https://github.com/pytorch/pytorch/issues/116494"
                ),
                "TestOptimRenewed",
                "test_forloop_goes_right_direction_multigpu",
            ),
            DecorateInfo(
                skipIfTorchDynamo(
                    "See discrepancy in https://github.com/pytorch/pytorch/issues/115607"
                ),
                "TestOptimRenewed",
                "test_foreach_matches_forloop",
            ),
            DecorateInfo(
                skipIfTorchDynamo(
                    "Dynamo memory usage is flaky, see https://github.com/pytorch/pytorch/issues/116046"
                ),
                "TestOptimRenewed",
                "test_peak_memory_foreach",
            ),
            DecorateInfo(
                skipIfTorchDynamo(
                    "Errors w/ Global state changed, see https://github.com/pytorch/pytorch/issues/116028"
                ),
                "TestOptimRenewed",
                "test_set_default_dtype_works_with_foreach",
            ),
            DecorateInfo(
                skipIfTorchDynamo(
                    "Accessing grad.real errors, see https://github.com/pytorch/pytorch/issues/117184"
                ),
                "TestOptimRenewed",
                "test_complex_2d",
            ),
            DecorateInfo(
                toleranceOverride(
                    {
                        torch.float32: tol(atol=1.5e-5, rtol=1e-5),
                    }
                ),
                "TestOptimRenewed",
                "test_step_is_noop_for_zero_grads",
            ),
            DecorateInfo(
                skipIfTorchDynamo(
                    "No closure handling, https://github.com/pytorch/pytorch/issues/116494"
                ),
                "TestOptimRenewed",
                "test_state_dict_deterministic",
            ),
            DecorateInfo(
                skipIfTorchDynamo(
                    "fails, https://github.com/pytorch/pytorch/issues/117165"
                ),
                "TestOptimRenewed",
                "test_deepcopy_copies_all_public_attrs",
            ),
        ),
    ),
    OptimizerInfo(
        LBFGS,
        optim_inputs_func=optim_inputs_func_lbfgs,
        optim_error_inputs_func=optim_error_inputs_func_lbfgs,
        supported_impls=(),
        step_requires_closure=True,
        supports_param_groups=False,
        supports_multiple_devices=False,
        skips=(
            # Fails on MacOS 13.2.1 in CI https://github.com/pytorch/pytorch/issues/117094
            DecorateInfo(
                skipIfMps, "TestOptimRenewed", "test_can_load_older_state_dict"
            ),
            DecorateInfo(
                skipIfTorchDynamo(
                    "fails, https://github.com/pytorch/pytorch/issues/117165"
                ),
                "TestOptimRenewed",
                "test_deepcopy_copies_all_public_attrs",
            ),
            DecorateInfo(
                unittest.skip("Does not support param groups"),
                "TestOptimRenewed",
                "test_param_groups_lr",
            ),
            DecorateInfo(
                unittest.skip("Does not support param groups"),
                "TestOptimRenewed",
                "test_param_groups_weight_decay",
            ),
            DecorateInfo(
                skipIfTorchDynamo(
                    "No closure handling, https://github.com/pytorch/pytorch/issues/116494"
                ),
                "TestOptimRenewed",
                "test_forloop_goes_right_direction",
            ),
            DecorateInfo(
                unittest.skip("LBFGS doesn't support multidevice"),
                "TestOptimRenewed",
                "test_forloop_goes_right_direction_multigpu",
            ),
        ),
    ),
    OptimizerInfo(
        NAdam,
        optim_inputs_func=optim_inputs_func_nadam,
        optim_error_inputs_func=optim_error_inputs_func_nadam,
        supported_impls=("foreach", "differentiable"),
        skips=(
            DecorateInfo(
                skipIfMps,  # addcdiv doesn't work for non-contiguous, see #118115
                "TestOptimRenewed",
                "test_forloop_goes_right_direction",
                active_if=lambda kwargs: not kwargs["contiguous"],
            ),
            DecorateInfo(
                skipIfTorchDynamo(
                    "No closure handling, https://github.com/pytorch/pytorch/issues/116494"
                ),
                "TestOptimRenewed",
                "test_forloop_goes_right_direction",
            ),
            DecorateInfo(
                skipIfTorchDynamo(
                    "No closure handling, https://github.com/pytorch/pytorch/issues/116494"
                ),
                "TestOptimRenewed",
                "test_forloop_goes_right_direction_multigpu",
            ),
            DecorateInfo(
                skipIfTorchDynamo(
                    "Errors w/ Global state changed, see https://github.com/pytorch/pytorch/issues/116028"
                ),
                "TestOptimRenewed",
                "test_set_default_dtype_works_with_foreach",
            ),
            DecorateInfo(
                skipIfTorchDynamo(
                    "See https://github.com/pytorch/pytorch/issues/116046"
                ),
                "TestOptimRenewed",
                "test_peak_memory_foreach",
            ),
            DecorateInfo(
                skipIfTorchDynamo(
                    "Accessing grad.real errors, see https://github.com/pytorch/pytorch/issues/117184"
                ),
                "TestOptimRenewed",
                "test_complex_2d",
            ),
            DecorateInfo(
                skipIfTorchDynamo(
                    "No closure handling, https://github.com/pytorch/pytorch/issues/116494"
                ),
                "TestOptimRenewed",
                "test_state_dict_deterministic",
            ),
            DecorateInfo(
                skipIfTorchDynamo(
                    "See https://github.com/pytorch/pytorch/issues/116499"
                ),
                "TestOptimRenewed",
                "test_can_load_older_state_dict",
                device_type="cuda",
            ),
            DecorateInfo(
                skipIfTorchDynamo(
                    "Errors, https://github.com/pytorch/pytorch/issues/117150"
                ),
                "TestOptimRenewed",
                "test_load_nontensor_step",
            ),
            DecorateInfo(
                skipIfTorchDynamo(
                    "Errors, see https://github.com/pytorch/pytorch/issues/117150"
                ),
                "TestOptimRenewed",
                "test_state_dict_with_cuda_params",
            ),
            DecorateInfo(
                skipIfTorchDynamo(
                    "fails, https://github.com/pytorch/pytorch/issues/117165"
                ),
                "TestOptimRenewed",
                "test_deepcopy_copies_all_public_attrs",
            ),
        ),
    ),
    OptimizerInfo(
        RAdam,
        optim_inputs_func=optim_inputs_func_radam,
        optim_error_inputs_func=optim_error_inputs_func_radam,
        supported_impls=("foreach", "differentiable"),
        skips=(
            DecorateInfo(
                skipIfTorchDynamo(
                    "No closure handling, https://github.com/pytorch/pytorch/issues/116494"
                ),
                "TestOptimRenewed",
                "test_forloop_goes_right_direction",
            ),
            DecorateInfo(
                skipIfTorchDynamo(
                    "No closure handling, https://github.com/pytorch/pytorch/issues/116494"
                ),
                "TestOptimRenewed",
                "test_forloop_goes_right_direction_multigpu",
            ),
            DecorateInfo(
                skipIfTorchDynamo(
                    "Dynamo memory usage is flaky, see https://github.com/pytorch/pytorch/issues/116046"
                ),
                "TestOptimRenewed",
                "test_peak_memory_foreach",
            ),
            DecorateInfo(
                skipIfTorchDynamo(
                    "Errors w/ Global state changed, see https://github.com/pytorch/pytorch/issues/116028"
                ),
                "TestOptimRenewed",
                "test_set_default_dtype_works_with_foreach",
            ),
            DecorateInfo(
                skipIfTorchDynamo(
                    "Accessing grad.real errors, see https://github.com/pytorch/pytorch/issues/117184"
                ),
                "TestOptimRenewed",
                "test_complex_2d",
            ),
            DecorateInfo(
                skipIfTorchDynamo(
                    "fails, https://github.com/pytorch/pytorch/issues/117165"
                ),
                "TestOptimRenewed",
                "test_deepcopy_copies_all_public_attrs",
            ),
            DecorateInfo(
                skipIfTorchDynamo(
                    "See https://github.com/pytorch/pytorch/issues/115607"
                ),
                "TestOptimRenewed",
                "test_foreach_matches_forloop",
            ),
            DecorateInfo(
                toleranceOverride(
                    {
                        # previously atol=1e-7, rtol=1e-7
                        torch.float64: tol(atol=1.5e-7, rtol=1.1e-7)
                    }
                ),
                "TestOptimRenewed",
                "test_foreach_matches_forloop",
            ),
            DecorateInfo(
                skipIfTorchDynamo(
                    "See https://github.com/pytorch/pytorch/issues/116494"
                ),
                "TestOptimRenewed",
                "test_state_dict_deterministic",
            ),
            DecorateInfo(
                skipIfTorchDynamo(
                    "Should be fixed by https://github.com/pytorch/pytorch/issues/115607"
                ),
                "TestOptimRenewed",
                "test_can_load_older_state_dict",
                device_type="cpu",
            ),
<<<<<<< HEAD
            DecorateInfo(
                toleranceOverride(
                    {  # previously atol=5-05, rtol=0.001, https://github.com/pytorch/pytorch/issues/116202
                        torch.float32: tol(atol=5e-04, rtol=0.01),
                    }
                ),
                "TestOptimRenewed",
                "test_mixed_device_dtype",
                active_if=TEST_WITH_TORCHDYNAMO,
            ),
            DecorateInfo(
                skipIfTorchDynamo(
                    "Should be fixed by https://github.com/pytorch/pytorch/issues/118230"
                ),
                "TestOptimRenewed",
                "test_complex",
            ),
            DecorateInfo(
                skipIfTorchDynamo(
                    "Should be fixed by https://github.com/pytorch/pytorch/issues/118230"
                ),
                "TestOptimRenewed",
                "test_step_is_noop_for_zero_grads",
            ),
            DecorateInfo(
                skipIfTorchDynamo(
                    "Should be fixed by https://github.com/pytorch/pytorch/issues/118230"
                ),
                "TestOptimRenewed",
                "test_step_is_noop_when_params_have_no_grad",
            ),
            DecorateInfo(
                skipIfTorchDynamo(
                    "Should be fixed by https://github.com/pytorch/pytorch/issues/118230"
                ),
                "TestOptimRenewed",
                "test_load_nontensor_step",
            ),
            DecorateInfo(
                skipIfTorchDynamo(
                    "Should be fixed by https://github.com/pytorch/pytorch/issues/118230"
                ),
                "TestOptimRenewed",
                "test_param_groups_weight_decay",
            ),
            DecorateInfo(
                skipIfTorchDynamo(
                    "Should be fixed by https://github.com/pytorch/pytorch/issues/118230"
                ),
                "TestOptimRenewed",
                "test_param_groups_lr",
            ),
            DecorateInfo(
                skipIfTorchDynamo(
                    "Should be fixed by https://github.com/pytorch/pytorch/issues/118230"
                ),
                "TestOptimRenewed",
                "test_state_dict_with_cuda_params",
            ),
            DecorateInfo(
                skipIfTorchDynamo(
                    "Should be fixed by https://github.com/pytorch/pytorch/issues/118230"
                ),
                "TestOptimRenewed",
                "test_mixed_device_dtype",
            ),
            DecorateInfo(
                skipIfTorchDynamo(
                    "Should be fixed by https://github.com/pytorch/pytorch/issues/118230"
                ),
                "TestOptimRenewed",
                "test_step_post_hook",
            ),
            DecorateInfo(
                skipIfTorchDynamo(
                    "Should be fixed by https://github.com/pytorch/pytorch/issues/118230"
                ),
                "TestOptimRenewed",
                "test_step_pre_hook",
            ),
            DecorateInfo(
                skipIfTorchDynamo(
                    "Should be fixed by https://github.com/pytorch/pytorch/issues/118230"
                ),
                "TestOptimRenewed",
                "test_step_all_hooks",
            ),
            DecorateInfo(
                skipIfTorchDynamo(
                    "Should be fixed by https://github.com/pytorch/pytorch/issues/118230"
                ),
                "TestOptimRenewed",
                "test_save_load_equality_with_weights_only",
            ),
=======
>>>>>>> 5b900745
        ),
    ),
    OptimizerInfo(
        RMSprop,
        optim_inputs_func=optim_inputs_func_rmsprop,
        optim_error_inputs_func=optim_error_inputs_func_rmsprop,
        supported_impls=("foreach", "differentiable"),
        skips=(
            DecorateInfo(
                skipIfMps,  # addcdiv doesn't work for non-contiguous, see #118115
                "TestOptimRenewed",
                "test_forloop_goes_right_direction",
                active_if=lambda kwargs: not kwargs["contiguous"],
            ),
            DecorateInfo(
                skipIfTorchDynamo(
                    "No closure handling, https://github.com/pytorch/pytorch/issues/116494"
                ),
                "TestOptimRenewed",
                "test_forloop_goes_right_direction",
            ),
            DecorateInfo(
                skipIfTorchDynamo(
                    "No closure handling, https://github.com/pytorch/pytorch/issues/116494"
                ),
                "TestOptimRenewed",
                "test_forloop_goes_right_direction_multigpu",
            ),
            DecorateInfo(
                skipIfTorchDynamo(
                    "See https://github.com/pytorch/pytorch/issues/115679"
                ),
                "TestOptimRenewed",
                "test_foreach_matches_forloop",
            ),
            DecorateInfo(
                skipIfTorchDynamo(
                    "Dynamo memory usage is flaky, see https://github.com/pytorch/pytorch/issues/116046"
                ),
                "TestOptimRenewed",
                "test_peak_memory_foreach",
            ),
            DecorateInfo(
                skipIfTorchDynamo(
                    "See https://github.com/pytorch/pytorch/issues/115679 and #116028"
                ),
                "TestOptimRenewed",
                "test_set_default_dtype_works_with_foreach",
            ),
            DecorateInfo(
                skipIfTorchDynamo(
                    "Accessing grad.real errors, see https://github.com/pytorch/pytorch/issues/117184"
                ),
                "TestOptimRenewed",
                "test_complex_2d",
            ),
            DecorateInfo(
                toleranceOverride(
                    {  # previously atol=5-05, rtol=0.001, https://github.com/pytorch/pytorch/issues/116202
                        torch.float32: tol(atol=5e-04, rtol=0.01),
                    }
                ),
                "TestOptimRenewed",
                "test_mixed_device_dtype",
                active_if=TEST_WITH_TORCHDYNAMO,
            ),
            DecorateInfo(
                skipIfTorchDynamo(
                    "No closure handling, https://github.com/pytorch/pytorch/issues/116494"
                ),
                "TestOptimRenewed",
                "test_state_dict_deterministic",
            ),
            DecorateInfo(
                skipIfTorchDynamo(
                    "See https://github.com/pytorch/pytorch/issues/115679"
                ),
                "TestOptimRenewed",
                "test_state_dict_with_cuda_params",
            ),
            DecorateInfo(
                skipIfTorchDynamo(
                    "fails, https://github.com/pytorch/pytorch/issues/117165"
                ),
                "TestOptimRenewed",
                "test_deepcopy_copies_all_public_attrs",
            ),
        ),
    ),
    OptimizerInfo(
        Rprop,
        optim_inputs_func=optim_inputs_func_rprop,
        optim_error_inputs_func=optim_error_inputs_func_rprop,
        supported_impls=("foreach", "differentiable"),
        skips=(
            DecorateInfo(
                skipIfMps,  # Rprop doesn't update for non-contiguous, see #118117
                "TestOptimRenewed",
                "test_forloop_goes_right_direction",
                active_if=lambda kwargs: not kwargs["contiguous"],
            ),
            DecorateInfo(
                skipIfTorchDynamo(
                    "No closure handling, https://github.com/pytorch/pytorch/issues/116494"
                ),
                "TestOptimRenewed",
                "test_forloop_goes_right_direction",
            ),
            DecorateInfo(
                skipIfTorchDynamo(
                    "No closure handling, https://github.com/pytorch/pytorch/issues/116494"
                ),
                "TestOptimRenewed",
                "test_forloop_goes_right_direction_multigpu",
            ),
            DecorateInfo(
                skipIfTorchDynamo(
                    "See https://github.com/pytorch/pytorch/issues/115679"
                ),
                "TestOptimRenewed",
                "test_foreach_matches_forloop",
            ),
            DecorateInfo(
                skipIfTorchDynamo(
                    "Dynamo memory usage is flaky, see https://github.com/pytorch/pytorch/issues/116046"
                ),
                "TestOptimRenewed",
                "test_peak_memory_foreach",
            ),
            DecorateInfo(
                skipIfTorchDynamo(
                    "See https://github.com/pytorch/pytorch/issues/115679 and #116028"
                ),
                "TestOptimRenewed",
                "test_set_default_dtype_works_with_foreach",
            ),
            DecorateInfo(
                skipIfTorchDynamo(
                    "Accessing grad.real errors, see https://github.com/pytorch/pytorch/issues/117184"
                ),
                "TestOptimRenewed",
                "test_complex_2d",
            ),
            DecorateInfo(
                skipIfTorchDynamo(
                    "No closure handling, https://github.com/pytorch/pytorch/issues/116494"
                ),
                "TestOptimRenewed",
                "test_state_dict_deterministic",
            ),
            DecorateInfo(
                skipIfTorchDynamo(
                    "See https://github.com/pytorch/pytorch/issues/115679"
                ),
                "TestOptimRenewed",
                "test_state_dict_with_cuda_params",
            ),
            DecorateInfo(
                skipIfTorchDynamo(
                    "fails, https://github.com/pytorch/pytorch/issues/117165"
                ),
                "TestOptimRenewed",
                "test_deepcopy_copies_all_public_attrs",
            ),
        ),
    ),
    OptimizerInfo(
        SGD,
        optim_inputs_func=optim_inputs_func_sgd,
        optim_error_inputs_func=optim_error_inputs_func_sgd,
        supported_impls=("foreach", "differentiable", "fused"),
        supports_sparse_on=("cpu", "cuda"),
        skips=(
            DecorateInfo(
                skipIfTorchDynamo(
                    "No closure handling, https://github.com/pytorch/pytorch/issues/116494"
                ),
                "TestOptimRenewed",
                "test_forloop_goes_right_direction",
            ),
            DecorateInfo(
                skipIfTorchDynamo(
                    "No closure handling, https://github.com/pytorch/pytorch/issues/116494"
                ),
                "TestOptimRenewed",
                "test_forloop_goes_right_direction_multigpu",
            ),
            DecorateInfo(
                skipIfTorchDynamo(
                    "Dynamo memory usage is flaky, see https://github.com/pytorch/pytorch/issues/116046"
                ),
                "TestOptimRenewed",
                "test_peak_memory_foreach",
            ),
            DecorateInfo(
                skipIfTorchDynamo(
                    "Errors w/ Global state changed, see https://github.com/pytorch/pytorch/issues/116028"
                ),
                "TestOptimRenewed",
                "test_set_default_dtype_works_with_foreach",
            ),
            DecorateInfo(
                skipIfTorchDynamo(
                    "Accessing grad.real errors, see https://github.com/pytorch/pytorch/issues/117184"
                ),
                "TestOptimRenewed",
                "test_complex_2d",
            ),
            DecorateInfo(
                toleranceOverride(
                    {  # previously atol=5-05, rtol=0.001, https://github.com/pytorch/pytorch/issues/116202
                        torch.float32: tol(atol=5e-04, rtol=0.007),
                    }
                ),
                "TestOptimRenewed",
                "test_mixed_device_dtype",
                active_if=TEST_WITH_TORCHDYNAMO,
            ),
            DecorateInfo(
                skipIfTorchDynamo(
                    "Errors with list out of range, see https://github.com/pytorch/pytorch/issues/116061"
                ),
                "TestOptimRenewed",
                "test_step_is_noop_for_zero_grads",
                device_type="cpu",
            ),
            DecorateInfo(
                skipIfTorchDynamo(
                    "No closure handling, https://github.com/pytorch/pytorch/issues/116494"
                ),
                "TestOptimRenewed",
                "test_state_dict_deterministic",
            ),
            DecorateInfo(
                skipIfTorchDynamo(
                    "Errors with list out of range, see https://github.com/pytorch/pytorch/issues/116061"
                ),
                "TestOptimRenewed",
                "test_param_groups_weight_decay",
                device_type="cpu",
            ),
            DecorateInfo(
                skipIfTorchDynamo(
                    "Errors with list out of range, see https://github.com/pytorch/pytorch/issues/116061"
                ),
                "TestOptimRenewed",
                "test_param_groups_lr",
                device_type="cpu",
            ),
            DecorateInfo(
                skipIfTorchDynamo(
                    "Errors with list out of range, see https://github.com/pytorch/pytorch/issues/116061"
                ),
                "TestOptimRenewed",
                "test_load_nontensor_step",
                device_type="cpu",
            ),
            DecorateInfo(
                skipIfTorchDynamo(
                    "momentum_buffer inconsistency, https://github.com/pytorch/pytorch/issues/117147"
                ),
                "TestOptimRenewed",
                "test_state_dict_with_cuda_params",
            ),
            DecorateInfo(
                skipIfTorchDynamo(
                    "fails, https://github.com/pytorch/pytorch/issues/117165"
                ),
                "TestOptimRenewed",
                "test_deepcopy_copies_all_public_attrs",
            ),
        ),
    ),
    OptimizerInfo(
        SparseAdam,
        optim_inputs_func=optim_inputs_func_sparseadam,
        optim_error_inputs_func=optim_error_inputs_func_sparseadam,
        supported_impls=(),
        only_supports_sparse_grads=True,
        supports_complex=False,  # Missing complex support, see #118153
        skips=(
            DecorateInfo(
                skipIfMps,  # SparseAdam does not support MPS
                "TestOptimRenewed",
            ),
            DecorateInfo(
                unittest.skip(
                    "SparseAdam does not support dense gradients, see #116507"
                ),
                "TestOptimRenewed",
                "test_state_dict_deterministic",
            ),
            DecorateInfo(
                skipIfTorchDynamo("cannot call to_sparse on p.grad, see #117184"),
                "TestOptimRenewed",
                "test_param_groups_lr",
            ),
            DecorateInfo(
                unittest.skip(
                    "SparseAdam does not support dense gradients, see #116507"
                ),
                "TestOptimRenewed",
                "test_can_load_older_state_dict",
            ),
            DecorateInfo(
                skipIfTorchDynamo("cannot call to_sparse on p.grad, see #117184"),
                "TestOptimRenewed",
                "test_load_nontensor_step",
            ),
            DecorateInfo(
                skipIfTorchDynamo("cannot call to_sparse on p.grad, see #117184"),
                "TestOptimRenewed",
                "test_forloop_goes_right_direction",
            ),
            DecorateInfo(
                skipIfTorchDynamo("cannot call to_sparse on p.grad, see #117184"),
                "TestOptimRenewed",
                "test_forloop_goes_right_direction_multigpu",
            ),
            DecorateInfo(
                skipIfTorchDynamo("cannot call to_sparse on p.grad, see #117184"),
                "TestOptimRenewed",
                "test_state_dict_with_cuda_params",
            ),
            DecorateInfo(
                skipIfTorchDynamo("cannot call to_sparse on p.grad, see #117184"),
                "TestOptimRenewed",
                "test_deepcopy_copies_all_public_attrs",
            ),
        ),
    ),
]


class TensorTracker:
    """
    A utility to track tensor clones in a list, with the expectation of popping them later (in
    order) to make fair comparisons between two multi-step computation. The intended use case is
    usually when comparing two supposed equal computations, such as an optimizer step that each
    individually consists of multiple steps, where numerical deviation could multiply.

    The goal is to be able to compare and align numbers at every milestone so as to minimize
    numerical discrepancies, and so when the test fails, it is likely a real problem.
    """

    def __init__(self):
        self.tensors = []

    def add(self, tensor):
        """
        Add a clone().detach()'d version of the tensor
        """
        self.tensors.append(tensor.clone().detach())

    # pops from beginning, like a queue and not a stack!
    def pop_check_set(self, tensor_to_set, testcase):
        """
        Pop the first element in the tensor tracker, assert equality between the popped tensor and
        the input tensor, and then set the input tensor to have the same values as the popped tensor
        (with copy_).
        """
        testcase.assertGreater(len(self.tensors), 0, "no tensors to pop")
        ref = self.tensors.pop(0)

        testcase.assertTrue(isinstance(ref, Tensor), f"{type(ref)=}")
        testcase.assertEqual(tensor_to_set, ref)

        with torch.no_grad():
            tensor_to_set.copy_(ref)

    def all_popped(self):
        return len(self.tensors) == 0<|MERGE_RESOLUTION|>--- conflicted
+++ resolved
@@ -1305,57 +1305,6 @@
                 "TestOptimRenewed",
                 "test_param_groups_lr",
             ),
-<<<<<<< HEAD
-            DecorateInfo(
-                skipIfTorchDynamo(
-                    "Should be fixed by https://github.com/pytorch/pytorch/issues/117836"
-                ),
-                "TestOptimRenewed",
-                "test_state_dict_with_cuda_params",
-            ),
-            DecorateInfo(
-                skipIfTorchDynamo(
-                    "Should be fixed by https://github.com/pytorch/pytorch/issues/117836"
-                ),
-                "TestOptimRenewed",
-                "test_mixed_device_dtype",
-            ),
-            DecorateInfo(
-                skipIfTorchDynamo(
-                    "Should be fixed by https://github.com/pytorch/pytorch/issues/117836"
-                ),
-                "TestOptimRenewed",
-                "test_step_post_hook",
-            ),
-            DecorateInfo(
-                skipIfTorchDynamo(
-                    "Should be fixed by https://github.com/pytorch/pytorch/issues/117836"
-                ),
-                "TestOptimRenewed",
-                "test_step_pre_hook",
-            ),
-            DecorateInfo(
-                skipIfTorchDynamo(
-                    "Should be fixed by https://github.com/pytorch/pytorch/issues/117836"
-                ),
-                "TestOptimRenewed",
-                "test_save_load_equality_with_weights_only",
-            ),
-            DecorateInfo(
-                skipIfTorchDynamo(
-                    "Should be fixed by https://github.com/pytorch/pytorch/issues/118230"
-                ),
-                "TestOptimRenewed",
-                "test_step_all_hooks",
-            ),
-            DecorateInfo(
-                requires_cuda,
-                "CompiledOptimizerParityTests",
-                "test_correctness",
-                device_type="cuda",
-            ),
-=======
->>>>>>> 5b900745
         ),
     ),
     OptimizerInfo(
@@ -1710,103 +1659,6 @@
                 "test_can_load_older_state_dict",
                 device_type="cpu",
             ),
-<<<<<<< HEAD
-            DecorateInfo(
-                toleranceOverride(
-                    {  # previously atol=5-05, rtol=0.001, https://github.com/pytorch/pytorch/issues/116202
-                        torch.float32: tol(atol=5e-04, rtol=0.01),
-                    }
-                ),
-                "TestOptimRenewed",
-                "test_mixed_device_dtype",
-                active_if=TEST_WITH_TORCHDYNAMO,
-            ),
-            DecorateInfo(
-                skipIfTorchDynamo(
-                    "Should be fixed by https://github.com/pytorch/pytorch/issues/118230"
-                ),
-                "TestOptimRenewed",
-                "test_complex",
-            ),
-            DecorateInfo(
-                skipIfTorchDynamo(
-                    "Should be fixed by https://github.com/pytorch/pytorch/issues/118230"
-                ),
-                "TestOptimRenewed",
-                "test_step_is_noop_for_zero_grads",
-            ),
-            DecorateInfo(
-                skipIfTorchDynamo(
-                    "Should be fixed by https://github.com/pytorch/pytorch/issues/118230"
-                ),
-                "TestOptimRenewed",
-                "test_step_is_noop_when_params_have_no_grad",
-            ),
-            DecorateInfo(
-                skipIfTorchDynamo(
-                    "Should be fixed by https://github.com/pytorch/pytorch/issues/118230"
-                ),
-                "TestOptimRenewed",
-                "test_load_nontensor_step",
-            ),
-            DecorateInfo(
-                skipIfTorchDynamo(
-                    "Should be fixed by https://github.com/pytorch/pytorch/issues/118230"
-                ),
-                "TestOptimRenewed",
-                "test_param_groups_weight_decay",
-            ),
-            DecorateInfo(
-                skipIfTorchDynamo(
-                    "Should be fixed by https://github.com/pytorch/pytorch/issues/118230"
-                ),
-                "TestOptimRenewed",
-                "test_param_groups_lr",
-            ),
-            DecorateInfo(
-                skipIfTorchDynamo(
-                    "Should be fixed by https://github.com/pytorch/pytorch/issues/118230"
-                ),
-                "TestOptimRenewed",
-                "test_state_dict_with_cuda_params",
-            ),
-            DecorateInfo(
-                skipIfTorchDynamo(
-                    "Should be fixed by https://github.com/pytorch/pytorch/issues/118230"
-                ),
-                "TestOptimRenewed",
-                "test_mixed_device_dtype",
-            ),
-            DecorateInfo(
-                skipIfTorchDynamo(
-                    "Should be fixed by https://github.com/pytorch/pytorch/issues/118230"
-                ),
-                "TestOptimRenewed",
-                "test_step_post_hook",
-            ),
-            DecorateInfo(
-                skipIfTorchDynamo(
-                    "Should be fixed by https://github.com/pytorch/pytorch/issues/118230"
-                ),
-                "TestOptimRenewed",
-                "test_step_pre_hook",
-            ),
-            DecorateInfo(
-                skipIfTorchDynamo(
-                    "Should be fixed by https://github.com/pytorch/pytorch/issues/118230"
-                ),
-                "TestOptimRenewed",
-                "test_step_all_hooks",
-            ),
-            DecorateInfo(
-                skipIfTorchDynamo(
-                    "Should be fixed by https://github.com/pytorch/pytorch/issues/118230"
-                ),
-                "TestOptimRenewed",
-                "test_save_load_equality_with_weights_only",
-            ),
-=======
->>>>>>> 5b900745
         ),
     ),
     OptimizerInfo(
