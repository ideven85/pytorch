--- conflicted
+++ resolved
@@ -596,13 +596,9 @@
         )
         global_state["grad_enabled"] = (torch.set_grad_enabled, torch.is_grad_enabled())
 
-<<<<<<< HEAD
-        def autocast_specific_backend(device_type: str, func: Callable):
-=======
         def autocast_specific_backend(
             device_type: str, func: Callable[[str, Any], None]
         ):
->>>>>>> 934294cf
             def decorator(value):
                 return func(device_type, value)
 
