--- conflicted
+++ resolved
@@ -269,12 +269,9 @@
     register_interface_for_device("cuda", CudaInterface)
     for i in range(torch.cuda.device_count()):
         register_interface_for_device(f"cuda:{i}", CudaInterface)
-<<<<<<< HEAD
-=======
 
     register_interface_for_device("xpu", XpuInterface)
     for i in range(torch.xpu.device_count()):
         register_interface_for_device(f"xpu:{i}", XpuInterface)
 
->>>>>>> b279034e
     _device_initialized = True