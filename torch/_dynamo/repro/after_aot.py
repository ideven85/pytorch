import argparse
import copy
import functools
import io
import logging
import os
import shutil
import subprocess
import sys
import textwrap
import uuid
from importlib import import_module
from tempfile import TemporaryFile
from typing import Any, Callable, Dict, Union

import torch
import torch.fx as fx
import torch.nn as nn
from torch._dynamo.debug_utils import (
    _cuda_system_info_comment,
    AccuracyError,
    backend_accuracy_fails,
    BuckTargetWriter,
    cast_to_fp64,
    extra_imports,
    generate_config_string,
    helper_for_dump_minify,
    InputReader,
    InputWriter,
    MAX_CONSTANT_NUMEL_INLINE,
    minifier_dir,
    NNModuleToString,
    NopInputReader,
    same_two_models,
)
from torch._dynamo.utils import clone_inputs, counters, same
from torch.fx.experimental.proxy_tensor import make_fx
from torch.fx.experimental.symbolic_shapes import (
    fx_placeholder_targets,
    has_free_symbols,
)
from torch.hub import tqdm

from .. import config

log = logging.getLogger(__name__)


inductor_config = import_module("torch._inductor.config")
use_buck = inductor_config.is_fbcode()

# ~~~~~~~~~~~~~~~~~~~~~~~~~~~~~~~~~~~~~~~~~~~~~~~~~~~~~~~~~~~~~~~~~~~ #
#                           MAIN ENTRY POINT
# ~~~~~~~~~~~~~~~~~~~~~~~~~~~~~~~~~~~~~~~~~~~~~~~~~~~~~~~~~~~~~~~~~~~ #


def wrap_compiler_debug(unconfigured_compiler_fn, compiler_name: str):
    """
    Minifier for Fx Graph modules after Aot Autograd has finished. We wrap both
    forward and backward call separately with the backend compiler_fn - like
    inductor or nvfuser. Intercepting after Aot Autograd presents neat
    abstraction, where all the params are lifted as graph inputs, making it easy
    to save the graph as a string.
    """

    @functools.wraps(unconfigured_compiler_fn)
    def debug_wrapper(gm, example_inputs, **kwargs):
        from torch._subclasses import FakeTensorMode

        compiler_fn = functools.partial(unconfigured_compiler_fn, **kwargs)

        from torch._functorch.aot_autograd import get_aot_graph_name

        graph_name = get_aot_graph_name()

        # TODO: why do we need to deepcopy the original graph?
        orig_graph = copy.deepcopy(gm.graph)
        assert config.repro_after in ("dynamo", "aot", None)

        try:
            # Call the compiler_fn - which is either aot_autograd or inductor
            # with fake inputs
            inner_compiled_fn = compiler_fn(gm, example_inputs)
        except Exception as e:
            # TODO: Failures here are troublesome because no real inputs,
            # need a different serialization strategy
            if config.repro_after == "aot":
                if config.repro_level == 1:
                    dump_compiler_graph_state(
                        fx.GraphModule(gm, orig_graph),
                        example_inputs,
                        compiler_name,
                    )
                elif config.repro_level == 2:
                    dump_to_minify(
                        fx.GraphModule(gm, orig_graph),
                        example_inputs,
                        compiler_name,
                    )
                log.error("CompilerError")
            raise

        # We may run regular PyTorch compute that may trigger Dynamo, do NOT
        # recursively attempt to accuracy minify in that case!
        def deferred_for_real_inputs(real_inputs):
            # This is a bit obscure: if we recursively try to accuracy minify
            # the SAME function, this would trigger.  But most of the time
            # we should never hit this branch
            if config.repro_after != "aot":
                return inner_compiled_fn(real_inputs)
            with config.patch(repro_after=None):
                return inner_debug_fn(real_inputs)

        def inner_debug_fn(real_inputs):
            """
            Aot Autograd fw_compiler and bw_compiler can have fake tensors. So,
            example_inputs can be fake tensors. We can call compiler_fn (which is
            inductor or nvfuser) with fake tensors but the actually compiled_fn
            should be called with real tensors. Therefore, the actual invocation
            is deferred.
            """
            # Copy the tensor attrs like shape, stride etc by converting to Fake Tensor
            # because inductor clears the tensor list in its codegen. And example_inputs
            # are available only for the first invocation.
            fake_mode = FakeTensorMode()
            copy_tensor_attrs = [
                fake_mode.from_tensor(x) if isinstance(x, torch.Tensor) else x
                for x in real_inputs
            ]
            if config.repro_level == 3:
                # Always dump the original module in case we have segfaults
                dump_to_minify(
                    fx.GraphModule(gm, orig_graph), real_inputs, compiler_name
                )

            if config.repro_level == 4:
                if compiler_name != "inductor":
                    raise NotImplementedError(
                        "Accuracy minification is supported for inductor only"
                    )
                failed = not same_two_models(
                    gm,
                    inner_compiled_fn,
                    real_inputs,
                    only_fwd=True,
                    ignore_non_fp=config.repro_ignore_non_fp,
                )

                if failed:
                    log.warning(
                        "Accuracy failed for the AOT Autograd graph %s", graph_name
                    )
                    dump_compiler_graph_state(
                        fx.GraphModule(gm, orig_graph),
                        real_inputs,
                        f"{compiler_name}_accuracy",
                    )
                    dump_to_minify(
                        fx.GraphModule(gm, orig_graph),
                        real_inputs,
                        f"{compiler_name}_accuracy",
                    )
                    raise AccuracyError("Bad accuracy detected")
                else:
                    # Call the compiled function with real inputs
                    return inner_compiled_fn(real_inputs)
            else:
                try:
                    # Call the compiled function with real inputs
                    out = inner_compiled_fn(real_inputs)
                    # sync cuda kernels to ensure IMA detection
                    for arg in example_inputs:
                        if isinstance(arg, torch.Tensor) and arg.is_cuda:
                            torch.cuda.synchronize()
                            break
                    return out
                except Exception as e:
                    if config.repro_level == 1:
                        dump_compiler_graph_state(
                            fx.GraphModule(gm, orig_graph),
                            copy_tensor_attrs,
                            compiler_name,
                        )
                    elif config.repro_level == 2:
                        dump_to_minify(
                            fx.GraphModule(gm, orig_graph),
                            copy_tensor_attrs,
                            compiler_name,
                        )
                    raise

        if config.repro_after == "aot":
            compiled_fn = deferred_for_real_inputs
            compiled_fn._boxed_call = True  # type: ignore[attr-defined]
            return compiled_fn
        else:
            return inner_compiled_fn

    return debug_wrapper


# ~~~~~~~~~~~~~~~~~~~~~~~~~~~~~~~~~~~~~~~~~~~~~~~~~~~~~~~~~~~~~~~~~~~ #
#                           DUMP REPROS
# ~~~~~~~~~~~~~~~~~~~~~~~~~~~~~~~~~~~~~~~~~~~~~~~~~~~~~~~~~~~~~~~~~~~ #


def generate_compiler_repro_string(gm, args, *, stable_output=False, save_dir=None):
    model_str = textwrap.dedent(
        f"""
import torch
from torch import tensor, device
import torch.fx as fx
from torch._dynamo.testing import rand_strided
from math import inf
import torch._inductor.inductor_prims

{generate_config_string(stable_output=stable_output)}

isolate_fails_code_str = None

{extra_imports}

        """
    )
    if not stable_output:
        model_str += f"# torch version: {torch.version.__version__}\n"
        if hasattr(torch.version, "cuda"):
            model_str += f"# torch cuda version: {torch.version.cuda}\n"
        if hasattr(torch.version, "git_version"):
            model_str += f"# torch git version: {torch.version.git_version}\n\n\n"
        model_str += _cuda_system_info_comment()

    model_str += NNModuleToString.convert(gm)

    # get hint shape/stride when dynamic shape enabled
    def hint_if_symint(x):
        return tuple(i.node.hint if isinstance(i, torch.SymInt) else i for i in x)

    writer = InputWriter(save_dir)
    for placeholder, arg in zip(fx_placeholder_targets(gm), args):
        if isinstance(arg, (int, torch.SymInt)):
            writer.symint(placeholder, arg)
        elif isinstance(arg, torch.Tensor):
            # TODO: improve these names with FQN
            writer.tensor(placeholder, arg)
        else:
            raise TypeError(f"arg is neither SymInt/int nor torch.Tensor, {arg}")

    model_str += "\n".join(writer.lines()) + "\n"

    model_str += "mod = Repro()\n"
    return model_str


def save_graph_repro(
    fd,
    gm,
    args,
    compiler_name,
    *,
    stable_output=False,
    save_dir=None,
    command="run",
    accuracy=None,
    tracing_mode=None,
    check_str=None,
):
    fd.write(
        generate_compiler_repro_string(
            gm,
            args,
            stable_output=stable_output,
            save_dir=save_dir,
        )
    )
    if accuracy is None:
        accuracy = "_accuracy" in compiler_name
    if tracing_mode is None:
        tracing_mode = "real"
        if any(has_free_symbols(a) for a in args):
            tracing_mode = "symbolic"
    fd.write("if __name__ == '__main__':\n")
    fd.write("    from torch._dynamo.repro.after_aot import run_repro\n")
    fd.write(
        f"    with torch.no_grad():\n"
        f"        run_repro(mod, load_args, accuracy={accuracy!r}, command={command!r}, "
<<<<<<< HEAD
        f"save_dir={save_dir!r}, tracing_mode={tracing_mode!r}, check_str={check_str!r}\n"
        f")\n"
        f"        # To run it separately, do "
=======
        f"save_dir={save_dir!r}, tracing_mode={tracing_mode!r}, check_str={check_str!r})\n"
        f"        # To run it separately, do \n"
>>>>>>> f34905f6
        f"        # mod, args = run_repro(mod, load_args, accuracy={accuracy!r}, command='get_args', "
        f"save_dir={save_dir!r}, tracing_mode={tracing_mode!r}, check_str={check_str!r})\n"
        f"        # mod(*args)"
    )


def dump_compiler_graph_state(gm, args, compiler_name, *, accuracy=None):
    subdir = os.path.join(minifier_dir(), "checkpoints")
    if not os.path.exists(subdir):
        os.makedirs(subdir, exist_ok=True)
    file_name = os.path.join(subdir, f"{len(gm.graph.nodes)}.py")
    log.warning(
        "Writing checkpoint with %s nodes to %s", len(gm.graph.nodes), file_name
    )
    with open(file_name, "w") as fd:
        save_graph_repro(
            fd, gm, args, compiler_name, save_dir=subdir, accuracy=accuracy
        )
    curdir = os.getcwd()
    repro_path = os.path.join(curdir, "repro.py")
    try:
        shutil.copyfile(file_name, repro_path)
        log.warning("Copying repro file for convenience to %s", repro_path)
        if use_buck:
            BuckTargetWriter(file_name).write()
    except OSError:
        log.warning("No write permissions for %s", repro_path)
        pass


# ~~~~~~~~~~~~~~~~~~~~~~~~~~~~~~~~~~~~~~~~~~~~~~~~~~~~~~~~~~~~~~~~~~~ #
#                           DUMP MINIFIER
# ~~~~~~~~~~~~~~~~~~~~~~~~~~~~~~~~~~~~~~~~~~~~~~~~~~~~~~~~~~~~~~~~~~~ #


def dump_to_minify(gm, args, compiler_name: str):
    out = io.StringIO()
    # TODO: factor this out
    subdir = os.path.join(minifier_dir(), "checkpoints")
    if not os.path.exists(subdir):
        os.makedirs(subdir, exist_ok=True)
    save_graph_repro(out, gm, args, compiler_name, save_dir=subdir, command="minify")
    return helper_for_dump_minify(out.getvalue())


def isolate_fails(
    fx_g,
    args,
    compiler_name: str,
    env=None,
    save_dir=None,
    accuracy=None,
    tracing_mode=None,
    check_str=None,
):
    if env is None:
        env = {}
    subdir = os.path.join(os.getcwd(), "isolate")
    if not os.path.exists(subdir):
        os.makedirs(subdir, exist_ok=True)
    file_name = os.path.join(subdir, f"{str(uuid.uuid4())[:5]}.py")
    with open(file_name, "w") as fd:
        save_graph_repro(
            fd,
            fx_g,
            args,
            compiler_name,
            save_dir=save_dir,
            command="minifier-query",
            accuracy=accuracy,
            tracing_mode=tracing_mode,
            check_str=check_str,
        )
    # with open(file_name, "r") as fd:
    #     print(fd.read())
    new_env = os.environ.copy()
    new_env = {**new_env, **env}
    stdout, stderr = TemporaryFile(), TemporaryFile()

    if use_buck:
        cmd = BuckTargetWriter(file_name).write(print_msg=False)
    else:
        cmd = ["python", file_name]

    p = subprocess.Popen(
        cmd,
        cwd=subdir,
        stdout=stdout,
        stderr=stderr,
        env=new_env,
    )
    p.wait()

    stdout.seek(0)
    stderr.seek(0)
    print(
        textwrap.indent(stdout.read().decode("utf-8"), prefix=">>  "), file=sys.stdout
    )
    print(
        textwrap.indent(stderr.read().decode("utf-8"), prefix=">>  "), file=sys.stderr
    )
    # print(f"Isolated test failed - {file_name}")
    return p.returncode != 0


# ~~~~~~~~~~~~~~~~~~~~~~~~~~~~~~~~~~~~~~~~~~~~~~~~~~~~~~~~~~~~~~~~~~~ #
#                       MINIFIER TOOLS
# ~~~~~~~~~~~~~~~~~~~~~~~~~~~~~~~~~~~~~~~~~~~~~~~~~~~~~~~~~~~~~~~~~~~ #


def inductor_fails(fx_g, args, check_str=None):
    has_cuda = False
    for arg in args:
        if isinstance(arg, torch.Tensor) and arg.is_cuda:
            has_cuda = True
            break

    def sync():
        if has_cuda:
            # Ensures that segfaults are surfaced
            torch.cuda.synchronize()

    from torch._inductor.compile_fx import compile_fx_inner

    try:
        result = fx_g(*args)
        assert isinstance(result, (tuple, list))
        assert not any(isinstance(x, (tuple, list)) for x in result)
    except Exception:
        return False

    sync()

    try:
        compile_mod = compile_fx_inner(fx_g, args)
        compile_mod(args)
        sync()
    except Exception as e:
        if check_str is not None and check_str not in repr(e):
            return False
        print(repr(e))
        return True
    return False


def inductor_accuracy_fails(
    fx_g, args, check_str=None, *, require_fp64=False, ignore_non_fp=False
):
    from torch._inductor.compile_fx import compile_fx_inner

    return backend_aot_accuracy_fails(
        fx_g,
        args,
        compile_fx_inner,
        require_fp64=require_fp64,
        ignore_non_fp=ignore_non_fp,
    )


backend_aot_accuracy_fails = functools.partial(backend_accuracy_fails, only_fwd=True)


# ~~~~~~~~~~~~~~~~~~~~~~~~~~~~~~~~~~~~~~~~~~~~~~~~~~~~~~~~~~~~~~~~~~~ #
#                           REPRO MAIN
# ~~~~~~~~~~~~~~~~~~~~~~~~~~~~~~~~~~~~~~~~~~~~~~~~~~~~~~~~~~~~~~~~~~~ #


def repro_common(options, mod, load_args):
    # Invariant for graphs we generate with the repro script
    assert not any(mod.named_parameters())
    for n, b in mod.named_buffers():
        if b.numel() > MAX_CONSTANT_NUMEL_INLINE:
            log.warning(
                "Constant %s was not serialized, generated random data instead. "
                "If you think this is affecting you, please comment on "
                "https://github.com/pytorch/pytorch/issues/100468",
                n,
            )

    if not hasattr(load_args, "_version"):
        log.warning(
            "load_args does not have a _version attribute, please file a bug to PyTorch "
            "and describe how you generate this repro script"
        )
    else:
        if load_args._version > 0:
            log.warning(
                "load_args is version %s, but this version of PyTorch only supports "
                "version 0.  We will try to run it anyway but there may be an incompatibility; "
                "if so, try upgrading your version of PyTorch.",
                load_args._version,
            )

    nop_reader = NopInputReader()
    load_args(nop_reader)

    with tqdm(desc="Loading inputs", total=nop_reader.total) as pbar:
        input_reader = InputReader(save_dir=options.save_dir, pbar=pbar)
        load_args(input_reader)
        args = input_reader.args

    # Turn mod into a GraphModule the slow way
    # TODO: speed this up
    mod = make_fx(mod, tracing_mode=options.tracing_mode)(*args)

    torch._inductor.config.generate_intermediate_hooks = True

    return mod, args


ACCURACY_FAILS: Dict[str, Callable[[nn.Module, Any], bool]] = {
    "": inductor_fails,
    # This might look inverted but it's not.  strict_accuracy means "we will
    # minify any time we see anything that diverges", whereas accuracy is more
    # conservative, and will only minify if there is a meaningful fp64
    # divergence
    "accuracy": functools.partial(
        inductor_accuracy_fails, require_fp64=True, ignore_non_fp=True
    ),
    "strict_accuracy": inductor_accuracy_fails,
}


def repro_minifier_query(options, mod, load_args):
    mod, args = repro_common(options, mod, load_args)
    fail_fn = functools.partial(
        ACCURACY_FAILS[options.accuracy], check_str=options.check_str
    )
    if fail_fn(mod, args):
        sys.exit(1)
    else:
        sys.exit(0)


def repro_minify(options, mod, load_args):
    from functorch.compile import minifier

    mod, args = repro_common(options, mod, load_args)
    compiler_name = "inductor_accuracy" if options.accuracy != "" else "inductor"

    favored_device = 1 if torch.cuda.device_count() >= 2 else 0
    env_variables = {"CUDA_VISIBLE_DEVICES": str(favored_device)}

    module_fails: Any
    if options.isolate:
        module_fails = functools.partial(
            isolate_fails,
            env=env_variables,
            compiler_name=compiler_name,
            save_dir=options.save_dir,
            accuracy=options.accuracy,
            tracing_mode=options.tracing_mode,
        )
    else:
        module_fails = ACCURACY_FAILS[options.accuracy]

    minifier(
        mod,
        args,
        module_fails=functools.partial(module_fails, check_str=options.check_str),
        dump_state=functools.partial(
            dump_compiler_graph_state, compiler_name=compiler_name
        ),
        save_dir=options.save_dir,
        offload_to_disk=options.offload_to_disk,
        skip_offload=options.skip_saving_eager_intermediates,
        skip_sanity=options.skip_sanity,
        max_granularity=options.max_granularity,
    )


def repro_analyze(options, mod, load_args):
    from torch._inductor.compile_fx import compile_fx_inner
    from torch._inductor.hooks import intermediate_hook

    mod, args = repro_common(options, mod, load_args)

    # TODO: The logic for cloning inputs/models here is intentionally
    # modeled off of run_fwd_maybe_bwd, but arguably it is better not to
    # clone inputs (as you are doubling your effective GPU memory usage).
    # It is certainly faster though!  It probably makes sense to let the
    # user specify the offload strategy.

    with tqdm(desc="Compiling"):
        compiled = compile_fx_inner(mod, args)
    total = counters["inductor"]["intermediate_hooks"]

    known_names = set()

    def save_hook(name, val):
        known_names.add(name)
        if not options.skip_saving_inductor_intermediates:
            writer.write_tensor(os.path.join("inductor", name), val)
        pbar.update(1)  # type: ignore[has-type]

    writer = torch.utils._content_store.ContentStoreWriter(
        options.save_dir, stable_hash=options.stable_hash
    )
    reader = torch.utils._content_store.ContentStoreReader(options.save_dir)

    new_args = clone_inputs(args)
    with intermediate_hook(save_hook), tqdm(
        desc="Saving inductor intermediates", total=total
    ) as pbar:
        compiled(new_args)
        assert not new_args

    def compare_tuples(tuple1, tuple2):
        diff_indices = [i for i in range(len(tuple1)) if tuple1[i] != tuple2[i]]
        diff_values = [(tuple1[i], tuple2[i]) for i in diff_indices]

        if not diff_values:
            return None
        else:
            return " and ".join(f"{a} != {b}" for a, b in diff_values)

    def check_hook(name, val):
        meta = writer.compute_tensor_metadata(val)
        meta2 = reader.read_tensor_metadata(os.path.join("inductor", name))
        reason = compare_tuples(meta, meta2)
        if reason is not None:
            pbar.write(f"NONDETERMINISTIC INDUCTOR at {name} ({reason})")
        pbar.update(1)

    if not options.skip_check_deterministic:
        new_args = clone_inputs(args)
        with intermediate_hook(check_hook), tqdm(
            desc="Checking inductor determinism", total=total
        ) as pbar:
            compiled(new_args)
            assert not new_args

    class WriterInterp(fx.Interpreter):
        def __init__(self, mod, subdir):
            super().__init__(mod)
            self.subdir = subdir

        def run_node(self, n):
            r = super().run_node(n)
            name = n.name
            if name in known_names:
                pbar.update(1)
                writer.write_tensor(os.path.join(self.subdir, name), r)
            return r

    # NB: the module cast doesn't actually do anything, since there are no
    # parameters/buffers on the module
    if not options.skip_saving_float64_intermediates:
        new_mod, new_args = cast_to_fp64(copy.deepcopy(mod), clone_inputs(args))
        with tqdm(desc="Saving float64 intermediates", total=total) as pbar:
            WriterInterp(new_mod, "float64").boxed_run(new_args)
        assert not new_args

    class ExactReaderInterp(fx.Interpreter):
        def run_node(self, n):
            r = super().run_node(n)
            name = n.name
            if name in known_names:
                meta = writer.compute_tensor_metadata(r)
                meta2 = reader.read_tensor_metadata(os.path.join("float64", name))
                reason = compare_tuples(meta, meta2)
                if reason is not None:
                    pbar.write(f"NONDETERMINISTIC FLOAT64 at {name} ({reason})")
                pbar.update(1)
            return r

    # TODO: check eager determinism

    if not options.skip_check_deterministic:
        new_mod, new_args = cast_to_fp64(copy.deepcopy(mod), clone_inputs(args))
        with tqdm(desc="Checking float64 determinism", total=total) as pbar:
            ExactReaderInterp(new_mod).boxed_run(new_args)
            assert not new_args

    # Now that we've saved everything, interp through the eager graph
    # and do comparisons
    class ReaderInterp(fx.Interpreter):
        def run_node(self, n):
            r = super().run_node(n)
            name = n.name
            if name in known_names:
                inductor = reader.read_tensor(os.path.join("inductor", name))
                float64 = reader.read_tensor(os.path.join("float64", name))
                logged = False

                def log_error(msg, *args):
                    nonlocal logged
                    logged = True
                    pbar.write(f"DIVERGED at {name}: {msg % args}")

                if not same(
                    r,
                    inductor,
                    float64,
                    tol=torch._dynamo.config.repro_tolerance,
                    equal_nan=True,
                    log_error=log_error,
                ):
                    assert logged
                pbar.update(1)
            return r

    with tqdm(desc="Checking divergence", total=total) as pbar:
        ReaderInterp(mod).boxed_run(args)
    assert not args


def repro_get_args(options, mod, load_args):
    mod, args = repro_common(options, mod, load_args)
    return mod, args


def repro_run(options, mod, load_args):
    from torch._inductor.compile_fx import compile_fx_inner

    mod, args = repro_common(options, mod, load_args)

    from torch.cuda import synchronize

    compiled = compile_fx_inner(mod, args)

    if options.accuracy != "":
        # We don't really respect --accuracy vs --strict-accuracy here, it
        # seems counterintuitive
        if not same_two_models(
            mod,
            compiled,
            args,
            only_fwd=True,
            ignore_non_fp=config.repro_ignore_non_fp,
        ):
            raise AccuracyError("Bad accuracy detected")
    else:
        need_sync = False
        for arg in args:
            if isinstance(arg, torch.Tensor) and arg.is_cuda:
                need_sync = True
                break
        ref = compiled(list(args))
        if need_sync:
            synchronize()  # ensure segfaults are surfaced
    return lambda: compiled(list(args))


# TODO: lazily load the inputs or something, rather than cloning them
def run_repro(
    mod,
    load_args,
    *,
    command="run",
    accuracy: Union[bool, str] = "",
    save_dir=None,
    tracing_mode=None,
    patch_code=None,
    check_str=None,
    **kwargs,
):
    for k in kwargs:
        log.warning(
            "Unrecognized kwarg %s; perhaps this repro was made on a newer version of PyTorch",
            k,
        )

    if accuracy is True:
        accuracy = "accuracy"
    elif accuracy is False:
        accuracy = ""

    if patch_code is not None:
        log.warning(
            "patch_code no longer works on this version of PyTorch, silently ignoring"
        )

    parser = argparse.ArgumentParser(
        description=f"""\
An after_aot repro script, typically triggering a bug in PyTorch Inductor.
When run with no arguments, this script defaults to running '{command}'.
Extra flags may be available; to find out more, try '{command} --help'.
There are also alternate subcommands available, see below.

default settings on this script:
  {accuracy=}
  {tracing_mode=}
  {save_dir=}
  {check_str=}
""",
        formatter_class=argparse.RawTextHelpFormatter,
    )

    def common_flags(parser):
        accuracy_group = parser.add_mutually_exclusive_group()
        accuracy_group.add_argument(
            "--no-accuracy",
            dest="accuracy",
            action="store_const",
            const="",
            default=accuracy,
            help="do not test accuracy, just run the module and see if it errors",
        )
        accuracy_group.add_argument(
            "--accuracy",
            action="store_const",
            const="accuracy",
            default=accuracy,
            help="""\
test if the RMSE between the compiled module and the fp64 reference is greater
than eager and the fp64 reference. This is usually more reliable than the
standard allclose test, as we expect numeric differences from compiling, often
improving accuracy over eager.  RMSE test allows for compiled module to
diverge greatly from eager, as long as this divergence moves it closer to the
'true' mathematical value of the network.  Caveats: (1) double precision can
still suffer from rounding error, so it is not a perfect reference (see for
example 'Herbie: Automatically Improving Floating Point Accuracy') for
approaches that detect the necessary working precision and compute it in
arbitrary precision floating point; unfortunately, this is not practical for
tensor computation; (2) if there are not enough samples in the output being
compared, we may get unlucky and have an unlucky greater RMSE than eager; this
could be overcome by applying a more rigorous statistical test at some
p-value, which we leave for future work.
""",
        )
        accuracy_group.add_argument(
            "--strict-accuracy",
            dest="accuracy",
            action="store_const",
            const="strict_accuracy",
            default=accuracy,
            help="""\
by default, when doing accuracy minification we will reject reductions which
change the divergence from a floating point divergence to a integral/boolean
divergence.  This is because some operations like ReLU involve temporarily
sharp boundaries that smooth out again afterwards; without requiring
divergence on floating point, the minifier will often fixate on divergent
boolean tensor even though this is not the true source of the divergence.
However, rejecting these reductions makes it more difficult for the minifier
to make process.  Using this option will let the minifier progress for ALL
divergences--you just might not end up with a useful repro in the end.""",
        )

        parser.add_argument(
            "--save-dir",
            type=str,
            default=save_dir,
            metavar="DIR",
            help="directory where saved inputs live",
        )
        parser.add_argument(
            "--no-save-dir",
            dest="save_dir",
            action="store_const",
            const=None,
            help="don't use any directory for saved inputs",
        )
        parser.add_argument(
            "--tracing-mode",
            type=str,
            metavar="{real,fake,symbolic}",
            default=tracing_mode,
            help="how to trace the repro module into a GraphModule with metadata",
        )

    subparsers = parser.add_subparsers(
        dest="command", metavar="{run,minify,analyze}", required=True
    )

    parser_run = subparsers.add_parser(
        "run",
        help="just run the repro",
    )
    common_flags(parser_run)

    parser_minify = subparsers.add_parser(
        "minify", help="run the minifier on the repro"
    )
    common_flags(parser_minify)
    parser_get_args = subparsers.add_parser("get_args", help="get the args")
    common_flags(parser_get_args)
    parser_minify_isolate = parser_minify.add_mutually_exclusive_group()
    parser_minify_isolate.add_argument(
        "--isolate",
        action="store_true",
        default=True,
        help="run in separate processes to avoid interference (default)",
    )
    parser_minify_isolate.add_argument(
        "--no-isolate",
        dest="isolate",
        action="store_false",
        help="speed up by running all compilation in same process",
    )
    parser_minify.add_argument(
        "--skip-saving-eager-intermediates",
        action="store_true",
        help="skip saving eager intermediates on --minify",
    )
    # TODO: make this an option for --analyze too
    parser_minify.add_argument(
        "--offload-to-disk",
        action="store_true",
        help="during minification, offload delta debugging intermediates to disk.  Use if you're OOMing",
    )
    parser_minify.add_argument(
        "--skip-sanity",
        action="store_true",
        help="skip sanity check at beginning of minification on original graph",
    )
    parser_minify.add_argument(
        "--max-granularity",
        type=int,
        default=None,
        help="start at this granularity and work down; must be power of 2",
    )
    parser_minify.add_argument(
        "--check-str",
        type=str,
        default=check_str,
        help="require minified program to fail with error containing this string",
    )

    parser_analyze = subparsers.add_parser(
        "analyze", help="run the accuracy analyzer on the repro"
    )
    common_flags(parser_analyze)
    parser_analyze.add_argument(
        "--skip-saving-inductor-intermediates",
        action="store_true",
        help="skip saving inductor intermediates on --analyze",
    )
    parser_analyze.add_argument(
        "--skip-saving-float64-intermediates",
        action="store_true",
        help="skip saving float64 intermediates",
    )
    parser_analyze.add_argument(
        "--skip-check-deterministic",
        action="store_true",
        help="skip checking that the network is deterministic",
    )
    parser_analyze.add_argument(
        "--stable-hash",
        action="store_true",
        help="use SHA-1 checksum instead of fast (but possibly unsound) hash",
    )

    # Run the repro in the context of minification, inverting exit code meaning
    parser_minifier_query = subparsers.add_parser(
        "minifier-query",
    )
    common_flags(parser_minifier_query)
    parser_minifier_query.add_argument(
        "--check-str",
        type=str,
        default=check_str,
        help="require minified program to fail with error containing this string",
    )

    args = None
    if len(sys.argv) <= 1:
        args = [command, *sys.argv[1:]]

    options = parser.parse_args(args)
    COMMAND_FNS = {
        "minify": repro_minify,
        "analyze": repro_analyze,
        "minifier-query": repro_minifier_query,
        "run": repro_run,
<<<<<<< HEAD
        "get_repro": repro_get_args,
=======
        "get_args": repro_get_args,
>>>>>>> f34905f6
    }
    return COMMAND_FNS[options.command](options, mod, load_args)<|MERGE_RESOLUTION|>--- conflicted
+++ resolved
@@ -284,14 +284,8 @@
     fd.write(
         f"    with torch.no_grad():\n"
         f"        run_repro(mod, load_args, accuracy={accuracy!r}, command={command!r}, "
-<<<<<<< HEAD
-        f"save_dir={save_dir!r}, tracing_mode={tracing_mode!r}, check_str={check_str!r}\n"
-        f")\n"
-        f"        # To run it separately, do "
-=======
         f"save_dir={save_dir!r}, tracing_mode={tracing_mode!r}, check_str={check_str!r})\n"
         f"        # To run it separately, do \n"
->>>>>>> f34905f6
         f"        # mod, args = run_repro(mod, load_args, accuracy={accuracy!r}, command='get_args', "
         f"save_dir={save_dir!r}, tracing_mode={tracing_mode!r}, check_str={check_str!r})\n"
         f"        # mod(*args)"
@@ -958,10 +952,6 @@
         "analyze": repro_analyze,
         "minifier-query": repro_minifier_query,
         "run": repro_run,
-<<<<<<< HEAD
-        "get_repro": repro_get_args,
-=======
         "get_args": repro_get_args,
->>>>>>> f34905f6
     }
     return COMMAND_FNS[options.command](options, mod, load_args)