--- conflicted
+++ resolved
@@ -1,22 +1,17 @@
 MAX_CYCLE = 3000
 
-<<<<<<< HEAD
-from typing import List, Optional
-=======
 import itertools
 import operator
 
 from typing import Dict, List, Optional
->>>>>>> c05dd2aa
-
+
+from .. import polyfill, variables
 from ..exc import unimplemented
 
-from .base import VariableTracker
+from .base import MutableLocal, VariableTracker
 from .constant import ConstantVariable
 
 
-<<<<<<< HEAD
-=======
 class ItertoolsVariable(VariableTracker):
     def __init__(self, value, **kwargs):
         super().__init__(**kwargs)
@@ -183,7 +178,6 @@
             return super().call_function(tx, args, kwargs)
 
 
->>>>>>> c05dd2aa
 class IteratorVariable(VariableTracker):
     def __init__(self, **kwargs):
         super().__init__(**kwargs)
