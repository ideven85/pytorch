--- conflicted
+++ resolved
@@ -575,8 +575,7 @@
 
             tensor = self.as_proxy().node.meta["example_value"]
             out = tolist(tensor, self.as_proxy())
-<<<<<<< HEAD
-            return SourcelessBuilder()(tx, out).add_options(options)
+            return SourcelessBuilder()(tx, out)
         elif name == "backward":
             from .builder import VariableBuilder
 
@@ -611,9 +610,6 @@
                 {},
             )
             return ConstantVariable.create(None, **options)
-=======
-            return SourcelessBuilder()(tx, out)
->>>>>>> e2236ae0
         elif name in ("backward", "data_ptr"):
             unimplemented(f"Tensor.{name}")
         elif name == "item" and not config.capture_scalar_outputs:
