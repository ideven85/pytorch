# mypy: ignore-errors

import collections
import copy
import functools
import inspect
import itertools
import types
from typing import Dict, List, Optional, TYPE_CHECKING, Union

import torch

from .. import variables
from ..bytecode_transformation import create_call_function, create_rot_n
from ..exc import unimplemented, Unsupported
from ..guards import GuardBuilder, install_guard
from ..source import AttrSource, ConstantSource, DefaultsSource, GetItemSource
from ..utils import check_constant_args, get_first_attr, identity, istype, make_cell
from .base import MutableLocal, typestr, VariableTracker
from .constant import ConstantVariable
from .distributed import ProcessGroupVariable

if TYPE_CHECKING:
    from torch._guards import Source


def wrap_bound_arg(tx, val, source=None):
    # Source propagation is best effort since not every object we encounter has a source to begin with.
    if isinstance(val, VariableTracker):
        return val
    elif not source:
        from torch._dynamo.variables.builder import SourcelessBuilder

        return SourcelessBuilder.create(tx, val)
    else:
        # Create a lazy variable to avoid guarding on __defaults__ unless really
        # needed.
        return variables.LazyVariableTracker.create(val, source)


def wrap_args_kwargs(tx, result):
    for k, v in list(result.items()):
        if isinstance(v, (tuple, dict)):
            # args/kwargs
            result[k] = wrap_bound_arg(tx, v)


def init_cellvars(parent, result, code):
    closure_cells = dict()
    side_effects = parent.output.side_effects

    # for name in itertools.chain(code.co_cellvars, code.co_freevars):
    for name in code.co_cellvars:
        closure_cells[name] = side_effects.track_cell_new()
        if name in result:
            side_effects.store_cell(closure_cells[name], result.pop(name))

    return closure_cells


def _create_nested_fn(
    code, f_globals, name, defaults, closure, kwdefaults, annotations
):
    from types import FunctionType

    func = FunctionType(code, f_globals, name, defaults, closure)
    func.__kwdefaults__ = kwdefaults

    if isinstance(annotations, tuple):
        from itertools import pairwise

        annotations = dict(pairwise(annotations))

    # TypeError: __annotations__ must be set to a dict object
    assert annotations is None or isinstance(annotations, dict)
    func.__annotations__ = annotations

    return func


class BaseUserFunctionVariable(VariableTracker):
    def get_filename(self):
        return self.get_code().co_filename

    def get_name(self):
        return self.get_code().co_name

    def call_function(
        self, tx, args: "List[VariableTracker]", kwargs: "Dict[str, VariableTracker]"
    ) -> "VariableTracker":
        return tx.inline_user_function_return(self, [*self.self_args(), *args], kwargs)

    def call_hasattr(self, tx, name: str) -> VariableTracker:
        result = False

        try:
            result = hasattr(self.get_function(), name)
        except NotImplementedError:
            if name == "__name__" and isinstance(self, NestedUserFunctionVariable):
                result = True
        return variables.ConstantVariable.create(result)

    def inspect_parameter_names(self):
        return list(inspect.signature(self.get_function()).parameters)

    def closure_vars(self, tx):
        return {}


class UserFunctionVariable(BaseUserFunctionVariable):
    """Some unsupported user-defined global function"""

    _nonvar_fields = {
        "fn",
        "is_constant",
        *BaseUserFunctionVariable._nonvar_fields,
    }

    @classmethod
    def create_with_source(cls, value, source):
        install_guard(source.make_guard(GuardBuilder.CLOSURE_MATCH))
        return cls(
            value,
            source=source,
        )

    def __init__(self, fn, is_constant=False, **kwargs):
        super().__init__(**kwargs)
        if getattr(fn, "_dynamo_marked_constant", False):
            # This method should be treated as a constant for the purposes of compilation
            self.is_constant = True
        else:
            self.is_constant = False

        assert isinstance(
            fn, (types.FunctionType, torch.jit.ScriptFunction)
        ), f"expected FunctionType found {typestr(fn)} {fn}"
        # unpack @torch._dynamo.optimize()(fn) wrapped function
        fn = inspect.getattr_static(fn, "_torchdynamo_inline", fn)
        # unpack torch.jit.script_if_tracing
        if inspect.getattr_static(fn, "__script_if_tracing_wrapper", False):
            fn = inspect.getattr_static(fn, "__original_fn", fn)
        self.fn: types.FunctionType = fn

    def as_python_constant(self):
        if istype(self, UserFunctionVariable):
            return self.fn
        # subclasses (such as methods) usually aren't a constant
        return super().as_python_constant()

    def self_args(self):
        return []

    def get_function(self):
        return self.fn

    def get_code(self):
        return self.fn.__code__

    def python_type(self):
        return types.FunctionType

    def has_self(self):
        return getattr(self.fn, "__self__", None) is not None

    def get_globals(self):
        return self.fn.__globals__

    def bind_args(self, parent, args, kwargs):
        assert not self.is_constant
        tx = parent.output.root_tx
        wrap = functools.partial(wrap_bound_arg, tx=tx)

        fn: types.FunctionType = self.fn
        defaults = fn.__defaults__ or []
        defaults_sources = [
            None if self.source is None else DefaultsSource(self.source, idx)
            for idx, _ in enumerate(defaults)
        ]
        fake_func = types.FunctionType(
            fn.__code__,
            fn.__globals__,
            fn.__name__,
            tuple(
                [
                    wrap(val=arg, source=source)
                    for arg, source in zip(defaults, defaults_sources)
                ]
            ),
            fn.__closure__,
        )
        if fn.__kwdefaults__:
            kwdefaults_sources = {
                k: None
                if self.source is None
                else DefaultsSource(self.source, k, is_kw=True)
                for k in fn.__kwdefaults__
            }
            fake_func.__kwdefaults__ = {
                k: wrap(val=v, source=kwdefaults_sources[k])
                for k, v in fn.__kwdefaults__.items()
            }

        bound = inspect.signature(fake_func).bind(*args, **kwargs)
        bound.apply_defaults()
        result = dict(bound.arguments.items())

        wrap_args_kwargs(tx, result)
        closure_cells = init_cellvars(parent, result, fn.__code__)
        closure = self.fn.__closure__ or ()
        assert len(closure) == len(self.fn.__code__.co_freevars)
        for idx, name, cell in zip(
            itertools.count(), self.fn.__code__.co_freevars, closure
        ):
            if name == "__class__":
                source = AttrSource(self.source, "__class__") if self.source else None
                result[name] = variables.UserDefinedClassVariable(
                    cell.cell_contents,
                    source=source,
                )
            else:
                var = tx.match_nested_cell(name, cell)
                if var is not None:
                    # optimization for cleaner codegen
                    result[name] = var
                elif self.source:
                    from .builder import VariableBuilder

                    side_effects = parent.output.side_effects
                    if cell in side_effects:
                        out = side_effects[cell]
                    else:
                        closure_cell = GetItemSource(
                            AttrSource(self.source, "__closure__"), idx
                        )
                        closure_cell_contents = AttrSource(
                            closure_cell, "cell_contents"
                        )
                        try:
                            contents_var = VariableBuilder(
                                parent, closure_cell_contents
                            )(cell.cell_contents)
                        except ValueError:
                            # Cell has not yet been assigned
                            contents_var = variables.DeletedVariable()

                        if (
                            closure_cell_contents.name()
                            not in tx.mutated_closure_cell_contents
                        ):
                            # Optimistically don't allocate the cell, to
                            # reduce the number of side effects.  This is
                            # important for cond, as without it, any accesses
                            # to closures create side effects and cond doesn't
                            # support side effects.  If we're wrong and this
                            # closure cell gets written to, we will restart
                            # the analysis with this cell's name in the
                            # mutated list here
                            result[name] = contents_var
                            continue

                        # cells are written to with "cell_contents",
                        # so the source should just be the closure_cell, not its contents
                        out = side_effects.track_cell_existing(closure_cell, cell)
                        side_effects.store_cell(
                            out,
                            contents_var,
                        )

                    result[name] = out

                else:
                    from .builder import SourcelessBuilder

                    result[name] = SourcelessBuilder.create(tx, cell.cell_contents)

        return result, closure_cells

    def export_freevars(self, parent, child):
        pass

    def call_hasattr(self, tx, name: str) -> VariableTracker:
        result = hasattr(self.fn, name)
        return variables.ConstantVariable.create(result)

    def call_function(
        self, tx, args: "List[VariableTracker]", kwargs: "Dict[str, VariableTracker]"
    ) -> "VariableTracker":
        if self.is_constant:
            return invoke_and_store_as_constant(
                tx, self.fn, self.get_name(), args, kwargs
            )

        return super().call_function(tx, args, kwargs)


class UserMethodVariable(UserFunctionVariable):
    """Some unsupported user-defined method"""

    def __init__(self, fn, obj, **kwargs):
        super().__init__(fn=fn, **kwargs)
        self.obj = obj

    def __str__(self):
        return f"{self.__class__.__name__}({self.fn}, {self.obj})"

    def self_args(self):
        return [self.obj]

    def python_type(self):
        return types.MethodType

    def call_function(
        self, tx, args: "List[VariableTracker]", kwargs: "Dict[str, VariableTracker]"
    ) -> "VariableTracker":
        # For nn.Module methods, redirecting to NNModuleVariable.call_method for optimized solution
        # rather than simple inlining. E.g, putting `call_method` op in FX graph for `forward` method
        # since we ensure `forward` of allowed modules can be traced by AOT safely.
        # Note this is not only for allowed modules, as user customized modules can extend from
        # allowed modules but using parent's `forward` method, which is also covered by this branch.

        # If we are tracing the higher order op, we want Dynamo to step inside
        # the module call so that Dynamo can see the underlying parameters and
        # buffers and raise them as inputs to the graph. The is_root_tracer
        # check bypasses the if condition for non-root tracers and directly
        # calls the super().call_function at the end, which is basically
        # equivalent of inlining the method.
        if tx.output.is_root_tracer() and isinstance(
            self.obj, variables.NNModuleVariable
        ):
            module_attr = getattr(self.fn, "__module__", "")
            if (
                module_attr is not None
                and module_attr.startswith("torch.nn.")
                or self.is_constant
            ):
                return self.obj.call_method(
                    tx, self.fn.__name__, args, kwargs, constant=self.is_constant
                )
        return super().call_function(tx, args, kwargs)

    def inspect_parameter_names(self):
        return super().inspect_parameter_names()[1:]


class WrappedUserMethodVariable(UserMethodVariable):
    def __init__(self, wrapped, context, **kwargs):
        kwargs.pop("fn", None)
        kwargs.pop("obj", None)
        super().__init__(wrapped.fn, wrapped.obj, **kwargs)
        self.wrapped = wrapped
        self.context = context

    def call_function(
        self, tx, args: "List[VariableTracker]", kwargs: "Dict[str, VariableTracker]"
    ) -> "VariableTracker":
        self.context.enter(tx)
        result = super().call_function(tx, args, kwargs)
        self.context.exit(tx)
        return result


class WrappedUserFunctionVariable(UserFunctionVariable):
    def __init__(self, wrapped, context, **kwargs):
        kwargs.pop("fn", None)
        kwargs.pop("obj", None)
        super().__init__(wrapped.fn, **kwargs)
        self.wrapped = wrapped
        self.context = context

    def call_function(
        self, tx, args: "List[VariableTracker]", kwargs: "Dict[str, VariableTracker]"
    ) -> "VariableTracker":
        self.context.enter(tx)
        result = super().call_function(tx, args, kwargs)
        self.context.exit(tx)
        return result


def invoke_and_store_as_constant(tx, fn, name, args, kwargs):
    def convert(x):
        if isinstance(x, variables.TensorVariable):
            return x.get_real_value()
        return x.as_python_constant()

    args = [convert(x) for x in args]
    kwargs = {k: convert(v) for k, v in kwargs.items()}
    res = fn(*args, **kwargs)
    return tx.output.register_attr_or_module(
        res,
        name,
        source=ConstantSource(name),
    )


class NestedUserFunctionVariable(BaseUserFunctionVariable):
    _nonvar_fields = {
        "closure_scope",
        "f_globals",
        *BaseUserFunctionVariable._nonvar_fields,
    }

    def __init__(
        self,
        fn_name,
        code,
        f_globals,
        defaults,
        kwdefaults,
        annotations,
        closure,
        closure_scope,
        wrapped_reconstructible=None,
        **kwargs,
    ):
        super().__init__(**kwargs)
        assert isinstance(fn_name.as_python_constant(), str)
        assert isinstance(code.as_python_constant(), types.CodeType)
        assert isinstance(f_globals, dict)
        self.fn_name = fn_name
        self.code = code
        self.f_globals = f_globals
        self.defaults = defaults
        self.kwdefaults = kwdefaults
        self.annotations = annotations
        self.closure = closure
        if closure is None:
            closure_scope = None
        self.closure_scope = closure_scope
        # Either a source or a VT with .can_reconstruct() == True
        self.wrapped_reconstructible: Optional[
            Union[Source, VariableTracker]
        ] = wrapped_reconstructible

    def self_args(self):
        return []

    def get_code(self):
        return self.code.as_python_constant()

    def get_function(self):
        if self.closure:
            raise NotImplementedError()
        func = types.FunctionType(
            self.code.as_python_constant(),
            self.f_globals,
            self.fn_name.as_python_constant(),
        )
        if self.defaults:
            func.__defaults__ = self.defaults.as_python_constant()
        if self.kwdefaults:
            func.__kwdefaults__ = self.kwdefaults.as_python_constant()
        if self.annotations:
            annotations = self.annotations.as_python_constant()
            if isinstance(annotations, tuple):
                from itertools import pairwise

                annotations = dict(pairwise(annotations))

            # TypeError: __annotations__ must be set to a dict object
            assert isinstance(annotations, dict)
            func.__annotations__ = annotations
        return func

    def has_closure(self):
        return self.closure is not None

    def has_self(self):
        return False

    def get_globals(self):
        return self.f_globals

    def bind_args(self, parent, args, kwargs):
        from .misc import InlinedClosureVariable

        code = self.get_code()
        func = types.FunctionType(
            code,
            self.f_globals,
            self.fn_name.as_python_constant(),
            tuple(self.defaults.items) if self.defaults else None,
            tuple(make_cell(None) for _ in range(len(self.get_code().co_freevars))),
        )
        if self.kwdefaults:
            func.__kwdefaults__ = self.kwdefaults.keys_as_python_constant()
        bound = inspect.signature(func).bind(*args, **kwargs)
        bound.apply_defaults()
        result = dict(bound.arguments.items())
        wrap_args_kwargs(parent.output.root_tx, result)
        closure_cells = init_cellvars(parent, result, code)

        for idx, name in enumerate(code.co_freevars):
            cell = self.closure.items[idx]
            assert getattr(cell, name, name) == name
            assert name not in result
            if isinstance(cell, InlinedClosureVariable):
                # InlinedClosureVariable's are created from LOAD_CLOSURE's from
                # InliningInstructionTranslators when the variable name is not found in closure_cells.
                # They should remain outside of closure_cells, so that our callee (the
                # InliningInstructionTranslator that traces `func`) handles
                # the cell correctly - that is, the cell's contents are treated as if they
                # are local variables, like in UserFunctionVariable's bind_args for freevars.
                cand = parent
                while cand and name not in cand.symbolic_locals:
                    cand = cand.parent
                if cand is None:
                    raise RuntimeError(
                        f"Couldn't find {name} in the symbolic_locals of the inline interpreter stack"
                    )
                result[name] = cand.symbolic_locals[name]
            else:
                closure_cells[name] = self.closure.items[idx]

        return result, closure_cells

    def export_freevars(self, parent, child):
        code = self.get_code()
        for var in code.co_freevars:
            if var in child.symbolic_locals:
                parent.symbolic_locals[var] = child.symbolic_locals[var]

    def reconstruct(self, codegen):
        codegen.load_import_from(__name__, "_create_nested_fn")
        codegen(self.code)
        codegen.extend_output([codegen._create_load_const(self.f_globals)])
        codegen(ConstantVariable.create(self.code.value.co_name))

        if self.defaults:
            codegen(self.defaults)
        else:
            codegen.extend_output([codegen.create_load_const(None)])

        if self.closure:
            codegen(self.closure)
        else:
            codegen.extend_output([codegen.create_load_const(None)])

        if self.kwdefaults:
            codegen(self.kwdefaults)
        else:
            codegen.extend_output([codegen.create_load_const(None)])

        if self.annotations:
            try:
                annotations = self.annotations.as_python_constant()
                codegen.extend_output([codegen._create_load_const(annotations)])
            except NotImplementedError:
                codegen(self.annotations)
        else:
            codegen.extend_output([codegen.create_load_const(None)])

        codegen.extend_output(create_call_function(7, push_null=True))

        if self.wrapped_reconstructible:
            codegen.load_import_from("functools", "wraps")
            codegen(self.wrapped_reconstructible)
            codegen.extend_output(create_call_function(1, True))
            codegen.extend_output(create_rot_n(2))
            codegen.extend_output(create_call_function(1, True))


class SkipFunctionVariable(VariableTracker):
    _nonvar_fields = {
        "value",
        "reason",
        *VariableTracker._nonvar_fields,
    }

    def __init__(self, value, reason=None, **kwargs):
        super().__init__(**kwargs)
        self.value = value
        self.reason = reason

    def python_type(self):
        return type(self.value)

    def as_python_constant(self):
        return self.value

    @classmethod
    def create_with_source(cls, value, source):
        install_guard(source.make_guard(GuardBuilder.FUNCTION_MATCH))
        return cls(
            value,
            source=source,
        )

    @staticmethod
    @functools.lru_cache(None)
    def fold_through_function_to_wrapper():
        return {
            collections.namedtuple: variables.UserDefinedClassVariable,
        }

    def call_function(
        self, tx, args: "List[VariableTracker]", kwargs: "Dict[str, VariableTracker]"
    ) -> "VariableTracker":
        if inspect.getattr_static(self.value, "_torchdynamo_disable", False):
            unimplemented(f"call torch._dynamo.disable() wrapped function {self.value}")
        # Fold through the functions(e.g, collections.namedtuple)
        # that inputs & outputs are all python constants
        elif (
            self.value in self.fold_through_function_to_wrapper().keys()
            and check_constant_args(args, kwargs)
        ):
            value = self.value(
                *[x.as_python_constant() for x in args],
                **{k: v.as_python_constant() for k, v in kwargs.items()},
            )
            return self.fold_through_function_to_wrapper().get(self.value)(
                value, mutable_local=MutableLocal()
            )
        elif (
            self.value is functools.wraps
            and not kwargs
            and len(args) == 1
            and (
                args[0].source is not None or args[0].can_reconstruct(tx.output.root_tx)
            )
        ):

            def wraps(fn):
                if isinstance(fn, variables.NestedUserFunctionVariable):
                    if args[0].source:
                        reconstructible = args[0].source
                    else:
                        reconstructible = args[0]
                    return fn.clone(wrapped_reconstructible=reconstructible)
                unimplemented(f"functools.wraps({fn})")

            return variables.LambdaVariable(wraps)
        else:
            try:
                path = inspect.getfile(self.value)
            except TypeError:
                path = f"Builtin {self.value.__name__}"
            msg = f"'skip function {self.value.__qualname__} in file {path}'"
            msg += f"', {self.reason}'" if self.reason else ""
            unimplemented(msg)


def _traceable_collective_remaps():
    # We can't rely on importing from distributed, since it's not always built
    if torch.distributed.is_available():
        from torch.distributed._functional_collectives import (
            traceable_collective_remaps,
        )

        return traceable_collective_remaps
    return {}


def _traceable_collectives_source(tx, fn):
    assert torch.distributed.is_available(), "Illegal invocation."
    assert fn in _traceable_collective_remaps().values()

    inner_name = fn.__name__
    path_source = tx.import_source("torch.distributed._functional_collectives")
    return AttrSource(path_source, inner_name)


class CollectiveFunctionRewriteVariable(UserFunctionVariable):
    """
    Some of the torch.distributed.* collective APIs are possible to rewrite to 'traceable' collectives.

    This class provides both a way to check if a function is remappable, and perform the remapping.

    In the case that a function is 'remappable' but only for some combinations of call-time arguments,
    we check the args at `call_function` time and fall back to graph-breaking if needed.  This is no worse
    than status-quo as we currently graph-break on all distributed.* collectives.
    """

    def __init__(self, fn, *, replacement_var, **kwargs):
        super().__init__(fn, **kwargs)
        assert isinstance(replacement_var, UserFunctionVariable)
        self.replacement_var = replacement_var

    @staticmethod
    def create(tx, old_fn, source, **options):
        new_fn, new_source = CollectiveFunctionRewriteVariable.rewrite(tx, old_fn)
        return CollectiveFunctionRewriteVariable(
            old_fn,
            replacement_var=UserFunctionVariable(new_fn, source=new_source, **options),
            source=source,
            **options,
        )

    @staticmethod
    def can_rewrite(variable):
        return (
            inspect.isfunction(variable) and variable in _traceable_collective_remaps()
        )

    @staticmethod
    def rewrite(tx, fn):
        new_fn = _traceable_collective_remaps()[fn]
        return new_fn, _traceable_collectives_source(tx, new_fn)

    def call_function(
        self, tx, args: "List[VariableTracker]", kwargs: "Dict[str, VariableTracker]"
    ) -> "VariableTracker":
        # call_function must check any unsupported arguments and graph-break.
        # It's safe to assume args/kwargs from orig_fn map 1:1 to args/kwargs of remapped_fn,
        # since that's the contract for putting a mapping in `traceable_collective_remaps`
        import torch.distributed as dist
        from torch.distributed._functional_collectives import REDUCE_OP_TO_STR

        # Merge args into kwargs so positional and keyword args
        # can be processed the same way.
        signature = inspect.signature(self.fn)
        kwargs = dict(signature.bind(*args, **kwargs).arguments)
        args = ()

        if "async_op" in kwargs and kwargs["async_op"].as_python_constant():
            unimplemented(
                f"CollectiveFunctionRewriteVariable can't support async_op=True for {self.fn}"
            )

<<<<<<< HEAD
        if kwargs.get("group") is None or kwargs["group"].value is None:
            kwargs["group"] = ProcessGroupVariable.get_global_pg_variable()

        if self.fn == dist.all_reduce:
=======
        if self.fn in (
            dist.all_reduce,
            dist.reduce_scatter_tensor,
            dist._reduce_scatter_base,
        ):
>>>>>>> 22ba180e
            reduce_op_var = kwargs.get("op")
            reduce_op = (
                reduce_op_var.value
                if reduce_op_var is not None
                else signature.parameters["op"].default
            )
            if reduce_op not in REDUCE_OP_TO_STR:
                raise ValueError(f"Unsupported all_reduce op: {reduce_op}")
            kwargs["op"] = variables.ConstantVariable.create(
                REDUCE_OP_TO_STR[reduce_op]
            )
        return self.replacement_var.call_function(tx, args, kwargs)


class FunctoolsPartialVariable(VariableTracker):
    def __init__(self, func: VariableTracker, args, keywords, **kwargs):
        super().__init__(**kwargs)
        self.func = func
        assert isinstance(args, list)
        self.args = args
        assert isinstance(keywords, dict)
        self.keywords = keywords

    def reconstruct(self, codegen):
        codegen.load_import_from("functools", "partial")
        codegen(self.func)
        if self.args:
            codegen.foreach(self.args)
        if not self.keywords:
            codegen.extend_output(create_call_function(len(self.args) + 1, True))
            return

        codegen.foreach(self.keywords.values())
        keys = tuple(self.keywords.keys())
        codegen.extend_output(
            codegen.create_call_function_kw(len(keys) + len(self.args) + 1, keys, True)
        )

    def get_function(self):
        return self.as_python_constant()

    def call_function(
        self, tx, args: "List[VariableTracker]", kwargs: "Dict[str, VariableTracker]"
    ) -> "VariableTracker":
        merged_args = self.args + args
        merged_kwargs = {**self.keywords, **kwargs}
        return self.func.call_function(tx, merged_args, merged_kwargs)

    def call_hasattr(self, tx, name: str) -> VariableTracker:
        # functools.partial uses slots, so attributes are constant
        return variables.ConstantVariable.create(
            hasattr(functools.partial(identity), name)
        )

    def as_python_constant(self):
        return functools.partial(
            self.func.as_python_constant(),
            *[arg.as_python_constant() for arg in self.args],
            **{k: v.as_python_constant() for k, v in self.keywords.items()},
        )

    def guard_as_python_constant(self):
        """Similar to as_python_constant(), but add ID_MATCH guards to try to force things to become constants"""
        return functools.partial(
            self.func.guard_as_python_constant(),
            *[v.guard_as_python_constant() for v in self.args],
            **{k: v.guard_as_python_constant() for k, v in self.keywords.items()},
        )


class TritonKernelVariable(VariableTracker):
    def __init__(self, kernel, kernel_idx, grid, **kwargs):
        from triton.runtime.autotuner import Autotuner

        from torch._higher_order_ops.triton_kernel_wrap import kernel_side_table

        super().__init__(**kwargs)

        assert kernel is not None

        self.kernel = kernel
        self.kernel_idx = kernel_side_table.add_kernel(kernel)

        assert kernel_idx is None or self.kernel_idx == kernel_idx

        self.grid = grid

        if isinstance(kernel, Autotuner):
            # We only support configs and keys arguments of triton.autotune
            # Make sure other arguments are defaulted
            defaults = inspect.signature(Autotuner.__init__).parameters

            # Newer version of triton change attribute name from warmup to num_warmup and rep to num_rep.
            # The call to get_first_attr is to maintain backward-compatibility.
            if (
                (
                    "warmup" in defaults
                    and defaults["warmup"].default
                    != get_first_attr(kernel, "num_warmups", "warmup")
                )
                or (
                    "rep" in defaults
                    and defaults["rep"].default
                    != get_first_attr(kernel, "num_reps", "rep")
                )
                or (
                    "prune_configs_by" in defaults
                    and defaults["prune_configs_by"].default
                    != kernel.early_config_prune
                )
                # Set via reset_to_zero argument
                or len(kernel.reset_idx) != 0
                or len(kernel.restore_idx) != 0
            ):
                raise Unsupported(
                    "Only configs and keys are supported for triton.autotune"
                )

    def call_function(
        self, tx, args: "List[VariableTracker]", kwargs: "Dict[str, VariableTracker]"
    ) -> "VariableTracker":
        from triton.runtime.autotuner import autotune, Autotuner, Config

        from .constant import ConstantVariable
        from .dicts import ConstDictVariable
        from .lists import BaseListVariable

        if "num_ctas" in kwargs:
            raise Unsupported(
                "Passing num_ctas directly to the Triton kernel is not supported. "
                "Please use a Config in @triton.autotune instead."
            )

        special_kwargs = {}
        for name in ("num_warps", "num_stages"):
            if name in kwargs:
                # remove special kwargs from `kwargs`
                val = kwargs.pop(name)
                assert isinstance(val, ConstantVariable)
                special_kwargs[name] = val.value

        if special_kwargs:
            if isinstance(self.kernel, Autotuner):
                # if there is Autotuner already, set
                # special kwargs to each of its configs
                new_configs = copy.deepcopy(self.kernel.configs)
                for config in new_configs:
                    config.__dict__.update(special_kwargs)
                new_kernel = autotune(configs=new_configs, key=[])(self.kernel.fn)
            else:
                # if there is no Autotuner, wrap the kernel into a
                # new one with a single config with special kwargs
                new_config = Config(kwargs={}, **special_kwargs)
                new_kernel = autotune(configs=[new_config], key=[])(self.kernel)

            # create a new variable to contain the new (wrapped) kernel;
            # skip kernel_idx to get a new record in the kernel side table
            new_var = TritonKernelVariable(new_kernel, None, self.grid)
            return new_var.call_function(tx, args, kwargs)

        if self.grid is None:
            raise Unsupported("Triton kernels should always be called with a grid")

        # Both for grid's meta as well as for the kernel, we need combined
        # args and kwargs combined and normalized
        combined_args_raw = {**dict(zip(self.kernel.arg_names, args)), **kwargs}
        combined_args = {
            variables.ConstantVariable.create(k): v
            for k, v in combined_args_raw.items()
        }

        configs = (
            [config.kwargs for config in self.kernel.configs]
            if isinstance(self.kernel, Autotuner)
            else [{}]
        )
        grids = []
        for config_args in configs:
            # If the grid is a function, then lets execute it and convert it to
            # a list
            grid = self.grid
            if isinstance(grid, (NestedUserFunctionVariable, UserFunctionVariable)):
                # Populate the special "meta" argument to call the grid function
                config_args = {
                    ConstantVariable.create(k): ConstantVariable.create(v)
                    for k, v in config_args.items()
                }
                meta = ConstDictVariable({**combined_args, **config_args}, dict)
                grid = grid.call_function(tx, [meta], {})

            # Now, the grid must be a list either originally or through above
            # modification
            if isinstance(grid, BaseListVariable):
                grids.append(grid.as_proxy())
            else:
                unimplemented(f"grid for the triton kernel is {type(grid)}")

        for i in range(len(grids)):
            if not isinstance(grids[i], tuple):
                raise Unsupported("Only tuple grids are supported")
            # inductor expects all grids to be 3-tuple so lets make it
            if len(grids[i]) == 1:
                grids[i] = (grids[i][0], 1, 1)
            elif len(grids[i]) == 2:
                grids[i] = (grids[i][0], grids[i][1], 1)
            elif len(grids[i]) > 3:
                raise Unsupported("Grid can have at most rank 3")

        assert len(grids) != 0
        if len(set(grids)) == 1:
            # If there's only one unique grid, lets simplify
            grids = [grids[0]]

        from torch._higher_order_ops.triton_kernel_wrap import (
            kernel_side_table,
            triton_kernel_wrapper_mutation,
        )

        # Combine args and kwargs and pass as a dict so that if user defined triton
        # kernel uses variables as 'grid' or 'kernel', it does not conflict with
        # parameters of the wrapper function
        constant_args = {
            k: v.as_python_constant()
            for k, v in combined_args_raw.items()
            if isinstance(v, ConstantVariable)
        }
        non_constant_args = {
            k: v
            for k, v in combined_args.items()
            if not isinstance(v, ConstantVariable)
        }

        constant_args_idx = kernel_side_table.add_constant_args(constant_args)
        meta = ConstDictVariable(non_constant_args, dict)
        tx.output.create_proxy(
            "call_function",
            triton_kernel_wrapper_mutation,
            (),
            {
                "kernel_idx": self.kernel_idx,
                "constant_args_idx": constant_args_idx,
                "grid": grids,
                "kwargs": meta.as_proxy(),
            },
        )

        return variables.ConstantVariable(
            None,
        )

    def call_method(
        self,
        tx,
        name,
        args: "List[VariableTracker]",
        kwargs: "Dict[str, VariableTracker]",
    ) -> "VariableTracker":
        if name == "__getitem__":
            # __getitem__ should only be called if we don't already have a grid
            # Only grid needs to be passed
            if self.grid is not None or len(args) != 1:
                raise Unsupported(
                    "Triton kernels should be called with only a single grid"
                )

            return TritonKernelVariable(
                kernel=self.kernel,
                kernel_idx=self.kernel_idx,
                grid=args[0],
            )
        elif name == "run":
            if "grid" not in kwargs:
                raise Unsupported("Triton kernel requires to be called with a grid")
            grid = kwargs.pop("grid")
            kwargs.pop("warmup", None)
            # rewrite kernel.run(*args, grid=grid) to kernel[grid](*args)
            return TritonKernelVariable(
                kernel=self.kernel, kernel_idx=self.kernel_idx, grid=grid
            ).call_function(tx, args, kwargs)

        # Bail out to parent's implementation
        return super().call_method(tx, name, args, kwargs)<|MERGE_RESOLUTION|>--- conflicted
+++ resolved
@@ -18,7 +18,6 @@
 from ..utils import check_constant_args, get_first_attr, identity, istype, make_cell
 from .base import MutableLocal, typestr, VariableTracker
 from .constant import ConstantVariable
-from .distributed import ProcessGroupVariable
 
 if TYPE_CHECKING:
     from torch._guards import Source
@@ -717,18 +716,11 @@
                 f"CollectiveFunctionRewriteVariable can't support async_op=True for {self.fn}"
             )
 
-<<<<<<< HEAD
-        if kwargs.get("group") is None or kwargs["group"].value is None:
-            kwargs["group"] = ProcessGroupVariable.get_global_pg_variable()
-
-        if self.fn == dist.all_reduce:
-=======
         if self.fn in (
             dist.all_reduce,
             dist.reduce_scatter_tensor,
             dist._reduce_scatter_base,
         ):
->>>>>>> 22ba180e
             reduce_op_var = kwargs.get("op")
             reduce_op = (
                 reduce_op_var.value
