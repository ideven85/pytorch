--- conflicted
+++ resolved
@@ -233,15 +233,11 @@
 ) -> List[List[Dict[str, str]]]: ...
 
 class _RecordFunctionFast:
-<<<<<<< HEAD
-    def __init__(self, name: str) -> None: ...
-=======
     def __init__(
         self,
         name: str,
         input_values: Optional[Union[list, tuple]] = None,
         keyword_values: Optional[dict] = None,
     ) -> None: ...
->>>>>>> 4f244cfa
     def __enter__(self) -> None: ...
     def __exit__(self, exc_type: Any, exc_value: Any, traceback: Any) -> None: ...