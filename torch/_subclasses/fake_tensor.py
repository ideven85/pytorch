--- conflicted
+++ resolved
@@ -823,18 +823,11 @@
     cache: Dict[_DispatchCacheKey, _DispatchCacheEntry] = {}
     cache_hits: int = 0
     cache_misses: int = 0
-<<<<<<< HEAD
-    cache_bypasses = defaultdict(int)
-    # Every time you retrace using the same fake tensor mode, you should
-    # advance the epoch so we don't reuse unbacked memos
-    epoch: int = 0
-=======
     cache_bypasses: Dict[str, int] = defaultdict(int)
     # Every time you retrace using the same fake tensor mode, you should
     # advance the epoch so we don't reuse unbacked memos
     epoch: int = 0
     in_kernel_invocation: bool = False
->>>>>>> b8b04b26
 
     def __init__(
         self,
