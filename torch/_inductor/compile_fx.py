--- conflicted
+++ resolved
@@ -60,15 +60,12 @@
 from .fx_passes.pre_grad import pre_grad_passes
 from .graph import GraphLowering
 from .ir import ExternKernelNode
-<<<<<<< HEAD
 from .utils import (
     get_cloned_parameter_buffer_name,
     get_dtype_size,
     has_incompatible_cudagraph_ops,
+    output_node,
 )
-=======
-from .utils import get_dtype_size, has_incompatible_cudagraph_ops, output_node
->>>>>>> bdad8a48
 from .virtualized import V
 
 if config.is_fbcode():
