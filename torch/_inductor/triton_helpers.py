import triton
import triton.language as tl

# In the latest triton, math functions were shuffled around into different modules:
# https://github.com/openai/triton/pull/3172
if hasattr(tl.extra, "cuda") and hasattr(tl.extra.cuda, "libdevice"):
    libdevice = tl.extra.cuda.libdevice
    math = tl.math
elif hasattr(tl.extra, "intel") and hasattr(tl.extra.intel, "libdevice"):
    libdevice = tl.extra.intel.libdevice
    math = tl.math
else:
    libdevice = tl.math
    math = tl


@triton.jit
def promote_to_tensor(x):
    # Addition promotes to tensor for us
    return x + tl.zeros((1,), tl.int1)


@triton.jit
def is_floating(x):
    return promote_to_tensor(x).dtype.is_floating()


@triton.jit
def _prod_accumulate(a, b):
    return a * b


@triton.jit
def prod(input, axis):
    return tl.reduce(input, axis, _prod_accumulate)


@triton.jit
def minimum(a, b):
    mask = a < b
    if is_floating(a):
        mask |= a != a
    return tl.where(mask, a, b)


@triton.jit
def maximum(a, b):
    mask = a > b
    if is_floating(a):
        mask |= a != a
    return tl.where(mask, a, b)


@triton.jit
def min2(a, dim):
    return tl.reduce(a, dim, minimum)


@triton.jit
def max2(a, dim):
    return tl.reduce(a, dim, maximum)


@triton.jit
def minimum_with_index(a_value, a_index, b_value, b_index):
    mask = a_value < b_value
    equal = a_value == b_value
    if is_floating(a_value):
        a_isnan = a_value != a_value
        b_isnan = b_value != b_value
        mask |= a_isnan and not b_isnan
        # Consider NaNs as equal
        equal |= a_isnan and b_isnan

    # Prefer lowest index if values are equal
    mask |= equal & (a_index < b_index)
    return tl.where(mask, a_value, b_value), tl.where(mask, a_index, b_index)


@triton.jit
def maximum_with_index(a_value, a_index, b_value, b_index):
    mask = a_value > b_value
    equal = a_value == b_value
    if is_floating(a_value):
        a_isnan = a_value != a_value
        b_isnan = b_value != b_value
        mask |= a_isnan and not b_isnan
        # Consider NaNs as equal
        equal |= a_isnan and b_isnan

    # Prefer lowest index if values are equal
    mask |= equal & (a_index < b_index)
    return tl.where(mask, a_value, b_value), tl.where(mask, a_index, b_index)


@triton.jit
def min_with_index(value, index, dim):
    return tl.reduce((value, index), dim, minimum_with_index)


@triton.jit
def max_with_index(value, index, dim):
    return tl.reduce((value, index), dim, maximum_with_index)


@triton.jit
def welford_reduce(value, mean, m2, weight, first_iteration):
    if first_iteration:
        new_weight = tl.full(weight.shape, 1, weight.dtype)
        new_mean = value
        new_m2 = tl.zeros_like(m2)
    else:
        delta = value - mean
        new_weight = weight + 1
        new_mean = mean + delta / new_weight
        new_m2 = m2 + delta * (value - new_mean)
    return new_mean, new_m2, new_weight


@triton.jit
def welford_combine(mean_1, m2_1, weight_1, mean_2, m2_2, weight_2):
    delta = mean_2 - mean_1
    new_weight = weight_1 + weight_2
    w2_over_w = tl.where(new_weight == 0.0, 0.0, weight_2 / new_weight)
    return (
        mean_1 + delta * w2_over_w,
        m2_1 + m2_2 + delta * delta * weight_1 * w2_over_w,
        new_weight,
    )


@triton.jit
def welford(mean, m2, weight, dim):
    return tl.reduce((mean, m2, weight), dim, welford_combine)


@triton.jit
def device_assert_then(cond, msg, r):
    tl.device_assert(cond, msg)
    return r


@triton.jit
def randint64(seed, offset, low, high):
    r0, r1, r2, r3 = tl.randint4x(seed, offset)
    r0 = r0.to(tl.uint64)
    r1 = r1.to(tl.uint64)
    result = r0 | (r1 << 32)
    size = high - low
    result = result % size.to(tl.uint64)
    result = result.to(tl.int64) + low
    return result


@triton.jit
def _any_combine(a, b):
    return a | b


@triton.jit
def any(a, dim):
    return tl.reduce(a, dim, _any_combine)


@triton.jit
def bucketize_binary_search(
    values,  # 1D tensor
    offsets_ptr,
    indexing_dtype,
    right,  # bool: if true, use intervals closed on the left; see [Note: Inductor bucketize op]
    OFFSETS_SIZE: int,
    BLOCK_SHAPE,  # tuple/list of block shape
):
    """
    See [Note: Inductor bucketize op]
    """

    low = tl.zeros(BLOCK_SHAPE, dtype=indexing_dtype)
    high = tl.full(BLOCK_SHAPE, OFFSETS_SIZE, dtype=indexing_dtype)

    full_range = OFFSETS_SIZE + 1
    while full_range > 1:
        mid = (high + low) // 2
        mask = mid < OFFSETS_SIZE
        bucket_upper_bound = tl.load(offsets_ptr + mid, mask=mask)
        if right:
            is_above = values >= bucket_upper_bound
        else:
            is_above = values > bucket_upper_bound

        low = tl.where(is_above & mask, mid + 1, low)
        high = tl.where(is_above, high, mid)

        full_range = (full_range + 1) // 2

    return low


@triton.jit
def pack_value_flag(
    value,
    flag,
    DTYPE_VALUE_AS_UINT: tl.constexpr,
    DTYPE_PACK: tl.constexpr,
):
    # Workaround for triton bug, tensor.to doesn't unwrap constexpr values
    DTYPE_VALUE_AS_UINT = tl.core._constexpr_to_value(DTYPE_VALUE_AS_UINT)
    bitwidth = DTYPE_VALUE_AS_UINT.primitive_bitwidth
    uv = value.to(DTYPE_VALUE_AS_UINT, bitcast=True).to(DTYPE_PACK)
    return flag.to(DTYPE_PACK) | (uv << bitwidth)


@triton.jit
def unpack_value(
    pack,
    DTYPE_VALUE,
    DTYPE_VALUE_AS_UINT,
):
    # Workaround for triton bug, tensor.to doesn't unwrap constexpr values
    DTYPE_VALUE = tl.core._constexpr_to_value(DTYPE_VALUE)
    DTYPE_VALUE_AS_UINT = tl.core._constexpr_to_value(DTYPE_VALUE_AS_UINT)
    bitwidth = DTYPE_VALUE_AS_UINT.primitive_bitwidth
    value_uint = (pack >> bitwidth).to(DTYPE_VALUE_AS_UINT)
    return value_uint.to(DTYPE_VALUE, bitcast=True)


@triton.jit
def unpack_flag(pack, DTYPE_FLAG):
    return pack.to(DTYPE_FLAG)


@triton.jit
def exclusive_scan_decoupled_lookback(
    scratch_base,
    block_value,
    index,
    combine_fn,
    DTYPE_VALUE_AS_UINT: tl.constexpr,
    DTYPE_PACK: tl.constexpr,
):
    """Compute exclusive scan of a scalar value between blocks

    Ref: https://research.nvidia.com/publication/2016-03_single-pass-parallel-prefix-scan-decoupled-look-back

    scratch_base: Pointer to scratch space in global memory
    block_value: Scalar value for this block
    index: Scalar index of this block relative to the current scan
    combine_fn: Function ``(value, value) -> value`` which is scanned over
    DTYPE_VALUE_AS_UINT: A tl.uint{n} type equal in size to ``block_value``
    DTYPE_PACK: Unsigned type twice the width of block_value

    NOTE: This function is limited to values which are 32-bits or less because
    we need to pack (value, flag) into a single unsigned int.
    """
    # Publish block sum so subsequent blocks don't get stuck waiting for us
    DTYPE_VALUE = block_value.dtype
    pack = pack_value_flag(
        block_value,
        tl.full(block_value.shape, 1, DTYPE_VALUE_AS_UINT),
        DTYPE_VALUE_AS_UINT,
        DTYPE_PACK,
    )
    if index > 0:
        tl.atomic_xchg(scratch_base + index, pack, sem="relaxed")

    # Calculate exclusive prefix scan
    exclusive_prefix = tl.zeros([], DTYPE_VALUE)
    prefix_valid = False
    test_target = index - 1
    while test_target >= 0:
        # tl.atomic_load
        flag = tl.full([], 0, DTYPE_VALUE_AS_UINT)
        while flag == 0:
            pack = tl.atomic_add(scratch_base + test_target, 0, sem="relaxed")
            flag = unpack_flag(pack, DTYPE_VALUE_AS_UINT)

        value = unpack_value(pack, DTYPE_VALUE, DTYPE_VALUE_AS_UINT)
        if prefix_valid:
            exclusive_prefix = combine_fn(value, exclusive_prefix)
        else:
            exclusive_prefix = value
            prefix_valid = True

        if flag == 2:
            test_target = -1
        else:
            test_target = test_target - 1

    # Make inclusive block sum visible to other blocks
    if prefix_valid:
        inclusive_prefix = combine_fn(exclusive_prefix, block_value)
    else:
        inclusive_prefix = block_value
    pack = pack_value_flag(
        inclusive_prefix,
        tl.full([], 2, DTYPE_VALUE_AS_UINT),
        DTYPE_VALUE_AS_UINT,
        DTYPE_PACK,
    )
    tl.atomic_xchg(scratch_base + index, pack, sem="relaxed")
    return exclusive_prefix


@triton.jit
def exclusive_scan_decoupled_lookback_64(scratch_base, block_value, index, combine_fn):
    """Compute exclusive scan of a scalar value between blocks

    Ref: https://research.nvidia.com/publication/2016-03_single-pass-parallel-prefix-scan-decoupled-look-back

    scratch_base: Pointer to scratch space in global memory
    block_value: Scalar value for this block, must be 64-bits wide
    index: Scalar index of this block relative to the current scan
    combine_fn: Function ``(value, value) -> value`` which is scanned over
    init: Scalar value equal to the identiy of combine_fn
    """
    # Publish block sum so subsequent blocks don't get stuck waiting for us
    if index > 0:
        block_value_u64 = block_value.to(tl.uint64, bitcast=True)
        tl.store(scratch_base + 3 * index + 1, block_value_u64)
        tl.debug_barrier()
        flag_one = tl.full([], 1, tl.uint64)
        tl.atomic_xchg(scratch_base + 3 * index + 0, flag_one, sem="release")

    # Calculate exclusive prefix scan
    exclusive_prefix = tl.zeros([], block_value.dtype)
    prefix_valid = False
    test_target = index - 1
    while test_target >= 0:
        flag = tl.full([], 0, tl.uint64)
        while flag == 0:
            flag = tl.atomic_add(scratch_base + 3 * test_target + 0, 0, sem="acquire")

        value_u64 = tl.load(scratch_base + 3 * test_target + flag.to(tl.int32))
        value = value_u64.to(block_value.dtype, bitcast=True)
        if prefix_valid:
            exclusive_prefix = combine_fn(value, exclusive_prefix)
        else:
            exclusive_prefix = value
            prefix_valid = True

        if flag == 2:
            test_target = -1
        else:
            test_target = test_target - 1

    # Make inclusive block sum visible to other blocks
    if prefix_valid:
        inclusive_prefix = combine_fn(exclusive_prefix, block_value)
    else:
        inclusive_prefix = block_value
    inclusive_prefix_u64 = inclusive_prefix.to(tl.uint64, bitcast=True)
    tl.store(scratch_base + 3 * index + 2, inclusive_prefix_u64)
    tl.debug_barrier()
    flag_two = tl.full([], 2, tl.uint64)
    tl.atomic_xchg(scratch_base + 3 * index + 0, flag_two, sem="release")

    return exclusive_prefix


@triton.jit
def frexp(x):
    # TODO(isuruf): use inline_asm_elementwise here
<<<<<<< HEAD
    y = tl.math.ilogb(x) + 1
    exponent = tl.where(x == 0, 0, y)
    mantissa = tl.where(x == 0, 0, tl.math.ldexp(x, -y))
=======
    y = libdevice.ilogb(x) + 1
    exponent = tl.where(x == 0, 0, y)
    mantissa = tl.where(x == 0, 0, libdevice.ldexp(x, -y))
>>>>>>> 22ba180e
    return mantissa, exponent<|MERGE_RESOLUTION|>--- conflicted
+++ resolved
@@ -360,13 +360,7 @@
 @triton.jit
 def frexp(x):
     # TODO(isuruf): use inline_asm_elementwise here
-<<<<<<< HEAD
-    y = tl.math.ilogb(x) + 1
-    exponent = tl.where(x == 0, 0, y)
-    mantissa = tl.where(x == 0, 0, tl.math.ldexp(x, -y))
-=======
     y = libdevice.ilogb(x) + 1
     exponent = tl.where(x == 0, 0, y)
     mantissa = tl.where(x == 0, 0, libdevice.ldexp(x, -y))
->>>>>>> 22ba180e
     return mantissa, exponent