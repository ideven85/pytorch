import builtins
import functools
import inspect
import itertools
import logging
import operator
import sys
import textwrap
import time
from concurrent.futures import ThreadPoolExecutor
from io import StringIO

from typing import Any, Callable, Dict, List, Optional, Tuple, Union
from unittest.mock import patch

import sympy

import torch
from torch._dynamo.testing import rand_strided
from torch._dynamo.utils import counters, identity, preserve_rng_state

from . import config, ir
from .autotune_process import TensorMeta, TritonBenchmarkRequest
from .codecache import code_hash, PersistentCache, PyCodeCache
from .codegen.common import IndentedBuffer, KernelTemplate

from .codegen.triton import (
    gen_common_triton_imports,
    texpr,
    TritonKernel,
    TritonPrinter,
    TritonScheduling,
)

from .codegen.triton_utils import config_of, signature_to_meta
from .exc import CUDACompileError
from .ir import ChoiceCaller, PrimitiveInfoType
<<<<<<< HEAD
from .utils import (
    do_bench,
    get_dtype_size,
    Placeholder,
    sympy_dot,
    sympy_index_symbol,
    sympy_product,
    unique,
)
=======
from .runtime.runtime_utils import do_bench
from .utils import get_dtype_size, Placeholder, sympy_dot, sympy_product, unique
>>>>>>> ac54f0a3
from .virtualized import V

log = logging.getLogger(__name__)

# correctness checks struggle with fp16/tf32
VERIFY: Dict[str, Any] = dict()
PRINT_AUTOTUNE = True
DEBUG = False


class KernelNamespace:
    pass


# these objects are imported from the generated wrapper code
extern_kernels = KernelNamespace()


class PartialRender:
    """
    Some parts of a template need to be generated at the end, but
    inserted into the template at the start.  This allows doing a bunch
    of replacements after the initial render.
    """

    def __init__(self, code, replacement_hooks):
        super().__init__()
        self.code = code
        self.replacement_hooks = replacement_hooks

    def finalize(self):
        code = self.code
        assert code is not None, "can only be called once"
        self.code = None
        for key, fn in self.replacement_hooks.items():
            code = code.replace(key, fn())
        return code


class TritonTemplateKernel(TritonKernel):
    def __init__(
        self,
        kernel_name,
        input_nodes,
        output_node,
        defines,
        num_stages,
        num_warps,
        grid_fn,
        meta,
        call_sizes,
        use_jit=False,
        prefix_args=0,
        suffix_args=0,
        epilogue_fn=identity,
        subgraphs=None,
        *,
        index_dtype,
    ):
        super().__init__(
            sympy_product(output_node.get_size()),
            sympy.Integer(1),
            index_dtype=index_dtype,
        )
        self.input_nodes = input_nodes
        self.output_node = output_node
        self.named_input_nodes = {}
        self.defines = defines
        self.kernel_name = kernel_name
        self.template_mask = None
        self.use_jit = use_jit
        self.num_stages = num_stages
        self.num_warps = num_warps
        self.grid_fn = grid_fn
        self.meta = meta
        self.call_sizes = call_sizes
        # for templates with fixed epilogues
        self.prefix_args = prefix_args
        self.suffix_args = suffix_args
        self.epilogue_fn = epilogue_fn
        self.render_hooks = dict()
        self.triton_meta: Optional[Dict[str, object]] = None
        # For Templated Attention
        self.subgraphs = subgraphs

    def need_numel_args(self):
        return False

    def estimate_kernel_num_bytes(self):
        """
        Estimate the total number of bytes this kernel takes.
        For in/out nodes, sizes are counted twice: once for reading and
        once for writing.
        """
        ninplace_args = len(unique(self.args.inplace_buffers.values()))
        num_bytes = []
        for i, inp in enumerate(itertools.chain(self.input_nodes, (self.output_node,))):
            size = V.graph.sizevars.size_hints(inp.get_size())
            numel = functools.reduce(operator.mul, size)
            dtype_size = get_dtype_size(inp.get_dtype())
            num_bytes.append(numel * dtype_size * (1 + int(i < ninplace_args)))
        return sum(num_bytes)

    def jit_lines(self):
        if self.use_jit:
            return "@triton.jit"

        argdefs, _, signature = self.args.python_argdefs()
        triton_meta = {
            "signature": signature_to_meta(signature, size_dtype=self.index_dtype),
            "device": self.output_node.get_device().index,
            "device_type": self.output_node.get_device().type,
            "constants": {},
        }
        triton_meta["configs"] = [config_of(signature)]
        for arg_num in triton_meta["configs"][0].equal_to_1:  # type: ignore[index]
            triton_meta["constants"][arg_num] = 1  # type: ignore[index]
        matrix_instr_nonkdim = self.meta.get("matrix_instr_nonkdim", 0)
        if matrix_instr_nonkdim != 0:
            triton_meta["matrix_instr_nonkdim"] = matrix_instr_nonkdim

        self.triton_meta = triton_meta

        inductor_meta = {
            "kernel_name": str(Placeholder.DESCRIPTIVE_NAME),
            **TritonKernel.inductor_meta_common(),
        }
        if config.profile_bandwidth or config.benchmark_kernel:
            num_gb = self.estimate_kernel_num_bytes() / 1e9
            inductor_meta["kernel_num_gb"] = num_gb
        return f"""
            @triton_heuristics.template(
                num_stages={self.num_stages},
                num_warps={self.num_warps},
                triton_meta={triton_meta!r},
                inductor_meta={inductor_meta!r},
            )
            @triton.jit
        """

    def def_kernel(self, *argnames):
        """
        Hook called from template code to generate function def and
        needed args.
        """
        assert all(isinstance(x, str) for x in argnames)
        renames = IndentedBuffer(initial_indent=1)

        named_args = self.input_nodes[
            self.prefix_args : len(self.input_nodes) - self.suffix_args
        ]

        assert len(argnames) == len(named_args), (
            len(argnames),
            len(named_args),
            self.prefix_args,
            len(self.input_nodes),
        )

        for input_node in self.input_nodes[: self.prefix_args]:
            # get args in correct order
            self.args.input(input_node.get_name())

        for name, input_node in zip(argnames, named_args):
            arg_name = f"arg_{name}"
            self.named_input_nodes[name] = input_node
            self.args.input_buffers[input_node.get_name()] = arg_name

        # The args may be duplicated, so renaming must be after args are de-duplicated.
        for name in argnames:
            input_node = self.named_input_nodes[name]
            arg_name = self.args.input_buffers[input_node.get_name()]
            if input_node.get_layout().offset == 0:
                renames.writeline(f"{name} = {arg_name}")
            else:
                offset = texpr(self.rename_indexing(input_node.get_layout().offset))
                renames.writeline(f"{name} = {arg_name} + {offset}")

        for input_node in self.input_nodes[len(self.input_nodes) - self.suffix_args :]:
            # get args in correct order
            self.args.input(input_node.get_name())

        def hook():
            # python_argdefs() cannot be run until after the rest of the template lazily adds more args
            arg_defs, *_ = self.args.python_argdefs()
            code = IndentedBuffer()
            code.splice(gen_common_triton_imports())
            code.splice(self.jit_lines())
            code.writeline(f"def {self.kernel_name}({', '.join(arg_defs)}):")
            with code.indent():
                code.splice(self.defines)
                code.splice(renames.getvalue())
            return code.getvalue()

        assert "<DEF_KERNEL>" not in self.render_hooks
        self.render_hooks["<DEF_KERNEL>"] = hook
        return "<DEF_KERNEL>"

    def size(self, name: str, index: int):
        """
        Hook called from template code to get the size of an arg.
        Will add needed args to pass it in if it is dynamic.
        """
        assert isinstance(index, int)
        if name is None:
            val = self.output_node.get_size()[index]
        else:
            assert isinstance(name, str)
            val = self.named_input_nodes[name].get_size()[index]
        return texpr(self.rename_indexing(val))

    def stride(self, name, index):
        """
        Hook called from template code to get the stride of an arg.
        Will add needed args to pass it in if it is dynamic.
        """
        assert isinstance(index, int)
        if name is None:
            val = self.output_node.get_stride()[index]
        else:
            assert isinstance(name, str)
            val = self.named_input_nodes[name].get_stride()[index]
        return texpr(self.rename_indexing(val))

    def modification(self, **fixed_inputs) -> str:
        """This function generates the code body to populate
        a 'modification' placeholder within a template

        TODO come up with standardized way to modify templates, with
        potential multiple modifications
        """

        def add_input(name):
            return self.args.input(name)

        class PlaceholderSubstitution(V.WrapperHandler):  # type: ignore[name-defined]
            self.name = "PlaceholderSubstitution"

            def load(self, name: str, index: sympy.Expr):
                if name not in fixed_inputs:
                    # If it's not a fixed input, it's a load from a captured
                    # tensor
                    var = add_input(name)
                    return f"tl.load({var} + {index})"

                return f"({fixed_inputs[name]})"

            def indirect_indexing(self, index_var, size, check):
                return sympy_index_symbol(str(index_var))

        # if self.modification_cache is None:
        with V.set_ops_handler(PlaceholderSubstitution(V.ops)):
            assert isinstance(
                self.subgraphs, ir.ComputedBuffer
            ), "Expected the subgraph to be a ComputedBuffer"
            if isinstance(self.subgraphs.data, ir.InputBuffer):
                out = self.subgraphs.data.make_loader()((1,))
            else:
                out = self.subgraphs.data.inner_fn((1,))

        self.codegen_body()
        self.body.writeline(f"{fixed_inputs['out']} = {out.value}")

        body_val = self.body.getvalue()
        self.body.clear()
        self.cse.invalidate(set())
        return body_val

    def store_output(
        self,
        indices: Union[List[Any], Tuple[Any]],
        val: str,
        mask: Optional[str] = None,
    ):
        """
        Hook called from template code to store the final output
        (if the buffer hasn't been optimized away), then append any
        epilogue fusions.
        """
        assert isinstance(indices, (list, tuple))
        assert isinstance(val, str)
        assert isinstance(mask, (str, type(None)))
        assert self.template_mask is None
        indices = list(map(TritonPrinter.paren, indices))
        index_symbols = [sympy.Symbol(x) for x in indices]
        lengths = [V.graph.sizevars.simplify(s) for s in self.output_node.get_size()]
        assert len(indices) == len(lengths)

        # glue to make generated code use same indexing from template
        for name, range_tree_entry in zip(
            indices, self.range_trees[0].construct_entries(lengths)
        ):
            range_tree_entry.set_name(name)
        contiguous_index = sympy_dot(
            ir.FlexibleLayout.contiguous_strides(lengths), index_symbols
        )
        contiguous_index = self.rename_indexing(contiguous_index)
        self.body.writeline("xindex = " + texpr(contiguous_index))
        self.range_trees[0].lookup(sympy.Integer(1), sympy_product(lengths)).set_name(
            "xindex"
        )
        self.template_mask = mask
        self.template_indices = indices
        output_index = self.output_node.get_layout().make_indexer()(index_symbols)
        output_index = self.rename_indexing(output_index)
        if output_index == contiguous_index:
            output_index = sympy.Symbol("xindex")

        epilogue_args = [val]
        for input_node in itertools.chain(
            self.input_nodes[: self.prefix_args],
            self.input_nodes[len(self.input_nodes) - self.suffix_args :],
        ):
            input_node.freeze_layout()
            epilogue_args.append(input_node.make_loader()(index_symbols))

        V.ops.store(
            self.output_node.get_name(),
            output_index,
            self.epilogue_fn(*epilogue_args),
        )
        self.codegen_body()

        def hook():
            # more stuff might have been added since the codegen_body above
            self.codegen_body()
            return textwrap.indent(self.body.getvalue(), "    ").strip()

        assert "<STORE_OUTPUT>" not in self.render_hooks
        self.render_hooks["<STORE_OUTPUT>"] = hook
        return "<STORE_OUTPUT>"

    def render(self, template, kwargs):
        return PartialRender(
            template.render(**self.template_env(), **kwargs),
            self.render_hooks,
        )

    def make_load(self, name, indices, mask):
        """
        Optional helper called from template code to generate the code
        needed to load from an tensor.
        """
        assert isinstance(indices, (list, tuple))
        assert isinstance(name, str)
        assert isinstance(mask, str)
        stride = self.named_input_nodes[name].get_stride()
        indices = list(map(TritonPrinter.paren, indices))
        assert len(indices) == len(stride)
        index = " + ".join(
            f"{texpr(self.rename_indexing(s))} * {i}" for s, i in zip(stride, indices)
        )
        return f"tl.load({name} + ({index}), {mask})"

    def template_env(self):
        """
        Generate the namespace visible in the template.
        """
        return {
            fn.__name__: fn
            for fn in [
                self.def_kernel,
                self.size,
                self.stride,
                self.store_output,
                self.make_load,
                self.modification,
            ]
        }

    def indexing(
        self,
        index: sympy.Expr,
        *,
        dense_indexing=False,
        copy_shape=None,
        override_mask=None,
        block_ptr=False,
    ):
        """
        Override the default indexing to use our custom mask and force
        dense indexing.
        """
        return super().indexing(
            index,
            dense_indexing=False,
            copy_shape=self.template_mask,
            override_mask=self.template_mask,
            block_ptr=block_ptr,
        )

    def initialize_range_tree(self, pid_cache):
        super().initialize_range_tree(pid_cache)
        # ignore default codegen
        self.body.clear()
        self.indexing_code.clear()

    def call_kernel(self, name: str, node: Optional[ir.IRNode] = None):
        wrapper = V.graph.wrapper_code
        _, call_args, _ = self.args.python_argdefs()
        call_args = [str(a) for a in call_args]

        for i in range(len(call_args)):
            if V.graph.is_unspec_arg(call_args[i]):
                call_args[i] = call_args[i] + ".item()"
            if isinstance(call_args[i], sympy.Symbol):
                call_args[i] = texpr(call_args[i])

        if V.graph.cpp_wrapper:
            # In the cpp_wrapper case, we have to compute CUDA launch grid at runtime
            # if any dynamic dimension is involved. We rely on the Python version
            # of the grid function to generate those grid configs, which may contain
            # symbolic values. The wrapper will use cexpr to print out C++ code
            # appropriately for the grid configs.
            grid_args = [V.graph.sizevars.simplify(s) for s in self.call_sizes] + [
                self.meta
            ]
            grid = self.grid_fn(*grid_args)

            wrapper.generate_kernel_call(
                name,
                call_args,
                device_index=V.graph.scheduler.current_device.index,
                grid=grid,
                triton_meta=self.triton_meta,
            )
        else:
            stream_name = wrapper.write_get_raw_stream(
                V.graph.scheduler.current_device.index
            )

            wrapper.add_import_once(f"import {self.grid_fn.__module__}")
            meta = wrapper.add_meta_once(self.meta)

            grid_call = [
                texpr(V.graph.sizevars.simplify(s)) for s in self.call_sizes
            ] + [meta]
            grid_call = f"{self.grid_fn.__module__}.{self.grid_fn.__name__}({', '.join(grid_call)})"
            wrapper.writeline(
                f"{name}.run({', '.join(call_args)}, grid={grid_call}, stream={stream_name})"
            )


@functools.lru_cache(None)
def _jinja2_env():
    try:
        import jinja2

        return jinja2.Environment(
            undefined=jinja2.StrictUndefined,
        )
    except ImportError:
        return None


class TritonTemplate(KernelTemplate):
    index_counter = itertools.count()
    all_templates: Dict[str, "TritonTemplate"] = dict()

    def __init__(self, name: str, grid: Any, source: str, debug=False):
        super().__init__(name)
        self.grid = grid
        self.template = self._template_from_string(source)
        assert name not in self.all_templates, "duplicate template name"
        self.all_templates[name] = self
        self.debug = debug

    def generate(
        self,
        input_nodes,
        layout,
        num_stages,
        num_warps,
        prefix_args=0,
        suffix_args=0,
        epilogue_fn=identity,
        subgraphs=None,
        mutated_inputs=None,
        **kwargs,
    ):
        """This function generates a TritonTemplateCaller

        Args:
            input_nodes: List of input nodes
            layout: Output layout
            num_stages: Number of stages for triton launch
            num_warps: Number of warps for triton launch
            prefix_args: Number of input nodes to be passed as arguments
            suffix_args: Number of input nodes to be passed as arguments
            epilogue_fn: Optional epilogue function to be called on the output
            subgraphs: Optional subgraphs to be passed as arguments, these will be inlined
                into the triton template string
            mutated_inputs: Optional list of input nodes that are mutated by the kernel, this is helpful
                if you need to return multiple outputs. You can pass them as inputs and mark them as
                being mutated by the kernel.
        """
        assert self.template, "requires jinja2"
        defines = StringIO()
        for name, val in kwargs.items():
            defines.write(f"    {name} : tl.constexpr = {val}\n")
        defines = defines.getvalue()

        fake_out = ir.Buffer("buf_out", layout)
        kernel_name = f"triton_{self.name}"

        numel = sympy_product(layout.size)
        buffers = itertools.chain(input_nodes, (fake_out,))
        if not TritonScheduling.can_use_32bit_indexing(numel, buffers):
            raise NotImplementedError(
                "64-bit indexing is not yet implemented for triton templates"
            )

        kernel_options = dict(
            input_nodes=input_nodes,
            defines=defines,
            num_stages=num_stages,
            num_warps=num_warps,
            grid_fn=self.grid,
            meta=kwargs,
            call_sizes=layout.size,
            prefix_args=prefix_args,
            suffix_args=suffix_args,
            epilogue_fn=epilogue_fn,
            index_dtype="tl.int32",
            subgraphs=subgraphs,
        )
        with patch.object(
            V.graph, "get_dtype", self._fake_get_dtype(fake_out)
        ), TritonTemplateKernel(
            kernel_name=kernel_name,
            output_node=fake_out,
            use_jit=False,
            **kernel_options,
        ) as kernel:
            try:
                code = kernel.render(self.template, kwargs).finalize()
            except ZeroDivisionError:
                # TODO(nmacchioni): fix sympy division by zero
                return None
            if self.debug:
                print("Generated Code:\n", code)
            extra = (
                "-".join(
                    [
                        *[
                            f"{kwarg}={repr(kwargs[kwarg])}"
                            for kwarg in sorted(kwargs.keys())
                        ],
                        f"num_stages={num_stages}",
                        f"num_warps={num_warps}",
                    ]
                )
                + "-"
            )
            mod = PyCodeCache.load(code, extra)

        input_call_args = tuple(kernel.args.input_buffers.keys())
        output_call_args = tuple(kernel.args.output_buffers.keys())

        # We expect the input_buffer order to be [*input_nodes, *captured_buffers]
        expected_input_args = tuple(unique(x.get_name() for x in input_nodes))
        expected_output_args = (fake_out.get_name(),)
        assert input_call_args[: len(expected_input_args)] == expected_input_args, (
            input_call_args,
            expected_input_args,
        )
        assert output_call_args == expected_output_args, (
            output_call_args,
            expected_output_args,
        )

        full_input_nodes = tuple([V.graph.get_buffer(k) for k in input_call_args])
        extra_args = V.graph.sizevars.size_hints(
            map(sympy.expand, tuple(kernel.args.sizevars.keys())),
            fallback=config.unbacked_symint_fallback,
        )

        kernel_hash_name = f"triton_{self.name}_{next(self.index_counter)}"

        def make_kernel_render(out_node):
            kernel = TritonTemplateKernel(
                kernel_name=str(Placeholder.KERNEL_NAME),
                output_node=out_node,
                use_jit=False,
                **kernel_options,
            )
            render = functools.partial(
                kernel.render,
                self.template,
                kwargs,
            )
            return kernel, render

        # create the BenchmarkRequest
        assert mod.__file__ is not None
        grid = self.grid(
            *V.graph.sizevars.size_hints(
                layout.size,
                fallback=config.unbacked_symint_fallback,
            ),
            kwargs,
        )
        bmreq = TritonBenchmarkRequest(
            module_path=mod.__file__,
            module_cache_key=mod.key,
            kernel_name=kernel_name,
            grid=grid,
            extra_args=extra_args,
            num_stages=num_stages,
            num_warps=num_warps,
            matrix_instr_nonkdim=kwargs.get("matrix_instr_nonkdim", 0),
            input_tensor_meta=TensorMeta.from_irnodes(full_input_nodes),
            output_tensor_meta=TensorMeta.from_irnodes(layout),
        )

        return TritonTemplateCaller(
            kernel_hash_name,
            full_input_nodes,
            layout,
            make_kernel_render,
            extra.strip("-").replace("-", ", "),
            bmreq,
            log_info={
                "tile_shape": str(
                    (
                        kwargs.get("BLOCK_M", -1),
                        kwargs.get("BLOCK_K", -1),
                        kwargs.get("BLOCK_N", -1),
                    )
                ),
                "num_stages": num_stages,
                "num_warps": num_warps,
                "allow_tf32": str(kwargs.get("ALLOW_TF32", None)),
                "acc_type": str(kwargs.get("ACC_TYPE", None)),
            },
            mutated_inputs=mutated_inputs,
        )


class ExternKernelChoice:
    def __init__(
        self,
        kernel,
        cpp_kernel=None,
        *,
        name=None,
        has_out_variant=True,
        op_overload=None,
        use_fallback_kernel=False,
    ):
        super().__init__()
        name = name or kernel.__name__
        assert callable(kernel)
        assert not hasattr(extern_kernels, name), "duplicate extern kernel"
        self.name = name
        self.cpp_kernel_name = cpp_kernel
        self.has_out_variant = has_out_variant
        setattr(extern_kernels, name, kernel)
        self.op_overload = op_overload
        self.use_fallback_kernel = use_fallback_kernel

    def to_callable(self):
        return getattr(extern_kernels, self.name)

    def call_name(self):
        return f"extern_kernels.{self.name}"

    @functools.lru_cache(None)
    def hash_key(self):
        fn = self.to_callable()
        parts = [
            self.name,
            getattr(fn, "__name__", ""),
            getattr(fn, "__module__", ""),
        ]
        try:
            parts.append(inspect.getsource(fn))
        except Exception:
            pass
        return code_hash("-".join(parts))

    def bind(
        self,
        input_nodes,
        layout,
        ordered_kwargs_for_cpp_kernel=(),
        **kwargs,
    ):
        self.ordered_kwargs_for_cpp_kernel = ordered_kwargs_for_cpp_kernel
        return ExternKernelCaller(
            self, input_nodes, layout, kwargs, has_out_variant=self.has_out_variant
        )


class TritonTemplateCaller(ir.TritonTemplateCallerBase):
    def __init__(
        self,
        name,
        input_nodes,
        layout,
        make_kernel_render,
        debug_extra,
        bmreq,
        log_info: Optional[
            Dict[str, Union[PrimitiveInfoType, List[PrimitiveInfoType]]]
        ] = None,
        mutated_inputs=None,
    ):
        super().__init__(name, input_nodes, layout)
        self.make_kernel_render = make_kernel_render
        self.debug_extra = debug_extra
        self.bmreq: TritonBenchmarkRequest = bmreq
        if log_info is None:
            log_info = {}
        self.log_info: Dict[str, Any] = log_info
        self.log_info.update(
            {
                "backend": "Triton",
                "grid": str(self.bmreq.grid),
                "num_stages": self.bmreq.num_stages,
                "num_warps": self.bmreq.num_warps,
            }
        )
        self.mutated_inputs = mutated_inputs

    def benchmark(self, *args, out):
        assert self.bmreq is not None
        return self.bmreq.benchmark(*args, output_tensor=out)

    def precompile(self):
        assert self.bmreq is not None
        self.bmreq.precompile()

    def __str__(self):
        return f"TritonTemplateCaller({self.bmreq.module_path}, {self.debug_extra})"

    def call_name(self):
        return f"template_kernels.{self.name}"

    def hash_key(self):
        return "-".join(
            [
                self.name.rsplit("_", 1)[0],
                self.bmreq.module_cache_key,
            ]
        )

    def output_node(self):
        return ir.TensorBox.create(
            ir.TritonTemplateBuffer(
                layout=self.layout,
                inputs=self.input_nodes,
                make_kernel_render=self.make_kernel_render,
                debug_extra=self.debug_extra,
                mutated_inputs=self.mutated_inputs,
            )
        )

    def info_dict(self) -> Dict[str, Union[PrimitiveInfoType, List[PrimitiveInfoType]]]:
        """Information returned here is logged to the autotune log file when that is enabled."""
        return self.log_info

    def get_make_kernel_render(self):
        return self.make_kernel_render


class ExternKernelCaller(ChoiceCaller):
    def __init__(
        self,
        choice: ExternKernelChoice,
        input_nodes,
        layout,
        kwargs=None,
        *,
        has_out_variant=True,
    ):
        super().__init__(choice.name, input_nodes, layout)
        self.choice = choice
        self.kwargs = kwargs or {}
        self.has_out_variant = has_out_variant

    def __str__(self):
        return f"ExternKernelCaller({self.choice.call_name()})"

    def benchmark(self, *args, out):
        if out.numel() == 0:
            # no need to run the kerrnel of do benchmarking
            return 0.0
        if self.has_out_variant:
            return super().benchmark(*args, out=out)
        else:
            algo = self.to_callable()
            out_new = algo(*args)
            torch._C._dynamo.guards.assert_size_stride(
                out_new, tuple(out.size()), tuple(out.stride())
            )
            out.copy_(out_new)  # for correctness checking
            return do_bench(lambda: algo(*args))

    def to_callable(self):
        fn = self.choice.to_callable()
        if self.kwargs:
            return functools.partial(fn, **self.kwargs)
        else:
            return fn

    def hash_key(self):
        return "-".join(
            [
                self.choice.name,
                *[
                    f"{kwarg}={repr(self.kwargs[kwarg])}"
                    for kwarg in sorted(self.kwargs.keys())
                ],
                self.choice.hash_key(),
            ]
        )

    def output_node(self):
        if config.abi_compatible and self.choice.use_fallback_kernel:
            assert (
                self.choice.op_overload is not None
            ), "Please provide an op_overload to use ir.FallbackKernel"
            inner = ir.FallbackKernel.create(
                self.choice.op_overload, *self.input_nodes, **self.kwargs
            )
        else:
            cls = ir.ExternKernelOut if self.has_out_variant else ir.ExternKernelAlloc
            inner = cls(
                layout=self.layout,
                inputs=self.input_nodes,
                python_kernel_name=self.choice.call_name(),
                cpp_kernel_name=self.choice.cpp_kernel_name,
                ordered_kwargs_for_cpp_kernel=self.choice.ordered_kwargs_for_cpp_kernel,
                op_overload=self.choice.op_overload,
                kwargs=self.kwargs,
            )

        return ir.TensorBox.create(inner)

    def info_dict(self) -> Dict[str, Union[PrimitiveInfoType, List[PrimitiveInfoType]]]:
        """Information returned here is logged to the autotune log file when that is enabled."""
        return {
            "backend": "extern",
            "kernel_call_name": self.choice.call_name(),
        }


class ErrorFromChoice(RuntimeError):
    def __init__(self, msg, choice: ChoiceCaller, inputs_str):
        msg += f"\nFrom choice {choice}\n{inputs_str}"
        super().__init__(msg)
        self.choice = choice


class NoValidChoicesError(RuntimeError):
    pass


class AlgorithmSelectorCache(PersistentCache):
    def __init__(self, *args, **kwargs):
        super().__init__(*args, **kwargs)

        # the autotuning will get occur in the scheduler, so there is
        # no guarantee that the first lowering for a given key will also be the
        # first to benchmark it. share a single precompilation function for all lowerings
        # of a particular key
        self.precompile_cache: Dict[str, Callable[[], None]] = {}

    def __call__(
        self,
        name,
        choices: List[ChoiceCaller],
        input_nodes,
        layout,
        # optional dict mapping arg indices to the functions
        # generating a torch.Tensor for that input from the
        # corresponding ir.Buffer. if passed for a given
        # arg, the function will be called instead of
        # generating a random torch.Tensor for benchmarking.
        input_gen_fns: Optional[Dict[int, Callable[[ir.Buffer], torch.Tensor]]] = None,
        precompilation_timeout_seconds: int = 60 * 60,
        return_multi_template=False,
    ):
        from .codegen.cuda.cuda_kernel import CUDATemplateCaller

        # Templates selected with input_gen_fns require specific input data to avoid IMA
        # Passing custom input gen fns to benchmark_fusion NYI, so skip deferred template selection
        if input_gen_fns is not None:
            return_multi_template = False

        # TODO - assert that we have not mutating kernels here

        # TODO(nmacchioni): remove once CI tests are fixed
        choices = [choice for choice in choices if choice is not None]

        if len(choices) == 0:
            raise RuntimeError(
                "No choices to select, please consider adding ATEN into max_autotune_gemm_backends "
                "config (defined in torch/_inductor/config.py) to allow at least one choice. "
            )
        log.debug("Max autotune selects from %s choices.", str(len(choices)))

        if len(choices) == 1:
            if not isinstance(choices[0], CUDATemplateCaller):
                # CUDATemplateCaller still needs to go through autotuning process to retrieve workspace size.
                return choices[0].output_node()

        @functools.lru_cache(None)
        def make_benchmark_fn():
            return self.make_benchmark_fn(choices, input_nodes, layout, input_gen_fns)

        inputs_key = repr([self.key_of(x) for x in input_nodes])

        def precompile(choices) -> Callable[[], None]:
            def no_op(*args, **kwargs):
                return

            if (
                precompilation_timeout_seconds is None
                or precompilation_timeout_seconds <= 0
            ):
                return no_op
            num_workers = min(
                config.compile_threads,
                torch.get_num_threads(),
                len(choices),
            )
            if num_workers <= 0:
                return no_op

            # TODO - debug issue
            if torch.version.hip:
                return no_op

            # check local and global cache before precompiling
            timings = self.lookup(
                choices,
                name,
                inputs_key,
                benchmark=None,
            )

            if timings:
                return no_op

            precompile_key = (
                f"{name}: {inputs_key} : {torch.get_float32_matmul_precision()}"
            )
            if precompile_func := self.precompile_cache.get(precompile_key):
                return precompile_func

            log.info(
                "Multithreaded precompilation for %d choices using %d worker threads",
                len(choices),
                num_workers,
            )

            executor = ThreadPoolExecutor(max_workers=num_workers)
            futures = executor.map(
                lambda c: c.precompile(),
                [c for c in choices if hasattr(c, "precompile")],
                timeout=precompilation_timeout_seconds,
            )

            @functools.lru_cache(None)
            def wait_on_futures():
                counters["inductor"]["select_algorithm_precompile"] += 1
                try:
                    iterator = iter(futures)
                    while True:
                        try:
                            next(iterator)
                        except CUDACompileError:
                            log.error(  # noqa: G201
                                "CUDA Compilation error", exc_info=True
                            )
                except TimeoutError:
                    log.warning(
                        f"Precompilation timed out after {precompilation_timeout_seconds} seconds."  # noqa: G004
                    )
                except StopIteration:
                    pass

                executor.shutdown(wait=True)

            self.precompile_cache[precompile_key] = wait_on_futures

            return wait_on_futures

        def autotune(choices):
            return make_benchmark_fn()(choices)

        if config.autotune_in_subproc:
            from .autotune_process import tuning_pool

            # do the optional warmup
            tuning_pool.initialize()

        def do_autotuning(precompile_fn):
            precompile_start_ts = time.time()
            precompile_fn()
            precompile_elapse = time.time() - precompile_start_ts

            autotune_start_ts = time.time()
            timings = self.lookup(
                choices,
                name,
                inputs_key,
                autotune,
            )
            autotune_elapse = time.time() - autotune_start_ts

            if make_benchmark_fn.cache_info().currsize:
                counters["inductor"]["select_algorithm_autotune"] += 1

            if (
                make_benchmark_fn.cache_info().currsize
                or log.getEffectiveLevel() == logging.DEBUG
                or config.trace.log_autotuning_results
            ):
                self.log_results(
                    name, input_nodes, timings, autotune_elapse, precompile_elapse
                )

            return timings

        precompile_fn = precompile(choices)

        if return_multi_template and (config.max_autotune or config.max_autotune_gemm):

            def get_timings():
                timings = do_autotuning(precompile_fn)
                min_extern_choice = float("inf")
                for choice, timing in timings.items():
                    if isinstance(choice, ExternKernelCaller):
                        min_extern_choice = min(min_extern_choice, timing)

                timings = {
                    choice: time
                    for choice, time in timings.items()
                    if (
                        time <= min_extern_choice
                        or not isinstance(choice, ExternKernelCaller)
                    )
                }

                return timings

            return torch._inductor.ir.TensorBox.create(
                torch._inductor.ir.MultiTemplateBuffer(
                    layout,
                    input_nodes,
                    get_timings,
                )
            )

        # TODO - dont want to precompile if we have a cache hit
        timings = do_autotuning(precompile_fn)
        if timings == {} or choices[0] not in timings:
            return choices[0].output_node()

        selected_choice = builtins.min(timings, key=timings.__getitem__).output_node()
        log.debug("selected choice: %s", str(selected_choice))
        return selected_choice

    @classmethod
    def make_benchmark_fn(
        cls,
        choices,
        input_nodes,
        layout,
        input_gen_fns=None,
    ):
        if input_gen_fns is None:
            input_gen_fns = {}

        def get_inputs():
            # de-duplicate args
            unique_example_inputs = {
                x.get_name(): input_gen_fns.get(i, cls.benchmark_example_value)(x)
                for i, x in enumerate(input_nodes)
            }
            example_inputs = list(unique_example_inputs.values())
            example_inputs_extern = [
                torch.as_strided(
                    unique_example_inputs[input_node.get_name()],
                    V.graph.sizevars.size_hints(
                        input_node.get_size(),
                        fallback=config.unbacked_symint_fallback,
                    ),
                    V.graph.sizevars.size_hints(
                        input_node.get_stride(),
                        fallback=config.unbacked_symint_fallback,
                    ),
                    V.graph.sizevars.size_hint(
                        input_node.get_layout().offset,
                        fallback=config.unbacked_symint_fallback,
                    ),
                )
                for input_node in input_nodes
            ]

            out = cls.benchmark_example_value(layout)
            out_extern = torch.as_strided(
                out, out.size(), out.stride(), V.graph.sizevars.size_hint(layout.offset)
            )
            expected = None
            if VERIFY:
                choices[0].benchmark(*example_inputs_extern, out=out_extern)
                expected = out_extern.clone()

            return example_inputs, example_inputs_extern, out, out_extern, expected

        if DEBUG:
            print(f"{len(choices)} tuning requests:")

        def debug_str(example_inputs, out):
            def tensor_repr(x):
                return (
                    f"torch.empty_strided({tuple(x.size())!r}, {tuple(x.stride())!r}, "
                    f"dtype={x.dtype!r}, device={x.device.type!r})"
                )

            lines = [
                "inputs = [",
            ]
            for x in example_inputs:
                lines.append(f"    {tensor_repr(x)},")
            lines += ["]", f"out = {tensor_repr(out)}", ""]
            return "\n".join(lines)

        def benchmark_choice_in_current_process(
            choice, example_inputs, example_inputs_extern, out, out_extern, expected
        ):
            out.zero_()
            if isinstance(choice, ExternKernelCaller):
                # aten kernels want the offset baked in for sliced tensors
                result = choice.benchmark(*example_inputs_extern, out=out_extern)
            else:
                # triton templates want the base pointer for sliced tensors
                result = choice.benchmark(*example_inputs, out=out)
            if VERIFY:
                torch.testing.assert_close(out_extern, expected, **VERIFY)
            torch.cuda.synchronize()  # shake out any CUDA errors
            return result

        def benchmark_in_current_process(choices):
            from triton.runtime.autotuner import OutOfResources

            inputs = get_inputs()
            example_inputs, _, out, _, _ = inputs
            timings = {}
            for choice in choices:
                try:
                    timing = benchmark_choice_in_current_process(choice, *inputs)
                except CUDACompileError as e:
                    log.warning(
                        "CUDA compilation error: \n%s. \nIgnore this choice.", str(e)
                    )
                    timing = float("inf")
                except RuntimeError as e:
                    msg = str(e)
                    if "invalid argument" in msg:
                        msg += "\n\nThis may mean this GPU is too small for max_autotune mode.\n\n"
                        log.warning(msg)
                        timing = float("inf")
                    else:
                        if "illegal memory access" in msg:
                            msg += "\n\nEither error in template or triton bug.\n"
                        raise ErrorFromChoice(
                            msg, choice, debug_str(example_inputs, out)
                        ) from e
                except OutOfResources as e:
                    log.warning(e)
                    timing = float("inf")

                except AssertionError as e:
                    raise AssertionError(  # noqa: TRY200
                        f"Incorrect result from choice {choice}\n\n{e}"
                    )

                timings[choice] = timing

            return timings

        def benchmark_in_sub_process(choices):
            from . import autotune_process

            # only benchmark triton kernel in sub process for now.
            # ATen/Extern kernel are still benchmarked in the current process.
            extern = [c for c in choices if isinstance(c, ExternKernelCaller)]
            triton = [c for c in choices if not isinstance(c, ExternKernelCaller)]

            timings = benchmark_in_current_process(extern)
            timings.update(autotune_process.benchmark_in_sub_process(triton))
            return timings

        benchmark = (
            benchmark_in_sub_process
            if config.autotune_in_subproc
            else benchmark_in_current_process
        )

        return benchmark

    @staticmethod
    def log_results(
        name: str,
        input_nodes: List[ir.IRNode],
        timings: Dict[ChoiceCaller, float],
        elapse: float,
        precompile_elapse: float,
    ):
        V.debug.log_autotuning_results(name, input_nodes, timings, elapse)
        if not (config.max_autotune or config.max_autotune_gemm) or not PRINT_AUTOTUNE:
            return
        sizes = ", ".join(
            [
                "x".join(
                    map(
                        str,
                        V.graph.sizevars.size_hints(
                            n.get_size(), fallback=config.unbacked_symint_fallback
                        ),
                    )
                )
                for n in input_nodes
            ]
        )
        n = None if log.getEffectiveLevel() == logging.DEBUG else 10
        top_k = sorted(timings, key=timings.__getitem__)[:n]
        best = top_k[0]
        best_time = timings[best]
        sys.stderr.write(f"AUTOTUNE {name}({sizes})\n")
        for choice in top_k:
            result = timings[choice]
            if result:
                sys.stderr.write(
                    f"  {choice.name} {result:.4f} ms {best_time/result:.1%}\n"
                )
            else:
                sys.stderr.write(
                    f"  {choice.name} {result:.4f} ms <DIVIDED BY ZERO ERROR>\n"
                )

        autotune_type_str = (
            "SubProcess" if config.autotune_in_subproc else "SingleProcess"
        )
        sys.stderr.write(
            f"{autotune_type_str} AUTOTUNE benchmarking takes {elapse:.4f} seconds and {precompile_elapse:.4f}"
            " seconds precompiling\n"
        )

    @staticmethod
    def benchmark_example_value(node):
        """
        Convert an ir.Buffer into a concrete torch.Tensor we can use for
        benchmarking.
        """
        if isinstance(node, ir.Layout):
            node = ir.Buffer("fake", node)
        # triton templates want the base tensor.
        if isinstance(node, ir.BaseView):
            node = node.unwrap_view()
        # preserve rng states to avoid the rand_strided call below changes
        # the rng states for the real model code.
        with preserve_rng_state():
            return rand_strided(
                V.graph.sizevars.size_hints(
                    node.get_size(),
                    fallback=config.unbacked_symint_fallback,
                ),
                V.graph.sizevars.size_hints(
                    node.get_stride(),
                    fallback=config.unbacked_symint_fallback,
                ),
                device=node.get_device(),
                dtype=node.get_dtype(),
                extra_size=node.layout.offset,
            )

    @staticmethod
    def key_of(node):
        """
        Extract the pieces of an ir.Buffer that we should invalidate cached
        autotuning results on.
        """
        sizevars = V.graph.sizevars
        return (
            node.get_device().type,
            str(node.get_dtype()),
            *sizevars.size_hints(
                node.get_size(),
                fallback=config.unbacked_symint_fallback,
            ),
            *sizevars.size_hints(
                node.get_stride(),
                fallback=config.unbacked_symint_fallback,
            ),
            sizevars.size_hint(
                node.get_layout().offset,
                fallback=config.unbacked_symint_fallback,
            ),
        )


_ALGORITHM_SELECTOR_CACHE: Optional[AlgorithmSelectorCache] = None


def autotune_select_algorithm(*args, **kwargs):
    global _ALGORITHM_SELECTOR_CACHE
    if _ALGORITHM_SELECTOR_CACHE is None:
        _ALGORITHM_SELECTOR_CACHE = AlgorithmSelectorCache()

    if "return_multi_template" not in kwargs:
        kwargs[
            "return_multi_template"
        ] = torch._inductor.config.benchmark_multi_templates

    return _ALGORITHM_SELECTOR_CACHE(*args, **kwargs)


def realize_inputs(*args):
    if len(args) == 1:
        return ir.ExternKernel.require_stride1(ir.ExternKernel.realize_input(args[0]))
    return [realize_inputs(x) for x in args]


# ensure lowering is imported so that `extern_kernels.*` is populated
from . import lowering  # noqa: F401<|MERGE_RESOLUTION|>--- conflicted
+++ resolved
@@ -35,9 +35,8 @@
 from .codegen.triton_utils import config_of, signature_to_meta
 from .exc import CUDACompileError
 from .ir import ChoiceCaller, PrimitiveInfoType
-<<<<<<< HEAD
+from .runtime.runtime_utils import do_bench
 from .utils import (
-    do_bench,
     get_dtype_size,
     Placeholder,
     sympy_dot,
@@ -45,10 +44,6 @@
     sympy_product,
     unique,
 )
-=======
-from .runtime.runtime_utils import do_bench
-from .utils import get_dtype_size, Placeholder, sympy_dot, sympy_product, unique
->>>>>>> ac54f0a3
 from .virtualized import V
 
 log = logging.getLogger(__name__)
