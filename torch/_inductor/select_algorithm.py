--- conflicted
+++ resolved
@@ -94,7 +94,7 @@
         grid_fn,
         meta,
         call_sizes,
-        use_jit=True,
+        use_jit=False,
         prefix_args=0,
         suffix_args=0,
         epilogue_fn=identity,
@@ -153,8 +153,8 @@
         argdefs, _, signature = self.args.python_argdefs()
         triton_meta = {
             "signature": signature_to_meta(signature, size_dtype=self.index_dtype),
-            "device": V.graph.scheduler.current_device.index,
-            "device_type": V.graph.scheduler.current_device.type,
+            "device": self.output_node.get_device().index,
+            "device_type": self.output_node.get_device().type,
             "constants": {},
         }
         triton_meta["configs"] = [config_of(signature)]
@@ -554,7 +554,7 @@
         ), TritonTemplateKernel(
             kernel_name=kernel_name,
             output_node=fake_out,
-            use_jit=True,
+            use_jit=False,
             **kernel_options,
         ) as kernel:
             try:
@@ -740,6 +740,10 @@
         assert self.bmreq is not None
         return self.bmreq.benchmark(*args, output_tensor=out)
 
+    def precompile(self):
+        assert self.bmreq is not None
+        self.bmreq.precompile()
+
     def __str__(self):
         return f"TritonTemplateCaller({self.bmreq.module_path}, {self.debug_extra})"
 
@@ -892,6 +896,7 @@
 
         # TODO(nmacchioni): remove once CI tests are fixed
         choices = [choice for choice in choices if choice is not None]
+
         if len(choices) == 0:
             raise RuntimeError(
                 "No choices to select, please consider adding ATEN into max_autotune_gemm_backends "
@@ -929,7 +934,23 @@
                 num_workers,
             )
 
-            precompile_key = f"{name}: {inputs_key}"
+            # check local and global cache before precompiling
+            timings = self.lookup(
+                choices,
+                name,
+                inputs_key,
+                benchmark=None,
+            )
+
+            def no_op(*args, **kwargs):
+                return
+
+            if timings:
+                return no_op
+
+            precompile_key = (
+                f"{name}: {inputs_key} : {torch.get_float32_matmul_precision()}"
+            )
             if precompile_func := self.precompile_cache.get(precompile_key):
                 return precompile_func
 
@@ -942,6 +963,7 @@
 
             @functools.lru_cache(None)
             def wait_on_futures():
+                counters["inductor"]["select_algorithm_precompile"] += 1
                 try:
                     iterator = iter(futures)
                     while True:
@@ -1106,7 +1128,9 @@
             lines += ["]", f"out = {tensor_repr(out)}", ""]
             return "\n".join(lines)
 
-        def benchmark_choice_in_current_process(choice, example_inputs, example_inputs_extern, out, out_extern, expected):
+        def benchmark_choice_in_current_process(
+            choice, example_inputs, example_inputs_extern, out, out_extern, expected
+        ):
             out.zero_()
             if isinstance(choice, ExternKernelCaller):
                 # aten kernels want the offset baked in for sliced tensors
@@ -1120,13 +1144,10 @@
             return result
 
         def benchmark_in_current_process(choices):
-<<<<<<< HEAD
+            from triton.runtime.autotuner import OutOfResources
+
             inputs = get_inputs()
             example_inputs, _, out, _, _ = inputs
-=======
-            from triton.runtime.autotuner import OutOfResources
-
->>>>>>> f5331aad
             timings = {}
             for choice in choices:
                 try:
@@ -1145,14 +1166,13 @@
                     else:
                         if "illegal memory access" in msg:
                             msg += "\n\nEither error in template or triton bug.\n"
-<<<<<<< HEAD
-                        raise ErrorFromChoice(msg, choice, debug_str(example_inputs, out))  # noqa: TRY200
-=======
-                        raise ErrorFromChoice(msg, choice, debug_str())  # noqa: TRY200
+                        raise ErrorFromChoice(
+                            msg, choice, debug_str(example_inputs, out)
+                        ) from e
                 except OutOfResources as e:
                     log.warning(e)
                     timing = float("inf")
->>>>>>> f5331aad
+
                 except AssertionError as e:
                     raise AssertionError(  # noqa: TRY200
                         f"Incorrect result from choice {choice}\n\n{e}"
