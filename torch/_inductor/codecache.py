--- conflicted
+++ resolved
@@ -59,11 +59,7 @@
 from torch._dynamo.utils import counters, dynamo_timed
 from torch._inductor import config, exc, metrics
 from torch._inductor.codegen.cuda import cuda_env
-<<<<<<< HEAD
-from torch._inductor.utils import cache_dir, is_linux
-=======
 from torch._inductor.utils import cache_dir, clear_on_fresh_inductor_cache, is_linux
->>>>>>> bad8d258
 from torch._subclasses.fake_tensor import (
     extract_tensor_metadata,
     FakeTensor,
@@ -2041,11 +2037,7 @@
 @clear_on_fresh_inductor_cache
 class CppCodeCache:
     cache: Dict[str, Callable[[], Union[CDLL, ModuleType]]] = {}
-<<<<<<< HEAD
-    clear = staticmethod(cache.clear)
-=======
     cache_clear = staticmethod(cache.clear)
->>>>>>> bad8d258
     cpp_compile_command_flags: Dict[str, Any] = {}
 
     @staticmethod
@@ -2138,11 +2130,7 @@
 @clear_on_fresh_inductor_cache
 class CppPythonBindingsCodeCache(CppCodeCache):
     cache: Dict[str, Callable[[], Union[CDLL, ModuleType]]] = {}
-<<<<<<< HEAD
-    clear = staticmethod(cache.clear)
-=======
     cache_clear = staticmethod(cache.clear)
->>>>>>> bad8d258
     cpp_compile_command_flags = {
         # kernels have no dependency on libtorch
         "include_pytorch": False,
@@ -2287,11 +2275,7 @@
 @clear_on_fresh_inductor_cache
 class CppWrapperCodeCache(CppPythonBindingsCodeCache):
     cache: Dict[str, Callable[[], Union[CDLL, ModuleType]]] = {}
-<<<<<<< HEAD
-    clear = staticmethod(cache.clear)
-=======
     cache_clear = staticmethod(cache.clear)
->>>>>>> bad8d258
     cpp_compile_command_flags = {
         "include_pytorch": not config.abi_compatible,
         "shared": True,
@@ -2355,10 +2339,7 @@
     return PyCodeCache.load_by_key_path(key, path)
 
 
-<<<<<<< HEAD
-=======
 @clear_on_fresh_inductor_cache
->>>>>>> bad8d258
 class PyCodeCache:
     cache: Dict[str, ModuleType] = dict()
     linemaps: Dict[str, List[Tuple[Any, ...]]] = dict()
@@ -2782,11 +2763,7 @@
 
 class CodeCacheFuture:
     def result(self):
-<<<<<<< HEAD
-        raise NotImplementedError()
-=======
         raise NotImplementedError
->>>>>>> bad8d258
 
 
 class TritonFuture(CodeCacheFuture):
