import os
import sys

# add some debug printouts
debug = False

<<<<<<< HEAD
# Whether to disable a progress bar for autotuning
disable_progress = True

# Whether to enable printing the source code for each future
verbose_progress = False
=======
# use cpp wrapper instead of python wrapper
cpp_wrapper = False
>>>>>>> 3ef4fc20

# dead code elimination
dce = False

# assume input tensors are dynamic
dynamic_shapes = (
    os.environ.get("TORCHDYNAMO_DYNAMIC_SHAPES") == "1"
)  # Use dynamic shapes if torchdynamo dynamic shapes is set

# assume weight tensors are fixed size
static_weight_shapes = True

# put correctness assertions in generated code
size_asserts = True

# enable loop reordering based on input orders
pick_loop_orders = True

# generate inplace computations
inplace_buffers = True

# codegen benchmark harness
benchmark_harness = True

# control store vs recompute heuristic
# For fanouts, rematearialization can lead to exponential blowup. So, have
# smaller threshold
realize_reads_threshold = 4
realize_bytes_threshold = 2000

# Threshold to prevent excessive accumulation of ops in one buffer during lowering
realize_acc_reads_threshold = 8

# fallback to eager for random/dropout, this is slow but useful for debugging
fallback_random = False

# automatically create fallbacks when encountering an unhandled op
implicit_fallbacks = True

# Enables a fusion pass that groups nodes together before the scheduler
prefuse_nodes = True

# do bench to decide best layout, currently only for aten.conv
tune_layout = False

# fuse even in cases without common reads
aggressive_fusion = False

# how many nodes to allow into a single fusion
max_fusion_size = 64

# replace small reductions with pointwise, disable with `= 1`
unroll_reductions_threshold = 8

comment_origin = False


def is_fbcode():
    import torch

    return not hasattr(torch.version, "git_version")


compile_threads = (
    1
    if sys.platform == "win32" or is_fbcode()
    else min(
        32,
        len(os.sched_getaffinity(0))
        if hasattr(os, "sched_getaffinity")
        else os.cpu_count(),
    )
)

# If kernel is fused, the name is generated from the origin node op names
# for larger kernels limit this
kernel_name_max_ops = 10

# How to import torchinductor, either torchinductor or torch.inductor
inductor_import = __name__.replace(".config", "")

# How to import torchdynamo, either torchdynamo or torch.dynamo
dynamo_import = inductor_import.replace("inductor", "dynamo")

# Pad input tensors of matmul/bmm/addmm to leverage Tensor Cores in NVIDIA GPUs
shape_padding = os.environ.get("TORCHINDUCTOR_SHAPE_PADDING", "0") == "1"
alignment_size = 4

# Fx-based linear/matmul/bmm + permute/transpose vertical fusion
permute_fusion = os.environ.get("TORCHINDUCTOR_PERMUTE_FUSION", "0") == "1"

# Mark the wrapper call in PyTorch profiler
profiler_mark_wrapper_call = False

# config specific to codegen/cpp.pp
class cpp:
    # set to torch.get_num_threads()
    threads = -1

    # Assume number of threads is dynamic, don't specialize thread number.
    # Kernels don't recompile on thread number changes with this flag on.
    # For single-threaded workload, turning it on would incur a slight
    # performance degradation.
    dynamic_threads = False

    simdlen = None
    min_chunk_size = 4096
    cxx = (
        None,  # download gcc12 from conda-forge if conda is installed
        # "g++-12",
        # "g++-11",
        # "g++-10",
        # "clang++",
        "g++",
        # "g++.par",
    )
    # Allow kernel performance profiling via PyTorch profiler
    enable_kernel_profile = False


# config specific to codegen/triton.py
class triton:

    # Use cudagraphs on output code
    cudagraphs = True

    # choose conv backend, "aten" or "triton" or "autotune"
    convolution = "aten"

    # choose mm backend, "aten" or "triton" or "autotune"
    mm = "aten"

    # Always load full blocks (rather than broadcasting inside the block)
    # Set default as True because otherwise will encouter `map::at` error
    # in triton if loading from 1-dim tensor using 2-dim pointer offset
    # https://triton-lang.slack.com/archives/C01L1FLTX70/p1656023403343639
    # could be set as False if triton fixes the bug later
    dense_indexing = False

    # limit tiling dimensions
    max_tiles = 2

    # use triton.autotune?
    autotune = True

    use_bmm = False

    # should we stop a fusion to allow better tiling?
    tiling_prevents_pointwise_fusion = True
    tiling_prevents_reduction_fusion = True
    # should we give different names to kernels
    ordered_kernel_names = False
    # should we put op names in kernel names
    descriptive_kernel_names = True


# create a directory containing lots of debug information
class trace:
    # master switch for all debugging flags below
    enabled = os.environ.get("TORCHINDUCTOR_TRACE", "0") == "1"

    # Save python logger call >=logging.DEBUG
    debug_log = True

    # Save python logger call >=logging.INFO
    info_log = False

    # Save input FX graph (post decomps)
    fx_graph = True

    # Save TorchInductor IR before fusion pass
    ir_pre_fusion = True

    # Save TorchInductor IR after fusion pass
    ir_post_fusion = True

    # Copy generated code to trace dir
    output_code = True

    # SVG figure showing post-fusion graph
    graph_diagram = False

    # Store cProfile (see snakeviz to view)
    compile_profile = False

    # Upload the .tar.gz file
    # Needs to be overriden based on specific environment needs
    upload_tar = None


class InductorConfigContext:
    static_memory: bool
    matmul_tune: str
    matmul_padding: bool
    triton_autotune: bool
    triton_bmm: bool
    triton_mm: str
    triton_convolution: str
    rematerialize_threshold: int
    rematerialize_acc_threshold: int

    def _save(self):
        self.static_memory = triton.cudagraphs
        self.matmul_tune = triton.mm
        self.matmul_padding = shape_padding
        self.triton_autotune = triton.autotune
        self.triton_bmm = triton.use_bmm
        self.triton_mm = triton.mm
        self.triton_convolution = triton.convolution
        self.rematerialize_threshold = realize_reads_threshold
        self.rematerialize_acc_threshold = realize_acc_reads_threshold

    def _apply(self):
        triton.cudagraphs = self.static_memory
        triton.mm = self.matmul_tune
        shape_padding = self.matmul_padding
        triton.autotune = self.triton_autotune
        triton.use_bmm = self.triton_bmm
        triton.mm = self.triton_mm
        triton.convolution = self.triton_convolution
        realize_reads_threshold = self.rematerialize_threshold
        realize_acc_reads_threshold = self.rematerialize_acc_threshold

    def __init__(self, arg=None):
        self._save()
        if arg is None:
            return
        # Handle mode
        if type(arg) is str:

            def default():
                self.static_memory = False

            def reduce_overhead():
                self.static_memory = True

            def max_autotune():
                self.static_memory = False
                self.matmul_padding = True
                self.triton_convolution = "autotune"
                self.triton_mm = "autotune"
                self.matmul_padding = True

            modes = {
                x.__name__.replace("_", "-"): x
                for x in [default, reduce_overhead, max_autotune]
            }
            if arg not in modes:
                raise RuntimeError(
                    f"Unrecognized mode {arg}, should be one of {', '.join(modes.keys())}"
                )
            modes[arg]()
            return
        # Handle passes
        for (name, val) in arg.items():
            attr_name = name.replace("-", "_")
            if not hasattr(self, attr_name):
                known_passes = ", ".join(
                    [x.replace("_", "-") for x in dir(self) if not x.startswith("_")]
                )
                raise RuntimeError(
                    f"Unexpected optimization pass {name}, known passes are {known_passes}"
                )
            if type(val) != type(getattr(self, attr_name)):
                val_type_str = type(val).__name__
                expected_type_str = type(getattr(self, attr_name)).__name__
                raise RuntimeError(
                    f"Unexpected type of attr {name}, got {val_type_str} should be {expected_type_str}"
                )
            setattr(self, attr_name, val)

    def __enter__(self):
        self._prev = InductorConfigContext()
        self._apply()

    def __exit__(self, exc_type, exc_val, exc_tb):
        self._prev._apply()<|MERGE_RESOLUTION|>--- conflicted
+++ resolved
@@ -4,16 +4,14 @@
 # add some debug printouts
 debug = False
 
-<<<<<<< HEAD
 # Whether to disable a progress bar for autotuning
 disable_progress = True
 
 # Whether to enable printing the source code for each future
 verbose_progress = False
-=======
+
 # use cpp wrapper instead of python wrapper
 cpp_wrapper = False
->>>>>>> 3ef4fc20
 
 # dead code elimination
 dce = False
