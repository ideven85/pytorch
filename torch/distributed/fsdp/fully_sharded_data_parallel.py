--- conflicted
+++ resolved
@@ -90,11 +90,7 @@
     _apply_to_tensors,
     _contains_batchnorm,
     _free_storage,
-<<<<<<< HEAD
-    _is_fsdp_flattened,
     _no_dispatch_record_stream,
-=======
->>>>>>> 41614594
     _override_batchnorm_mixed_precision,
     p_assert,
 )
