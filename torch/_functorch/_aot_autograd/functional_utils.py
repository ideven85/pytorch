"""
This file contains utilities related to functionalization in AOTAutograd:
1. converting to/from functional tensors
2. detecting Tensor mutations - both metadata and Tensor value
3. regenerating/replaying views from their base
4. checking if a graph is functional i.e. whether it contains any mutation ops
"""

import torch
from torch import Tensor
from torch._subclasses.fake_tensor import FakeTensor
from torch._subclasses.functional_tensor import FunctionalTensor
from torch.fx.experimental.symbolic_shapes import definitely_true, sym_eq
from torch.multiprocessing.reductions import StorageWeakRef
from torch.utils._python_dispatch import (
    is_traceable_wrapper_subclass,
    transform_subclass,
)


def to_fun(t):
    if isinstance(t, Tensor):
        if is_traceable_wrapper_subclass(t):
            # See Note [Functionalization always runs last]
            # This means that if we want to "functionalize" a subclass, we need to ensure that the functional wrapper
            # goes at the bottom.
            # recurse here, so we can support nested wrapper subclasses
            out = transform_subclass(t, lambda _, inner_t: to_fun(inner_t))
            torch._mirror_autograd_meta_to(t, out)  # type: ignore[attr-defined]
            return out
        else:
            return FunctionalTensor.to_functional(t)
    else:
        return t


def sync_functional_tensor(t):
    if is_traceable_wrapper_subclass(t):
        attrs, ctx = t.__tensor_flatten__()  # type: ignore[attr-defined]
        for attr in attrs:
            sync_functional_tensor(getattr(t, attr))
    else:
        torch._sync(t)


# When subclasses are involved, t here will usually look something like:
# SubclassA(SubclassB(FunctionalTensor(_to_fun_tensor(FakeTensor))))
def from_fun(t):
    if isinstance(t, Tensor) and is_traceable_wrapper_subclass(t):
        # See Note [Functionalization always runs last]
        # This means that if we want to "functionalize" a subclass, we need to ensure that the functional wrapper
        # goes at the bottom.
        # recurse here, so we can support nested wrapper subclasses
        out = transform_subclass(t, lambda _, inner_t: from_fun(inner_t))
        torch._mirror_autograd_meta_to(t, out)  # type: ignore[attr-defined]
        return out

    if not isinstance(t, FunctionalTensor):
        # quick sanity assert
        if isinstance(t, torch.Tensor):
            assert not torch._is_functional_tensor(t)  # type: ignore[attr-defined]
        return t
    sync_functional_tensor(t)
    return torch._from_functional_tensor(t.elem)


def is_fun(t):
    if isinstance(t, Tensor) and is_traceable_wrapper_subclass(t):
        # See Note [Functionalization always runs last]
        # This means that if we want to "functionalize" a subclass, we need to ensure that the functional wrapper
        # goes at the bottom.
        # recurse here, so we can support nested wrapper subclasses
        t_attrs, _ = t.__tensor_flatten__()  # type: ignore[attr-defined]
        t_inners = [getattr(t, attr) for attr in t_attrs]
        any_fun = any(is_fun(x) for x in t_inners)
        all_fun = all(is_fun(x) for x in t_inners)
        assert any_fun == all_fun
        return any_fun

    return isinstance(t, FunctionalTensor)


# t here is either
# (1) A FunctionalTensor(_to_functional_tensor(FakeTensor))
# (2) A traceable tensor subclass that holds a FunctionalTensor
# (3) Not a tensor
def has_data_mutation(t):
    if is_traceable_wrapper_subclass(t):
        attrs, _ = t.__tensor_flatten__()
        # A tensor subclass was updated if any of its inner elements were updated
        return any(has_data_mutation(getattr(t, attr)) for attr in attrs)
    else:
        if isinstance(t, torch.Tensor):
            assert isinstance(t, FunctionalTensor)
            return torch._functionalize_has_data_mutation(t.elem)  # type: ignore[attr-defined]
        return False


def are_all_mutations_hidden_from_autograd(t):
    if is_traceable_wrapper_subclass(t):
        attrs, _ = t.__tensor_flatten__()
        # If all inner elements are mutations hidden from autograd, then it is a mutation hidden from autograd.
        return all(
            are_all_mutations_hidden_from_autograd(getattr(t, attr)) for attr in attrs
        )
    elif isinstance(t, torch.Tensor):
        assert isinstance(t, FunctionalTensor)
        return torch._functionalize_are_all_mutations_hidden_from_autograd(t.elem)
    else:
        return False


def are_all_mutations_under_no_grad_or_inference_mode(t):
    if is_traceable_wrapper_subclass(t):
        attrs, _ = t.__tensor_flatten__()
        return all(
            are_all_mutations_under_no_grad_or_inference_mode(getattr(t, attr))
            for attr in attrs
        )
    else:
        assert isinstance(t, FunctionalTensor)
        return torch._functionalize_are_all_mutations_under_no_grad_or_inference_mode(
            t.elem
        )


def was_inductor_storage_resized(t):
    if is_traceable_wrapper_subclass(t):
        attrs, _ = t.__tensor_flatten__()
        if any(was_inductor_storage_resized(getattr(t, attr)) for attr in attrs):
            raise RuntimeError(
                f"storage resizing is not supported on tensor subclass: {type(t)}"
            )
    elif not isinstance(t, torch.Tensor):
        return False
    else:
        assert isinstance(t, FunctionalTensor)
        return torch._functionalize_was_inductor_storage_resized(t.elem)


# f_arg here is either
# (1) A FunctionalTensor(_to_functional_tensor(FakeTensor))
# (2) A traceable tensor subclass that holds a FunctionalTensor
# (3) Not a tensor
# Assumption: arg promises to be the "original" tensor wrapped by f_arg
# Note: "storage mutations" coming from set_() are a type of metadata mutation. So:
# - check_only_storage_mutation=True: only return true if there was a storage mutation
# - check_only_storage_mutation=Flse: return true if there was any metadata mutation (including a storage mutation)
def has_metadata_mutation(f_arg, arg, *, check_only_storage_mutation: bool):
    if is_traceable_wrapper_subclass(f_arg):
        attrs, _ = f_arg.__tensor_flatten__()
        # A tensor subclass was updated if any of its inner elements were updated
        f_inner_ts = [getattr(f_arg, attr) for attr in attrs]
        inner_ts = [getattr(arg, attr) for attr in attrs]
        return any(
            has_metadata_mutation(
                f_inner_t,
                inner_t,
                check_only_storage_mutation=check_only_storage_mutation,
            )
            for f_inner_t, inner_t in zip(f_inner_ts, inner_ts)
        )
    else:
        if not isinstance(f_arg, torch.Tensor):
            assert not isinstance(arg, torch.Tensor)
            return False
        assert isinstance(f_arg, FunctionalTensor)
        assert isinstance(arg, FakeTensor)

        arg_after = torch._from_functional_tensor(f_arg.elem)
        # This is true if the current tensor experienced at least one set_() call
        maybe_storage_changed = torch._functionalize_was_storage_changed(f_arg.elem)  # type: ignore[attr-defined]
        # However, multiple set_() calls can cancel out. So we also check whether the
        # storage of the tensor has changed.
        # Note: if an input experienced two set_() calls that cancel out, **and**
        # it experiences an data mutation, we pessimistically think that the set_()
        # call is necessary here. We could in theory fix this, but this will
        # hopefully never happen in user code, and is not needed for fsdp.
        same_storages = StorageWeakRef(arg.untyped_storage()) == StorageWeakRef(
            arg_after.untyped_storage()
        )
        has_storage_metadata_mutation = maybe_storage_changed and not same_storages
        if check_only_storage_mutation:
            return has_storage_metadata_mutation

        # storage metadata mutation is a type of metadata mutation, so return true if we saw one
        if has_storage_metadata_mutation:
            return True

        maybe_metadata_mutated = torch._functionalize_has_metadata_mutation(f_arg.elem)  # type: ignore[attr-defined]
        # This is true if the current tensor experienced at least one metadata mutation.
        # So if false, we know there was no metadata mutation
        if not maybe_metadata_mutated:
            return False

        # However, multi metadata mutations can cancel out.
        # So we also check if the concrete sizes/strides on the tensor have changed.
        same_sizes = arg.shape == arg_after.shape
        same_strides = arg.stride() == arg_after.stride()
        same_offsets = arg.storage_offset() == arg_after.storage_offset()
        has_metadata_mutation_ = maybe_metadata_mutated and not (
            same_sizes and same_strides and same_offsets
        )
        # We consider a tensor to have been metadata mutated if its storage was mutated through a set_() call.
        return has_metadata_mutation_


def gen_alias_from_base(aliased_base_tensor, target_meta_tensor, target_requires_grad):
    # Try to do view-replay if possible.
    # fall back to .as_strided() if we can't.
    if target_meta_tensor._base is not None:
        # The base that we want to replay our view off of might have a different shape than the view's original base.
        b = target_meta_tensor._base
        abt = aliased_base_tensor
        # Don't unnecessarily call as_strided if nothing changed; as_strided's
        # backward is poorly implemented and slow
        if abt is not b and (
            abt.size() != b.size()
            or abt.stride() != b.stride()
            or abt.storage_offset() != b.storage_offset()
        ):
            reshaped_base_tensor = aliased_base_tensor.as_strided(
                b.size(), b.stride(), b.storage_offset()
            )
        else:
            reshaped_base_tensor = aliased_base_tensor
        out = target_meta_tensor._view_func(reshaped_base_tensor)
        # This shape mismatch can happen due to a bug in inplace/view handling in autograd.
        # Try putting a breakpoint here and running
        # `test/functorch/test_aotdispatch TestAOTAutograd.test_output_all_alias_types`
        # Also, https://github.com/pytorch/pytorch/issues/49825
        #
        # As a stopgap, we'll fall back to as_strided.
        if out is not None and out.shape == target_meta_tensor.shape:
            if aliased_base_tensor.requires_grad and not target_requires_grad:
                out = out.detach()
            elif not aliased_base_tensor.requires_grad and target_requires_grad:
                out.requires_grad_(True)
            return out
    size = target_meta_tensor.size()
    stride = target_meta_tensor.stride()
    storage_offset = target_meta_tensor.storage_offset()
    if aliased_base_tensor.is_complex() and not target_meta_tensor.is_complex():
        aliased_out = torch.view_as_real(aliased_base_tensor).as_strided(
            size, stride, storage_offset
        )
    elif not aliased_base_tensor.is_complex() and target_meta_tensor.is_complex():
        aliased_out = torch.view_as_complex(aliased_base_tensor).as_strided(
            size, stride, storage_offset
        )
    else:
        aliased_out = aliased_base_tensor.as_strided(size, stride, storage_offset)
    # For outputs aliasing inputs, we need to check if the requires-gradness has changed.
    if aliased_base_tensor.requires_grad and not target_requires_grad:
        aliased_out = aliased_out.detach()
    elif not aliased_base_tensor.requires_grad and target_requires_grad:
        aliased_out.requires_grad_(True)
    # For outputs aliasing inputs, we need to check if the dtype has changed.
    # as_strided() is the "most generic" view, but it does not cover cross-dtype views
    if aliased_out.dtype != target_meta_tensor.dtype:
        aliased_out = aliased_out.view(target_meta_tensor.dtype)
    return aliased_out


def has_same_metadata(t1, t2):
    return (
        definitely_true(sym_eq(t1.size(), t2.size()))
        and definitely_true(sym_eq(t1.stride(), t2.stride()))
        and definitely_true(t1.storage_offset() == t2.storage_offset())
        and t1.is_conj() == t2.is_conj()
        and t1.is_neg() == t2.is_neg()
    )


# new_arg and arg here are either:
# (1) both a FakeTensor
# (2) both a traceable tensor subclass that holds a FakeTensor
# Pre-condition: the two args are the "old" and "new" inputs from running functionalization.
# When we run functionalization and wrap our inputs into FunctionalTensors,
# we can detect whether or not an input was mutated by checking to see if the inner tensor has changed
#
# Normally it would be enough just to check if arg is new_arg, which is normally enough for functionalization
# to confirm that inputs were not mutated when running the user's model with functionalization on.
# But when we have subclass inputs, we can't rely on that:
# `from_fun(to_fun(x)) is x` will return False, because the call to `from_fun` constructs
# a brand new subclass instance: we are calling __tensor_unflatten__, and going
# from Subclass(FakeTensor) to Subclass(FunctionalTensor(FakeTensor))
def was_tensor_updated(arg, new_arg):
    if is_traceable_wrapper_subclass(arg):
        assert is_traceable_wrapper_subclass(new_arg)
        attrs, _ = arg.__tensor_flatten__()
        new_attrs, _ = new_arg.__tensor_flatten__()
        assert attrs == new_attrs
        # A tensor subclass was updated if any of its inner elements were updated
        return any(
            was_tensor_updated(getattr(arg, attr), getattr(new_arg, attr))
            for attr in attrs
        )
    else:
        return arg is not new_arg


# new_arg and arg here are either:
# (1) both a FakeTensor
# (2) both a traceable tensor subclass that holds a FakeTensor
# Pre-condition: the two args are the "old" and "new" inputs from running functionalization.
# When we run functionalization and wrap our inputs into FunctionalTensors,
# we can detect whether or not an input was mutated by checking to see if the inner tensor has changed,
# but shares storage with the old input
def was_tensor_metadata_updated(arg, new_arg):
    if is_traceable_wrapper_subclass(arg):
        assert is_traceable_wrapper_subclass(new_arg)
        attrs, _ = arg.__tensor_flatten__()
        new_attrs, _ = new_arg.__tensor_flatten__()
        assert attrs == new_attrs
        # A tensor subclass was updated if any of its inner elements were updated
        return any(
            was_tensor_metadata_updated(getattr(arg, attr), getattr(new_arg, attr))
            for attr in attrs
        )
    else:
        return arg is not new_arg and StorageWeakRef(
            arg.untyped_storage()
        ) == StorageWeakRef(new_arg.untyped_storage())


# Returns the number of detected copy_
def assert_functional_graph(fx_g: torch.fx.Graph) -> int:
    placeholders = set()
    mutation_count = 0
    # NB: It would also be nice to verify that the mutations all happen at the
    # end, but we also do some administrative views after mutations so this
    # isn't actually true.  (TODO: Could this cause problems for Inductor?)
    for n in fx_g.nodes:
        if n.op == "placeholder":
            placeholders.add(n)
        if isinstance(n.target, torch._ops.OpOverload):
            if n.target in [
                torch.ops.aten.copy_.default,
                torch.ops.aten.set_.source_Tensor,
            ]:
                suffix = True
                # Can only copy_/set_ into an input, and can only do so once
                assert n.args[0] in placeholders
                placeholders.remove(n.args[0])
                mutation_count += 1
            else:
                assert (
                    not n.target._schema.is_mutable
                ), f"aot_autograd expected to have an entirely functional graph, but found {n.format_node()}"
    return mutation_count


def propagate_input_mutation_stacktraces(fx_g: torch.fx.Graph) -> None:
    placeholders = set()
    for n in fx_g.nodes:
        if n.op == "placeholder":
            placeholders.add(n)
        if isinstance(n.target, torch._ops.OpOverload):
            if n.target is torch.ops.aten.copy_.default:
                # Can only copy_ into an input, and can only do so once
                assert n.args[0] in placeholders
                placeholders.remove(n.args[0])
                copy_from_node = n.args[1]
                # Pre-condition: every node has a "stack_trace" field in its meta,
                # but copy_() nodes do not (since we manually added them during functionalization).
                # Instead, we manually propagate here.
                if "stack_trace" in copy_from_node.meta:
                    assert "stack_trace" not in n.meta, str(n)
                    n.meta["stack_trace"] = copy_from_node.meta["stack_trace"]


def _check_if_mutation_can_be_in_graph(
    keep_input_mutations: bool,
    mutates_data,
    mutates_metadata,
    mutations_hidden_from_autograd,
    mutations_under_no_grad_or_inference_mode,
<<<<<<< HEAD
    mutation_inductor_storage_resize,
    requires_grad,
):
    if keep_input_mutations:
        in_graph = (mutates_data or mutation_inductor_storage_resize) and (
=======
    mutates_storage_metadata,
    requires_grad,
):
    if keep_input_mutations:
        in_graph = (mutates_data or mutates_storage_metadata) and (
>>>>>>> 17a58cb4
            (not mutates_metadata and not requires_grad)
            or mutations_hidden_from_autograd
            or mutations_under_no_grad_or_inference_mode
        )
    else:
        in_graph = False
<<<<<<< HEAD
    if mutation_inductor_storage_resize:
        assert in_graph, f"""\
Encountered a resize on a graph input, but the input has other mutations that we cannot
keep in the graph. This is not supported today. Current state:
  keep_input_mutations={keep_input_mutations}
  mutates_data={mutates_data}
  mutates_metadata={mutates_metadata}
  mutations_hidden_from_autograd={mutations_hidden_from_autograd}
  mutations_under_no_grad_or_inference_mode={mutations_under_no_grad_or_inference_mode}
  mutation_inductor_storage_resize={mutation_inductor_storage_resize}
  requires_grad={requires_grad}"""
=======
    # See Note [set_() Input Mutations in AOTAutograd]
    # If there was a `set_()`, we require that all mutations were under no_grad,
    # so we can (safely) emit the set_() in the graph at runtime
    if mutates_storage_metadata:
        assert (
            in_graph
        ), "input tensor encountered a set_(), but had other mutations that prevented us from including it in the graph safely"
>>>>>>> 17a58cb4
    return in_graph<|MERGE_RESOLUTION|>--- conflicted
+++ resolved
@@ -376,29 +376,28 @@
     mutates_metadata,
     mutations_hidden_from_autograd,
     mutations_under_no_grad_or_inference_mode,
-<<<<<<< HEAD
+    mutates_storage_metadata,
     mutation_inductor_storage_resize,
     requires_grad,
 ):
     if keep_input_mutations:
-        in_graph = (mutates_data or mutation_inductor_storage_resize) and (
-=======
-    mutates_storage_metadata,
-    requires_grad,
-):
-    if keep_input_mutations:
-        in_graph = (mutates_data or mutates_storage_metadata) and (
->>>>>>> 17a58cb4
+        in_graph = (
+            mutates_data or mutates_storage_metadata or mutation_inductor_storage_resize
+        ) and (
             (not mutates_metadata and not requires_grad)
             or mutations_hidden_from_autograd
             or mutations_under_no_grad_or_inference_mode
         )
     else:
         in_graph = False
-<<<<<<< HEAD
-    if mutation_inductor_storage_resize:
+    # See Note [set_() Input Mutations in AOTAutograd]
+    # If there was a `set_()`, we require that all mutations were under no_grad,
+    # so we can (safely) emit the set_() in the graph at runtime
+    # resize_() gets the same treatment
+    if mutation_inductor_storage_resize or mutates_storage_metadata:
+        op_name = "resize_" if mutation_inductor_storage_resize else "set_"
         assert in_graph, f"""\
-Encountered a resize on a graph input, but the input has other mutations that we cannot
+Encountered a {op_name} on a graph input, but the input has other mutations that we cannot
 keep in the graph. This is not supported today. Current state:
   keep_input_mutations={keep_input_mutations}
   mutates_data={mutates_data}
@@ -407,13 +406,4 @@
   mutations_under_no_grad_or_inference_mode={mutations_under_no_grad_or_inference_mode}
   mutation_inductor_storage_resize={mutation_inductor_storage_resize}
   requires_grad={requires_grad}"""
-=======
-    # See Note [set_() Input Mutations in AOTAutograd]
-    # If there was a `set_()`, we require that all mutations were under no_grad,
-    # so we can (safely) emit the set_() in the graph at runtime
-    if mutates_storage_metadata:
-        assert (
-            in_graph
-        ), "input tensor encountered a set_(), but had other mutations that prevented us from including it in the graph safely"
->>>>>>> 17a58cb4
     return in_graph