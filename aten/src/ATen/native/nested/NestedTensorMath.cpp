--- conflicted
+++ resolved
@@ -880,23 +880,22 @@
   return Tensor();
 }
 
-<<<<<<< HEAD
+Tensor _nested_get_values(const Tensor& self) {
+  TORCH_INTERNAL_ASSERT(
+      false, "_nested_get_values(): expected to be implemented from Python");
+  return Tensor();
+}
+
+Tensor _nested_get_offsets(const Tensor& self) {
+  TORCH_INTERNAL_ASSERT(
+      false, "_nested_get_offsets(): expected to be implemented from Python");
+  return Tensor();
+}
+
 std::tuple<Tensor, Tensor> _nested_compute_contiguous_strides_offsets(const Tensor& nested_size) {
   return std::make_tuple(
       construct_nested_strides(nested_size),
       construct_offsets(nested_size));
-=======
-Tensor _nested_get_values(const Tensor& self) {
-  TORCH_INTERNAL_ASSERT(
-      false, "_nested_get_values(): expected to be implemented from Python");
-  return Tensor();
-}
-
-Tensor _nested_get_offsets(const Tensor& self) {
-  TORCH_INTERNAL_ASSERT(
-      false, "_nested_get_offsets(): expected to be implemented from Python");
-  return Tensor();
->>>>>>> 4e7a298c
 }
 
 // See Note [Special size rule for nested tensor]
